--- conflicted
+++ resolved
@@ -52,11 +52,7 @@
     version: 1.0.1
   '@vercel/analytics':
     specifier: ^1.2.2
-<<<<<<< HEAD
-    version: 1.2.2(next@14.2.0-canary.31)(react@18.2.0)
-=======
-    version: 1.2.2(next@14.1.4)(react@18.2.0)
->>>>>>> b3957f1f
+    version: 1.2.2(next@14.2.0-canary.39)(react@18.2.0)
   '@vercel/blob':
     specifier: ^0.22.1
     version: 0.22.1
@@ -68,14 +64,10 @@
     version: 0.7.2
   '@vercel/speed-insights':
     specifier: ^1.0.10
-<<<<<<< HEAD
-    version: 1.0.10(next@14.2.0-canary.31)(react@18.2.0)
-=======
-    version: 1.0.10(next@14.1.4)(react@18.2.0)(svelte@4.2.12)(vue@3.4.21)
+    version: 1.0.10(next@14.2.0-canary.39)(react@18.2.0)(svelte@4.2.12)(vue@3.4.21)
   ai:
     specifier: ^3.0.13
     version: 3.0.13(react@18.2.0)(solid-js@1.8.15)(svelte@4.2.12)(vue@3.4.21)(zod@3.22.4)
->>>>>>> b3957f1f
   autoprefixer:
     specifier: 10.4.18
     version: 10.4.18(postcss@8.4.35)
@@ -113,19 +105,11 @@
     specifier: ^5.0.6
     version: 5.0.6
   next:
-<<<<<<< HEAD
-    specifier: 14.2.0-canary.31
-    version: 14.2.0-canary.31(@babel/core@7.23.9)(react-dom@18.2.0)(react@18.2.0)
+    specifier: 14.2.0-canary.39
+    version: 14.2.0-canary.39(@babel/core@7.23.9)(react-dom@18.2.0)(react@18.2.0)
   next-auth:
     specifier: 5.0.0-beta.15
-    version: 5.0.0-beta.15(next@14.2.0-canary.31)(react@18.2.0)
-=======
-    specifier: 14.1.4
-    version: 14.1.4(@babel/core@7.23.9)(react-dom@18.2.0)(react@18.2.0)
-  next-auth:
-    specifier: 5.0.0-beta.15
-    version: 5.0.0-beta.15(next@14.1.4)(react@18.2.0)
->>>>>>> b3957f1f
+    version: 5.0.0-beta.15(next@14.2.0-canary.39)(react@18.2.0)
   next-themes:
     specifier: ^0.3.0
     version: 0.3.0(react-dom@18.2.0)(react@18.2.0)
@@ -1579,13 +1563,8 @@
       - utf-8-validate
     dev: false
 
-<<<<<<< HEAD
-  /@next/env@14.2.0-canary.31:
-    resolution: {integrity: sha512-xdUjSv8c5e1QPiB010TcyW1zPL3bK7FySHQDu6NjzZuUkYwm8W9c9NGIdJLB2UQv0rfpaFBKfWNlGbakicrE+g==}
-=======
-  /@next/env@14.1.4:
-    resolution: {integrity: sha512-e7X7bbn3Z6DWnDi75UWn+REgAbLEqxI8Tq2pkFOFAMpWAWApz/YCUhtWMWn410h8Q2fYiYL7Yg5OlxMOCfFjJQ==}
->>>>>>> b3957f1f
+  /@next/env@14.2.0-canary.39:
+    resolution: {integrity: sha512-ROeqwq9mybhzfdzNDbz9/0e3fFB6gtC25NZNC/rhZzvgkTvUuYXUbJOJSvvtsoUjQolTCFOhZqKmopX+QgwYwQ==}
     dev: false
 
   /@next/eslint-plugin-next@14.1.3:
@@ -1594,13 +1573,8 @@
       glob: 10.3.10
     dev: false
 
-<<<<<<< HEAD
-  /@next/swc-darwin-arm64@14.2.0-canary.31:
-    resolution: {integrity: sha512-9NRPNOWxY/ecv1hxZej9nVvggIemdCqkwlgmkVv+M2TkAJzff5bwY4IzTuyPxQmioxHs43gPyKh/wpVsH4cuog==}
-=======
-  /@next/swc-darwin-arm64@14.1.4:
-    resolution: {integrity: sha512-ubmUkbmW65nIAOmoxT1IROZdmmJMmdYvXIe8211send9ZYJu+SqxSnJM4TrPj9wmL6g9Atvj0S/2cFmMSS99jg==}
->>>>>>> b3957f1f
+  /@next/swc-darwin-arm64@14.2.0-canary.39:
+    resolution: {integrity: sha512-ImAEFQBac/jYFCQYAEOxLZlzZfoa0GnbmXlGruzyNXl7RG3gJ3OBXx6G/puySAdytp54tArmr+0h+xoEXbop2Q==}
     engines: {node: '>= 10'}
     cpu: [arm64]
     os: [darwin]
@@ -1608,13 +1582,8 @@
     dev: false
     optional: true
 
-<<<<<<< HEAD
-  /@next/swc-darwin-x64@14.2.0-canary.31:
-    resolution: {integrity: sha512-8xbOircQJzJx39GZ4iNd/6PIyOI/qZ8TpjJ9qzA1FpVZUDAMXZIDnQIHIsnxvn0HkP85PByw3tcKZLLKcw5k4g==}
-=======
-  /@next/swc-darwin-x64@14.1.4:
-    resolution: {integrity: sha512-b0Xo1ELj3u7IkZWAKcJPJEhBop117U78l70nfoQGo4xUSvv0PJSTaV4U9xQBLvZlnjsYkc8RwQN1HoH/oQmLlQ==}
->>>>>>> b3957f1f
+  /@next/swc-darwin-x64@14.2.0-canary.39:
+    resolution: {integrity: sha512-2q0F3L261vYPOrn7KXLX5SzfMe8yPRs0plnExpV2MwQjikt5OhlUdGwRRyEFT0DS0S0cyaKw00nENxBuDi7VyA==}
     engines: {node: '>= 10'}
     cpu: [x64]
     os: [darwin]
@@ -1622,13 +1591,8 @@
     dev: false
     optional: true
 
-<<<<<<< HEAD
-  /@next/swc-linux-arm64-gnu@14.2.0-canary.31:
-    resolution: {integrity: sha512-zpA19+op2KxnIutpoZbvQiplmoJHsUUPIhynC+PpZtSqA1IWBZoem+T4IhnmHr+F0DQZRqO9lmZZkHdEpRAzbQ==}
-=======
-  /@next/swc-linux-arm64-gnu@14.1.4:
-    resolution: {integrity: sha512-457G0hcLrdYA/u1O2XkRMsDKId5VKe3uKPvrKVOyuARa6nXrdhJOOYU9hkKKyQTMru1B8qEP78IAhf/1XnVqKA==}
->>>>>>> b3957f1f
+  /@next/swc-linux-arm64-gnu@14.2.0-canary.39:
+    resolution: {integrity: sha512-efraDAfAjQosfUdW8ZMjnrH3/mveQQxs055BdGfh+L0+hlTf05ECUH07tg3AKqihhnk+sgJUqigR5ZSsUYrqsw==}
     engines: {node: '>= 10'}
     cpu: [arm64]
     os: [linux]
@@ -1636,13 +1600,8 @@
     dev: false
     optional: true
 
-<<<<<<< HEAD
-  /@next/swc-linux-arm64-musl@14.2.0-canary.31:
-    resolution: {integrity: sha512-cZ1GuBi6YOHdEw8/lhuxZsObJVpry7irgf1PCsOLigpIqCAyMhbAcQ32FkTA3N5MKWpOkrmS9xQ2B6K1ZaQzCg==}
-=======
-  /@next/swc-linux-arm64-musl@14.1.4:
-    resolution: {integrity: sha512-l/kMG+z6MB+fKA9KdtyprkTQ1ihlJcBh66cf0HvqGP+rXBbOXX0dpJatjZbHeunvEHoBBS69GYQG5ry78JMy3g==}
->>>>>>> b3957f1f
+  /@next/swc-linux-arm64-musl@14.2.0-canary.39:
+    resolution: {integrity: sha512-Eb6+d3XkhwaEd69OoTOa4/scqQJtCUiZrmWjR0sVbW3QJ0wWu2o5gz8mInYsLeLwxN+HDy1aDuQSl3hp2PwBbQ==}
     engines: {node: '>= 10'}
     cpu: [arm64]
     os: [linux]
@@ -1650,13 +1609,8 @@
     dev: false
     optional: true
 
-<<<<<<< HEAD
-  /@next/swc-linux-x64-gnu@14.2.0-canary.31:
-    resolution: {integrity: sha512-YxWC/fipzs/3cTeGcsSSU3GXEAJ16TI3yo4jgwofWko2jSF2/kpCOZSnRYbqX3eNyBCD4K9/g/9v6rAx2zHiew==}
-=======
-  /@next/swc-linux-x64-gnu@14.1.4:
-    resolution: {integrity: sha512-BapIFZ3ZRnvQ1uWbmqEGJuPT9cgLwvKtxhK/L2t4QYO7l+/DxXuIGjvp1x8rvfa/x1FFSsipERZK70pewbtJtw==}
->>>>>>> b3957f1f
+  /@next/swc-linux-x64-gnu@14.2.0-canary.39:
+    resolution: {integrity: sha512-HKkx1WCMsycDFOp76avVMCIGm/E0jw3yugfyIc/g1vRIh6fTOZ9iyLd1Uannu4MorTxGWS4g1ZRr1C5/9Ve8kg==}
     engines: {node: '>= 10'}
     cpu: [x64]
     os: [linux]
@@ -1664,13 +1618,8 @@
     dev: false
     optional: true
 
-<<<<<<< HEAD
-  /@next/swc-linux-x64-musl@14.2.0-canary.31:
-    resolution: {integrity: sha512-CoZVZyx08myeDXmoSEuk+eXrwMYenevXP03Rz/+6+BT6zOrq+1s1rFKUZVd6/3AnD9Q7vNCuTGtaL5jaF5koGw==}
-=======
-  /@next/swc-linux-x64-musl@14.1.4:
-    resolution: {integrity: sha512-mqVxTwk4XuBl49qn2A5UmzFImoL1iLm0KQQwtdRJRKl21ylQwwGCxJtIYo2rbfkZHoSKlh/YgztY0qH3wG1xIg==}
->>>>>>> b3957f1f
+  /@next/swc-linux-x64-musl@14.2.0-canary.39:
+    resolution: {integrity: sha512-9W/UTFugvG0fYhNK5IqahiwldH3JSXmF2iCzQMbGMpyhjvOn1UirEZPwkMXz6tdSGXVHwxvvsuhZhZgBIt8csw==}
     engines: {node: '>= 10'}
     cpu: [x64]
     os: [linux]
@@ -1678,13 +1627,8 @@
     dev: false
     optional: true
 
-<<<<<<< HEAD
-  /@next/swc-win32-arm64-msvc@14.2.0-canary.31:
-    resolution: {integrity: sha512-m1nuZmu8DOJKJvVrrz7KxMH1K3IU1UC7av1jD55cFf3ZM5ur06Mx2PvtbKSnSLCjK7Ga8LHMYXBXQWAbkD6Bcg==}
-=======
-  /@next/swc-win32-arm64-msvc@14.1.4:
-    resolution: {integrity: sha512-xzxF4ErcumXjO2Pvg/wVGrtr9QQJLk3IyQX1ddAC/fi6/5jZCZ9xpuL9Tzc4KPWMFq8GGWFVDMshZOdHGdkvag==}
->>>>>>> b3957f1f
+  /@next/swc-win32-arm64-msvc@14.2.0-canary.39:
+    resolution: {integrity: sha512-rtG2wYP3Sa67F2AqaX2qISefZbc/KN0fj5gPx3ReFIuK8/p6tR/L063xvyNmBZs22DZuc07EaFCQ9Px7EB0C2Q==}
     engines: {node: '>= 10'}
     cpu: [arm64]
     os: [win32]
@@ -1692,13 +1636,8 @@
     dev: false
     optional: true
 
-<<<<<<< HEAD
-  /@next/swc-win32-ia32-msvc@14.2.0-canary.31:
-    resolution: {integrity: sha512-OFmjN8wK6eSViHUqsh7VLzI8H8d3G6esjn3zOHoSirg821MJLyWVGAXMBjykDz4kTP6VmGdCkohBP6nf/uy94Q==}
-=======
-  /@next/swc-win32-ia32-msvc@14.1.4:
-    resolution: {integrity: sha512-WZiz8OdbkpRw6/IU/lredZWKKZopUMhcI2F+XiMAcPja0uZYdMTZQRoQ0WZcvinn9xZAidimE7tN9W5v9Yyfyw==}
->>>>>>> b3957f1f
+  /@next/swc-win32-ia32-msvc@14.2.0-canary.39:
+    resolution: {integrity: sha512-Qh3vNCQQqghFuX4XhKuBhlleaRNIVFTspFMMKdQKFoATVVZh5n/PEeGEIgwjZjsjwfLPI82fkIvxhZkPujcAgg==}
     engines: {node: '>= 10'}
     cpu: [ia32]
     os: [win32]
@@ -1706,13 +1645,8 @@
     dev: false
     optional: true
 
-<<<<<<< HEAD
-  /@next/swc-win32-x64-msvc@14.2.0-canary.31:
-    resolution: {integrity: sha512-Dv+FC2zYh8aEKsFUpq6815grRS0dcRw9uJ9hxULAZ9EuFcw0iu5zKbEPWZ+klxDrAWA8bw7WYMZfkvEH7bSLOA==}
-=======
-  /@next/swc-win32-x64-msvc@14.1.4:
-    resolution: {integrity: sha512-4Rto21sPfw555sZ/XNLqfxDUNeLhNYGO2dlPqsnuCg8N8a2a9u1ltqBOPQ4vj1Gf7eJC0W2hHG2eYUHuiXgY2w==}
->>>>>>> b3957f1f
+  /@next/swc-win32-x64-msvc@14.2.0-canary.39:
+    resolution: {integrity: sha512-CPFzgcPYamtJpHtrHr55LsZ9g95l9vnm85OckaDQCK+359z4sgWk5Jp2ortPN/ZorDk+KjiixrE8x1Ix07Mk9g==}
     engines: {node: '>= 10'}
     cpu: [x64]
     os: [win32]
@@ -3187,9 +3121,6 @@
     resolution: {integrity: sha512-zuVdFrMJiuCDQUMCzQaD6KL28MjnqqN8XnAqiEq9PNm/hCPTSGfrXCOfwj1ow4LFb/tNymJPwsNbVePc1xFqrQ==}
     dev: false
 
-<<<<<<< HEAD
-  /@vercel/analytics@1.2.2(next@14.2.0-canary.31)(react@18.2.0):
-=======
   /@upstash/core-analytics@0.0.7:
     resolution: {integrity: sha512-lC2j5efqb1haX/fpTGaPUx1rue1WUkOZBVHDzCB7eMIVsRdFFp4xiHtyH/G9omiR1zj39fU5SCTWFiKJH3KOpw==}
     engines: {node: '>=16.0.0'}
@@ -3215,8 +3146,7 @@
       crypto-js: 4.2.0
     dev: false
 
-  /@vercel/analytics@1.2.2(next@14.1.4)(react@18.2.0):
->>>>>>> b3957f1f
+  /@vercel/analytics@1.2.2(next@14.2.0-canary.39)(react@18.2.0):
     resolution: {integrity: sha512-X0rctVWkQV1e5Y300ehVNqpOfSOufo7ieA5PIdna8yX/U7Vjz0GFsGf4qvAhxV02uQ2CVt7GYcrFfddXXK2Y4A==}
     peerDependencies:
       next: '>= 13'
@@ -3227,11 +3157,7 @@
       react:
         optional: true
     dependencies:
-<<<<<<< HEAD
-      next: 14.2.0-canary.31(@babel/core@7.23.9)(react-dom@18.2.0)(react@18.2.0)
-=======
-      next: 14.1.4(@babel/core@7.23.9)(react-dom@18.2.0)(react@18.2.0)
->>>>>>> b3957f1f
+      next: 14.2.0-canary.39(@babel/core@7.23.9)(react-dom@18.2.0)(react@18.2.0)
       react: 18.2.0
       server-only: 0.0.1
     dev: false
@@ -3263,11 +3189,7 @@
       ws: 8.14.2(bufferutil@4.0.8)(utf-8-validate@6.0.3)
     dev: false
 
-<<<<<<< HEAD
-  /@vercel/speed-insights@1.0.10(next@14.2.0-canary.31)(react@18.2.0):
-=======
-  /@vercel/speed-insights@1.0.10(next@14.1.4)(react@18.2.0)(svelte@4.2.12)(vue@3.4.21):
->>>>>>> b3957f1f
+  /@vercel/speed-insights@1.0.10(next@14.2.0-canary.39)(react@18.2.0)(svelte@4.2.12)(vue@3.4.21):
     resolution: {integrity: sha512-4uzdKB0RW6Ff2FkzshzjZ+RlJfLPxgm/00i0XXgxfMPhwnnsk92YgtqsxT9OcPLdJUyVU1DqFlSWWjIQMPkh0g==}
     requiresBuild: true
     peerDependencies:
@@ -3291,11 +3213,7 @@
       vue-router:
         optional: true
     dependencies:
-<<<<<<< HEAD
-      next: 14.2.0-canary.31(@babel/core@7.23.9)(react-dom@18.2.0)(react@18.2.0)
-=======
-      next: 14.1.4(@babel/core@7.23.9)(react-dom@18.2.0)(react@18.2.0)
->>>>>>> b3957f1f
+      next: 14.2.0-canary.39(@babel/core@7.23.9)(react-dom@18.2.0)(react@18.2.0)
       react: 18.2.0
       svelte: 4.2.12
       vue: 3.4.21(typescript@5.4.2)
@@ -6473,11 +6391,7 @@
     resolution: {integrity: sha512-OWND8ei3VtNC9h7V60qff3SVobHr996CTwgxubgyQYEpg290h9J0buyECNNJexkFm5sOajh5G116RYA1c8ZMSw==}
     dev: false
 
-<<<<<<< HEAD
-  /next-auth@5.0.0-beta.15(next@14.2.0-canary.31)(react@18.2.0):
-=======
-  /next-auth@5.0.0-beta.15(next@14.1.4)(react@18.2.0):
->>>>>>> b3957f1f
+  /next-auth@5.0.0-beta.15(next@14.2.0-canary.39)(react@18.2.0):
     resolution: {integrity: sha512-UQggNq8CDu3/w8CYkihKLLnRPNXel98K0j7mtjj9a6XTNYo4Hni8xg/2h1YhElW6vXE8mgtvmH11rU8NKw86jQ==}
     peerDependencies:
       '@simplewebauthn/browser': ^9.0.1
@@ -6494,11 +6408,7 @@
         optional: true
     dependencies:
       '@auth/core': 0.28.0
-<<<<<<< HEAD
-      next: 14.2.0-canary.31(@babel/core@7.23.9)(react-dom@18.2.0)(react@18.2.0)
-=======
-      next: 14.1.4(@babel/core@7.23.9)(react-dom@18.2.0)(react@18.2.0)
->>>>>>> b3957f1f
+      next: 14.2.0-canary.39(@babel/core@7.23.9)(react-dom@18.2.0)(react@18.2.0)
       react: 18.2.0
     dev: false
 
@@ -6512,13 +6422,8 @@
       react-dom: 18.2.0(react@18.2.0)
     dev: false
 
-<<<<<<< HEAD
-  /next@14.2.0-canary.31(@babel/core@7.23.9)(react-dom@18.2.0)(react@18.2.0):
-    resolution: {integrity: sha512-aKls3+4raMbu8ex6YDuQFa8U4ajKojXpn8GvdlFtgNUyBHJ7IrVuaFJw6rU9s9OibfgpFnAbsmvKzYQmAAjmlg==}
-=======
-  /next@14.1.4(@babel/core@7.23.9)(react-dom@18.2.0)(react@18.2.0):
-    resolution: {integrity: sha512-1WTaXeSrUwlz/XcnhGTY7+8eiaFvdet5z9u3V2jb+Ek1vFo0VhHKSAIJvDWfQpttWjnyw14kBeq28TPq7bTeEQ==}
->>>>>>> b3957f1f
+  /next@14.2.0-canary.39(@babel/core@7.23.9)(react-dom@18.2.0)(react@18.2.0):
+    resolution: {integrity: sha512-sTAsUnf7ihBdvN0XwiPKe6kfqxUeEZJaHVOR5RIt2LJ2OnI1mVAp875hjKNxDeOxg2TjpxQCWiEEeKE8IV/tvw==}
     engines: {node: '>=18.17.0'}
     hasBin: true
     peerDependencies:
@@ -6532,13 +6437,8 @@
       sass:
         optional: true
     dependencies:
-<<<<<<< HEAD
-      '@next/env': 14.2.0-canary.31
+      '@next/env': 14.2.0-canary.39
       '@swc/helpers': 0.5.5
-=======
-      '@next/env': 14.1.4
-      '@swc/helpers': 0.5.2
->>>>>>> b3957f1f
       busboy: 1.6.0
       caniuse-lite: 1.0.30001591
       graceful-fs: 4.2.11
@@ -6547,27 +6447,15 @@
       react-dom: 18.2.0(react@18.2.0)
       styled-jsx: 5.1.1(@babel/core@7.23.9)(react@18.2.0)
     optionalDependencies:
-<<<<<<< HEAD
-      '@next/swc-darwin-arm64': 14.2.0-canary.31
-      '@next/swc-darwin-x64': 14.2.0-canary.31
-      '@next/swc-linux-arm64-gnu': 14.2.0-canary.31
-      '@next/swc-linux-arm64-musl': 14.2.0-canary.31
-      '@next/swc-linux-x64-gnu': 14.2.0-canary.31
-      '@next/swc-linux-x64-musl': 14.2.0-canary.31
-      '@next/swc-win32-arm64-msvc': 14.2.0-canary.31
-      '@next/swc-win32-ia32-msvc': 14.2.0-canary.31
-      '@next/swc-win32-x64-msvc': 14.2.0-canary.31
-=======
-      '@next/swc-darwin-arm64': 14.1.4
-      '@next/swc-darwin-x64': 14.1.4
-      '@next/swc-linux-arm64-gnu': 14.1.4
-      '@next/swc-linux-arm64-musl': 14.1.4
-      '@next/swc-linux-x64-gnu': 14.1.4
-      '@next/swc-linux-x64-musl': 14.1.4
-      '@next/swc-win32-arm64-msvc': 14.1.4
-      '@next/swc-win32-ia32-msvc': 14.1.4
-      '@next/swc-win32-x64-msvc': 14.1.4
->>>>>>> b3957f1f
+      '@next/swc-darwin-arm64': 14.2.0-canary.39
+      '@next/swc-darwin-x64': 14.2.0-canary.39
+      '@next/swc-linux-arm64-gnu': 14.2.0-canary.39
+      '@next/swc-linux-arm64-musl': 14.2.0-canary.39
+      '@next/swc-linux-x64-gnu': 14.2.0-canary.39
+      '@next/swc-linux-x64-musl': 14.2.0-canary.39
+      '@next/swc-win32-arm64-msvc': 14.2.0-canary.39
+      '@next/swc-win32-ia32-msvc': 14.2.0-canary.39
+      '@next/swc-win32-x64-msvc': 14.2.0-canary.39
     transitivePeerDependencies:
       - '@babel/core'
       - babel-plugin-macros
