lockfileVersion: '6.0'

settings:
  autoInstallPeers: true
  excludeLinksFromLockfile: false

dependencies:
  '@aws-sdk/client-s3':
    specifier: 3.515.0
    version: 3.515.0
  '@aws-sdk/s3-request-presigner':
    specifier: 3.515.0
    version: 3.515.0
  '@next/bundle-analyzer':
    specifier: 14.1.0
    version: 14.1.0
  '@radix-ui/react-dropdown-menu':
    specifier: ^2.0.6
    version: 2.0.6(@types/react-dom@18.2.19)(@types/react@18.2.57)(react-dom@18.2.0)(react@18.2.0)
  '@tailwindcss/forms':
    specifier: ^0.5.7
    version: 0.5.7(tailwindcss@3.4.1)
  '@testing-library/jest-dom':
    specifier: ^6.4.2
    version: 6.4.2(@types/jest@29.5.12)(jest@29.7.0)
  '@testing-library/react':
    specifier: ^14.2.1
    version: 14.2.1(react-dom@18.2.0)(react@18.2.0)
  '@types/jest':
    specifier: ^29.5.12
    version: 29.5.12
  '@types/node':
    specifier: ^20.11.19
    version: 20.11.19
  '@types/react':
    specifier: 18.2.57
    version: 18.2.57
  '@types/react-dom':
    specifier: 18.2.19
    version: 18.2.19
  '@typescript-eslint/eslint-plugin':
    specifier: ^7.0.2
    version: 7.0.2(@typescript-eslint/parser@7.0.2)(eslint@8.56.0)(typescript@5.3.3)
  '@typescript-eslint/parser':
    specifier: ^7.0.2
    version: 7.0.2(eslint@8.56.0)(typescript@5.3.3)
  '@vercel/analytics':
<<<<<<< HEAD
    specifier: ^1.2.0
    version: 1.2.0(next@14.1.1-canary.59)(react@18.2.0)
=======
    specifier: ^1.2.2
    version: 1.2.2(next@14.1.0)(react@18.2.0)
>>>>>>> 19f2384a
  '@vercel/blob':
    specifier: ^0.22.0
    version: 0.22.0
  '@vercel/postgres':
    specifier: 0.7.2
    version: 0.7.2
  '@vercel/speed-insights':
    specifier: ^1.0.10
    version: 1.0.10(next@14.1.1-canary.59)(react@18.2.0)
  autoprefixer:
    specifier: 10.4.17
    version: 10.4.17(postcss@8.4.35)
  camelcase-keys:
    specifier: ^9.1.3
    version: 9.1.3
  clsx:
    specifier: ^2.1.0
    version: 2.1.0
  cmdk:
    specifier: ^0.2.1
    version: 0.2.1(@types/react@18.2.57)(react-dom@18.2.0)(react@18.2.0)
  date-fns:
    specifier: ^3.3.1
    version: 3.3.1
  eslint:
    specifier: 8.56.0
    version: 8.56.0
  eslint-config-next:
    specifier: 14.1.0
    version: 14.1.0(eslint@8.56.0)(typescript@5.3.3)
  exifr:
    specifier: ^7.1.3
    version: 7.1.3
  framer-motion:
    specifier: ^11.0.5
    version: 11.0.5(react-dom@18.2.0)(react@18.2.0)
  jest:
    specifier: ^29.7.0
    version: 29.7.0(@types/node@20.11.19)
  jest-environment-jsdom:
    specifier: ^29.7.0
    version: 29.7.0
  nanoid:
    specifier: ^5.0.6
    version: 5.0.6
  next:
    specifier: 14.1.1-canary.59
    version: 14.1.1-canary.59(@babel/core@7.23.9)(react-dom@18.2.0)(react@18.2.0)
  next-auth:
    specifier: 5.0.0-beta.9
    version: 5.0.0-beta.9(next@14.1.1-canary.59)(react@18.2.0)
  next-themes:
    specifier: ^0.2.1
    version: 0.2.1(next@14.1.1-canary.59)(react-dom@18.2.0)(react@18.2.0)
  postcss:
    specifier: 8.4.35
    version: 8.4.35
  react:
    specifier: 18.2.0
    version: 18.2.0
  react-dom:
    specifier: 18.2.0
    version: 18.2.0(react@18.2.0)
  react-icons:
    specifier: ^5.0.1
    version: 5.0.1(react@18.2.0)
  sonner:
    specifier: ^1.4.0
    version: 1.4.0(react-dom@18.2.0)(react@18.2.0)
  tailwindcss:
    specifier: 3.4.1
    version: 3.4.1
  ts-exif-parser:
    specifier: ^0.2.2
    version: 0.2.2
  typescript:
    specifier: 5.3.3
    version: 5.3.3
  use-debounce:
    specifier: ^10.0.0
    version: 10.0.0(react@18.2.0)

packages:

  /@aashutoshrathi/word-wrap@1.2.6:
    resolution: {integrity: sha512-1Yjs2SvM8TflER/OD3cOjhWWOZb58A2t7wpE2S9XfBYTiIl+XFhQG2bjy4Pu1I+EAlCNUzRDYDdFwFYUKvXcIA==}
    engines: {node: '>=0.10.0'}
    dev: false

  /@adobe/css-tools@4.3.3:
    resolution: {integrity: sha512-rE0Pygv0sEZ4vBWHlAgJLGDU7Pm8xoO6p3wsEceb7GYAjScrOHpEo8KK/eVkAcnSM+slAEtXjA2JpdjLp4fJQQ==}
    dev: false

  /@alloc/quick-lru@5.2.0:
    resolution: {integrity: sha512-UrcABB+4bUrFABwbluTIBErXwvbsU/V7TZWfmbgJfbkwiBuziS9gxdODUyuiecfdGQ85jglMW6juS3+z5TsKLw==}
    engines: {node: '>=10'}
    dev: false

  /@ampproject/remapping@2.2.1:
    resolution: {integrity: sha512-lFMjJTrFL3j7L9yBxwYfCq2k6qqwHyzuUl/XBnif78PWTJYyL/dfowQHWE3sp6U6ZzqWiiIZnpTMO96zhkjwtg==}
    engines: {node: '>=6.0.0'}
    dependencies:
      '@jridgewell/gen-mapping': 0.3.3
      '@jridgewell/trace-mapping': 0.3.22
    dev: false

  /@auth/core@0.26.3:
    resolution: {integrity: sha512-Ka6rMjWMdiQCvLW/CnYZxj4Rq2bhQ/ZtU32NLxmtyAaixGb0mRXQ9MxJUBZA7GHovbghdzu55p2Cb54qNlVFzw==}
    peerDependencies:
      '@simplewebauthn/browser': ^9.0.1
      '@simplewebauthn/server': ^9.0.1
      nodemailer: ^6.8.0
    peerDependenciesMeta:
      '@simplewebauthn/browser':
        optional: true
      '@simplewebauthn/server':
        optional: true
      nodemailer:
        optional: true
    dependencies:
      '@panva/hkdf': 1.1.1
      '@types/cookie': 0.6.0
      cookie: 0.6.0
      jose: 5.2.2
      oauth4webapi: 2.10.3
      preact: 10.11.3
      preact-render-to-string: 5.2.3(preact@10.11.3)
    dev: false

  /@aws-crypto/crc32@3.0.0:
    resolution: {integrity: sha512-IzSgsrxUcsrejQbPVilIKy16kAT52EwB6zSaI+M3xxIhKh5+aldEyvI+z6erM7TCLB2BJsFrtHjp6/4/sr+3dA==}
    dependencies:
      '@aws-crypto/util': 3.0.0
      '@aws-sdk/types': 3.515.0
      tslib: 1.14.1
    dev: false

  /@aws-crypto/crc32c@3.0.0:
    resolution: {integrity: sha512-ENNPPManmnVJ4BTXlOjAgD7URidbAznURqD0KvfREyc4o20DPYdEldU1f5cQ7Jbj0CJJSPaMIk/9ZshdB3210w==}
    dependencies:
      '@aws-crypto/util': 3.0.0
      '@aws-sdk/types': 3.515.0
      tslib: 1.14.1
    dev: false

  /@aws-crypto/ie11-detection@3.0.0:
    resolution: {integrity: sha512-341lBBkiY1DfDNKai/wXM3aujNBkXR7tq1URPQDL9wi3AUbI80NR74uF1TXHMm7po1AcnFk8iu2S2IeU/+/A+Q==}
    dependencies:
      tslib: 1.14.1
    dev: false

  /@aws-crypto/sha1-browser@3.0.0:
    resolution: {integrity: sha512-NJth5c997GLHs6nOYTzFKTbYdMNA6/1XlKVgnZoaZcQ7z7UJlOgj2JdbHE8tiYLS3fzXNCguct77SPGat2raSw==}
    dependencies:
      '@aws-crypto/ie11-detection': 3.0.0
      '@aws-crypto/supports-web-crypto': 3.0.0
      '@aws-crypto/util': 3.0.0
      '@aws-sdk/types': 3.515.0
      '@aws-sdk/util-locate-window': 3.495.0
      '@aws-sdk/util-utf8-browser': 3.259.0
      tslib: 1.14.1
    dev: false

  /@aws-crypto/sha256-browser@3.0.0:
    resolution: {integrity: sha512-8VLmW2B+gjFbU5uMeqtQM6Nj0/F1bro80xQXCW6CQBWgosFWXTx77aeOF5CAIAmbOK64SdMBJdNr6J41yP5mvQ==}
    dependencies:
      '@aws-crypto/ie11-detection': 3.0.0
      '@aws-crypto/sha256-js': 3.0.0
      '@aws-crypto/supports-web-crypto': 3.0.0
      '@aws-crypto/util': 3.0.0
      '@aws-sdk/types': 3.515.0
      '@aws-sdk/util-locate-window': 3.495.0
      '@aws-sdk/util-utf8-browser': 3.259.0
      tslib: 1.14.1
    dev: false

  /@aws-crypto/sha256-js@3.0.0:
    resolution: {integrity: sha512-PnNN7os0+yd1XvXAy23CFOmTbMaDxgxXtTKHybrJ39Y8kGzBATgBFibWJKH6BhytLI/Zyszs87xCOBNyBig6vQ==}
    dependencies:
      '@aws-crypto/util': 3.0.0
      '@aws-sdk/types': 3.515.0
      tslib: 1.14.1
    dev: false

  /@aws-crypto/supports-web-crypto@3.0.0:
    resolution: {integrity: sha512-06hBdMwUAb2WFTuGG73LSC0wfPu93xWwo5vL2et9eymgmu3Id5vFAHBbajVWiGhPO37qcsdCap/FqXvJGJWPIg==}
    dependencies:
      tslib: 1.14.1
    dev: false

  /@aws-crypto/util@3.0.0:
    resolution: {integrity: sha512-2OJlpeJpCR48CC8r+uKVChzs9Iungj9wkZrl8Z041DWEWvyIHILYKCPNzJghKsivj+S3mLo6BVc7mBNzdxA46w==}
    dependencies:
      '@aws-sdk/types': 3.515.0
      '@aws-sdk/util-utf8-browser': 3.259.0
      tslib: 1.14.1
    dev: false

  /@aws-sdk/client-s3@3.515.0:
    resolution: {integrity: sha512-K527n83hrMUdosxOYTzL63wtlJtmN5SUJZnGY1sUR6UyOrnOr9lS6t3AB6BgHqLFRFZJqSqmhflv2cOD7P1UPg==}
    engines: {node: '>=14.0.0'}
    dependencies:
      '@aws-crypto/sha1-browser': 3.0.0
      '@aws-crypto/sha256-browser': 3.0.0
      '@aws-crypto/sha256-js': 3.0.0
      '@aws-sdk/client-sts': 3.515.0(@aws-sdk/credential-provider-node@3.515.0)
      '@aws-sdk/core': 3.513.0
      '@aws-sdk/credential-provider-node': 3.515.0
      '@aws-sdk/middleware-bucket-endpoint': 3.515.0
      '@aws-sdk/middleware-expect-continue': 3.515.0
      '@aws-sdk/middleware-flexible-checksums': 3.515.0
      '@aws-sdk/middleware-host-header': 3.515.0
      '@aws-sdk/middleware-location-constraint': 3.515.0
      '@aws-sdk/middleware-logger': 3.515.0
      '@aws-sdk/middleware-recursion-detection': 3.515.0
      '@aws-sdk/middleware-sdk-s3': 3.515.0
      '@aws-sdk/middleware-signing': 3.515.0
      '@aws-sdk/middleware-ssec': 3.515.0
      '@aws-sdk/middleware-user-agent': 3.515.0
      '@aws-sdk/region-config-resolver': 3.515.0
      '@aws-sdk/signature-v4-multi-region': 3.515.0
      '@aws-sdk/types': 3.515.0
      '@aws-sdk/util-endpoints': 3.515.0
      '@aws-sdk/util-user-agent-browser': 3.515.0
      '@aws-sdk/util-user-agent-node': 3.515.0
      '@aws-sdk/xml-builder': 3.496.0
      '@smithy/config-resolver': 2.1.1
      '@smithy/core': 1.3.2
      '@smithy/eventstream-serde-browser': 2.1.1
      '@smithy/eventstream-serde-config-resolver': 2.1.1
      '@smithy/eventstream-serde-node': 2.1.1
      '@smithy/fetch-http-handler': 2.4.1
      '@smithy/hash-blob-browser': 2.1.1
      '@smithy/hash-node': 2.1.1
      '@smithy/hash-stream-node': 2.1.1
      '@smithy/invalid-dependency': 2.1.1
      '@smithy/md5-js': 2.1.1
      '@smithy/middleware-content-length': 2.1.1
      '@smithy/middleware-endpoint': 2.4.1
      '@smithy/middleware-retry': 2.1.1
      '@smithy/middleware-serde': 2.1.1
      '@smithy/middleware-stack': 2.1.1
      '@smithy/node-config-provider': 2.2.1
      '@smithy/node-http-handler': 2.3.1
      '@smithy/protocol-http': 3.1.1
      '@smithy/smithy-client': 2.3.1
      '@smithy/types': 2.9.1
      '@smithy/url-parser': 2.1.1
      '@smithy/util-base64': 2.1.1
      '@smithy/util-body-length-browser': 2.1.1
      '@smithy/util-body-length-node': 2.2.1
      '@smithy/util-defaults-mode-browser': 2.1.1
      '@smithy/util-defaults-mode-node': 2.2.0
      '@smithy/util-endpoints': 1.1.1
      '@smithy/util-retry': 2.1.1
      '@smithy/util-stream': 2.1.1
      '@smithy/util-utf8': 2.1.1
      '@smithy/util-waiter': 2.1.1
      fast-xml-parser: 4.2.5
      tslib: 2.6.2
    transitivePeerDependencies:
      - aws-crt
    dev: false

  /@aws-sdk/client-sso-oidc@3.515.0(@aws-sdk/credential-provider-node@3.515.0):
    resolution: {integrity: sha512-zACa8LNlPUdlNUBqQRf5a3MfouLNtcBfm84v2c8M976DwJrMGONPe1QjyLLsD38uESQiXiVQRruj/b000iMXNw==}
    engines: {node: '>=14.0.0'}
    peerDependencies:
      '@aws-sdk/credential-provider-node': ^3.515.0
    dependencies:
      '@aws-crypto/sha256-browser': 3.0.0
      '@aws-crypto/sha256-js': 3.0.0
      '@aws-sdk/client-sts': 3.515.0(@aws-sdk/credential-provider-node@3.515.0)
      '@aws-sdk/core': 3.513.0
      '@aws-sdk/credential-provider-node': 3.515.0
      '@aws-sdk/middleware-host-header': 3.515.0
      '@aws-sdk/middleware-logger': 3.515.0
      '@aws-sdk/middleware-recursion-detection': 3.515.0
      '@aws-sdk/middleware-user-agent': 3.515.0
      '@aws-sdk/region-config-resolver': 3.515.0
      '@aws-sdk/types': 3.515.0
      '@aws-sdk/util-endpoints': 3.515.0
      '@aws-sdk/util-user-agent-browser': 3.515.0
      '@aws-sdk/util-user-agent-node': 3.515.0
      '@smithy/config-resolver': 2.1.1
      '@smithy/core': 1.3.2
      '@smithy/fetch-http-handler': 2.4.1
      '@smithy/hash-node': 2.1.1
      '@smithy/invalid-dependency': 2.1.1
      '@smithy/middleware-content-length': 2.1.1
      '@smithy/middleware-endpoint': 2.4.1
      '@smithy/middleware-retry': 2.1.1
      '@smithy/middleware-serde': 2.1.1
      '@smithy/middleware-stack': 2.1.1
      '@smithy/node-config-provider': 2.2.1
      '@smithy/node-http-handler': 2.3.1
      '@smithy/protocol-http': 3.1.1
      '@smithy/smithy-client': 2.3.1
      '@smithy/types': 2.9.1
      '@smithy/url-parser': 2.1.1
      '@smithy/util-base64': 2.1.1
      '@smithy/util-body-length-browser': 2.1.1
      '@smithy/util-body-length-node': 2.2.1
      '@smithy/util-defaults-mode-browser': 2.1.1
      '@smithy/util-defaults-mode-node': 2.2.0
      '@smithy/util-endpoints': 1.1.1
      '@smithy/util-middleware': 2.1.1
      '@smithy/util-retry': 2.1.1
      '@smithy/util-utf8': 2.1.1
      tslib: 2.6.2
    transitivePeerDependencies:
      - aws-crt
    dev: false

  /@aws-sdk/client-sso@3.515.0:
    resolution: {integrity: sha512-4oGBLW476zmkdN98lAns3bObRNO+DLOfg4MDUSR6l6GYBV/zGAtoy2O/FhwYKgA2L5h2ZtElGopLlk/1Q0ePLw==}
    engines: {node: '>=14.0.0'}
    dependencies:
      '@aws-crypto/sha256-browser': 3.0.0
      '@aws-crypto/sha256-js': 3.0.0
      '@aws-sdk/core': 3.513.0
      '@aws-sdk/middleware-host-header': 3.515.0
      '@aws-sdk/middleware-logger': 3.515.0
      '@aws-sdk/middleware-recursion-detection': 3.515.0
      '@aws-sdk/middleware-user-agent': 3.515.0
      '@aws-sdk/region-config-resolver': 3.515.0
      '@aws-sdk/types': 3.515.0
      '@aws-sdk/util-endpoints': 3.515.0
      '@aws-sdk/util-user-agent-browser': 3.515.0
      '@aws-sdk/util-user-agent-node': 3.515.0
      '@smithy/config-resolver': 2.1.1
      '@smithy/core': 1.3.2
      '@smithy/fetch-http-handler': 2.4.1
      '@smithy/hash-node': 2.1.1
      '@smithy/invalid-dependency': 2.1.1
      '@smithy/middleware-content-length': 2.1.1
      '@smithy/middleware-endpoint': 2.4.1
      '@smithy/middleware-retry': 2.1.1
      '@smithy/middleware-serde': 2.1.1
      '@smithy/middleware-stack': 2.1.1
      '@smithy/node-config-provider': 2.2.1
      '@smithy/node-http-handler': 2.3.1
      '@smithy/protocol-http': 3.1.1
      '@smithy/smithy-client': 2.3.1
      '@smithy/types': 2.9.1
      '@smithy/url-parser': 2.1.1
      '@smithy/util-base64': 2.1.1
      '@smithy/util-body-length-browser': 2.1.1
      '@smithy/util-body-length-node': 2.2.1
      '@smithy/util-defaults-mode-browser': 2.1.1
      '@smithy/util-defaults-mode-node': 2.2.0
      '@smithy/util-endpoints': 1.1.1
      '@smithy/util-middleware': 2.1.1
      '@smithy/util-retry': 2.1.1
      '@smithy/util-utf8': 2.1.1
      tslib: 2.6.2
    transitivePeerDependencies:
      - aws-crt
    dev: false

  /@aws-sdk/client-sts@3.515.0(@aws-sdk/credential-provider-node@3.515.0):
    resolution: {integrity: sha512-ScYuvaIDgip3atOJIA1FU2n0gJkEdveu1KrrCPathoUCV5zpK8qQmO/n+Fj/7hKFxeKdFbB+4W4CsJWYH94nlg==}
    engines: {node: '>=14.0.0'}
    peerDependencies:
      '@aws-sdk/credential-provider-node': ^3.515.0
    dependencies:
      '@aws-crypto/sha256-browser': 3.0.0
      '@aws-crypto/sha256-js': 3.0.0
      '@aws-sdk/core': 3.513.0
      '@aws-sdk/credential-provider-node': 3.515.0
      '@aws-sdk/middleware-host-header': 3.515.0
      '@aws-sdk/middleware-logger': 3.515.0
      '@aws-sdk/middleware-recursion-detection': 3.515.0
      '@aws-sdk/middleware-user-agent': 3.515.0
      '@aws-sdk/region-config-resolver': 3.515.0
      '@aws-sdk/types': 3.515.0
      '@aws-sdk/util-endpoints': 3.515.0
      '@aws-sdk/util-user-agent-browser': 3.515.0
      '@aws-sdk/util-user-agent-node': 3.515.0
      '@smithy/config-resolver': 2.1.1
      '@smithy/core': 1.3.2
      '@smithy/fetch-http-handler': 2.4.1
      '@smithy/hash-node': 2.1.1
      '@smithy/invalid-dependency': 2.1.1
      '@smithy/middleware-content-length': 2.1.1
      '@smithy/middleware-endpoint': 2.4.1
      '@smithy/middleware-retry': 2.1.1
      '@smithy/middleware-serde': 2.1.1
      '@smithy/middleware-stack': 2.1.1
      '@smithy/node-config-provider': 2.2.1
      '@smithy/node-http-handler': 2.3.1
      '@smithy/protocol-http': 3.1.1
      '@smithy/smithy-client': 2.3.1
      '@smithy/types': 2.9.1
      '@smithy/url-parser': 2.1.1
      '@smithy/util-base64': 2.1.1
      '@smithy/util-body-length-browser': 2.1.1
      '@smithy/util-body-length-node': 2.2.1
      '@smithy/util-defaults-mode-browser': 2.1.1
      '@smithy/util-defaults-mode-node': 2.2.0
      '@smithy/util-endpoints': 1.1.1
      '@smithy/util-middleware': 2.1.1
      '@smithy/util-retry': 2.1.1
      '@smithy/util-utf8': 2.1.1
      fast-xml-parser: 4.2.5
      tslib: 2.6.2
    transitivePeerDependencies:
      - aws-crt
    dev: false

  /@aws-sdk/core@3.513.0:
    resolution: {integrity: sha512-L+9DL4apWuqNKVOMJ8siAuWoRM9rZf9w1iPv8S2o83WO2jVK7E/m+rNW1dFo9HsA5V1ccDl2H2qLXx24HiHmOw==}
    engines: {node: '>=14.0.0'}
    dependencies:
      '@smithy/core': 1.3.2
      '@smithy/protocol-http': 3.1.1
      '@smithy/signature-v4': 2.1.1
      '@smithy/smithy-client': 2.3.1
      '@smithy/types': 2.9.1
      tslib: 2.6.2
    dev: false

  /@aws-sdk/credential-provider-env@3.515.0:
    resolution: {integrity: sha512-45vxdyqhTAaUMERYVWOziG3K8L2TV9G4ryQS/KZ84o7NAybE9GMdoZRVmGHAO7mJJ1wQiYCM/E+i5b3NW9JfNA==}
    engines: {node: '>=14.0.0'}
    dependencies:
      '@aws-sdk/types': 3.515.0
      '@smithy/property-provider': 2.1.1
      '@smithy/types': 2.9.1
      tslib: 2.6.2
    dev: false

  /@aws-sdk/credential-provider-http@3.515.0:
    resolution: {integrity: sha512-Ba6FXK77vU4WyheiamNjEuTFmir0eAXuJGPO27lBaA8g+V/seXGHScsbOG14aQGDOr2P02OPwKGZrWWA7BFpfQ==}
    engines: {node: '>=14.0.0'}
    dependencies:
      '@aws-sdk/types': 3.515.0
      '@smithy/fetch-http-handler': 2.4.1
      '@smithy/node-http-handler': 2.3.1
      '@smithy/property-provider': 2.1.1
      '@smithy/protocol-http': 3.1.1
      '@smithy/smithy-client': 2.3.1
      '@smithy/types': 2.9.1
      '@smithy/util-stream': 2.1.1
      tslib: 2.6.2
    dev: false

  /@aws-sdk/credential-provider-ini@3.515.0(@aws-sdk/credential-provider-node@3.515.0):
    resolution: {integrity: sha512-ouDlNZdv2TKeVEA/YZk2+XklTXyAAGdbWnl4IgN9ItaodWI+lZjdIoNC8BAooVH+atIV/cZgoGTGQL7j2TxJ9A==}
    engines: {node: '>=14.0.0'}
    dependencies:
      '@aws-sdk/client-sts': 3.515.0(@aws-sdk/credential-provider-node@3.515.0)
      '@aws-sdk/credential-provider-env': 3.515.0
      '@aws-sdk/credential-provider-process': 3.515.0
      '@aws-sdk/credential-provider-sso': 3.515.0(@aws-sdk/credential-provider-node@3.515.0)
      '@aws-sdk/credential-provider-web-identity': 3.515.0(@aws-sdk/credential-provider-node@3.515.0)
      '@aws-sdk/types': 3.515.0
      '@smithy/credential-provider-imds': 2.2.1
      '@smithy/property-provider': 2.1.1
      '@smithy/shared-ini-file-loader': 2.3.1
      '@smithy/types': 2.9.1
      tslib: 2.6.2
    transitivePeerDependencies:
      - '@aws-sdk/credential-provider-node'
      - aws-crt
    dev: false

  /@aws-sdk/credential-provider-node@3.515.0:
    resolution: {integrity: sha512-Y4kHSpbxksiCZZNcvsiKUd8Fb2XlyUuONEwqWFNL82ZH6TCCjBGS31wJQCSxBHqYcOL3tiORUEJkoO7uS30uQA==}
    engines: {node: '>=14.0.0'}
    dependencies:
      '@aws-sdk/credential-provider-env': 3.515.0
      '@aws-sdk/credential-provider-http': 3.515.0
      '@aws-sdk/credential-provider-ini': 3.515.0(@aws-sdk/credential-provider-node@3.515.0)
      '@aws-sdk/credential-provider-process': 3.515.0
      '@aws-sdk/credential-provider-sso': 3.515.0(@aws-sdk/credential-provider-node@3.515.0)
      '@aws-sdk/credential-provider-web-identity': 3.515.0(@aws-sdk/credential-provider-node@3.515.0)
      '@aws-sdk/types': 3.515.0
      '@smithy/credential-provider-imds': 2.2.1
      '@smithy/property-provider': 2.1.1
      '@smithy/shared-ini-file-loader': 2.3.1
      '@smithy/types': 2.9.1
      tslib: 2.6.2
    transitivePeerDependencies:
      - aws-crt
    dev: false

  /@aws-sdk/credential-provider-process@3.515.0:
    resolution: {integrity: sha512-pSjiOA2FM63LHRKNDvEpBRp80FVGT0Mw/gzgbqFXP+sewk0WVonYbEcMDTJptH3VsLPGzqH/DQ1YL/aEIBuXFQ==}
    engines: {node: '>=14.0.0'}
    dependencies:
      '@aws-sdk/types': 3.515.0
      '@smithy/property-provider': 2.1.1
      '@smithy/shared-ini-file-loader': 2.3.1
      '@smithy/types': 2.9.1
      tslib: 2.6.2
    dev: false

  /@aws-sdk/credential-provider-sso@3.515.0(@aws-sdk/credential-provider-node@3.515.0):
    resolution: {integrity: sha512-j7vUkiSmuhpBvZYoPTRTI4ePnQbiZMFl6TNhg9b9DprC1zHkucsZnhRhqjOVlrw/H6J4jmcPGcHHTZ5WQNI5xQ==}
    engines: {node: '>=14.0.0'}
    dependencies:
      '@aws-sdk/client-sso': 3.515.0
      '@aws-sdk/token-providers': 3.515.0(@aws-sdk/credential-provider-node@3.515.0)
      '@aws-sdk/types': 3.515.0
      '@smithy/property-provider': 2.1.1
      '@smithy/shared-ini-file-loader': 2.3.1
      '@smithy/types': 2.9.1
      tslib: 2.6.2
    transitivePeerDependencies:
      - '@aws-sdk/credential-provider-node'
      - aws-crt
    dev: false

  /@aws-sdk/credential-provider-web-identity@3.515.0(@aws-sdk/credential-provider-node@3.515.0):
    resolution: {integrity: sha512-66+2g4z3fWwdoGReY8aUHvm6JrKZMTRxjuizljVmMyOBttKPeBYXvUTop/g3ZGUx1f8j+C5qsGK52viYBvtjuQ==}
    engines: {node: '>=14.0.0'}
    dependencies:
      '@aws-sdk/client-sts': 3.515.0(@aws-sdk/credential-provider-node@3.515.0)
      '@aws-sdk/types': 3.515.0
      '@smithy/property-provider': 2.1.1
      '@smithy/types': 2.9.1
      tslib: 2.6.2
    transitivePeerDependencies:
      - '@aws-sdk/credential-provider-node'
      - aws-crt
    dev: false

  /@aws-sdk/middleware-bucket-endpoint@3.515.0:
    resolution: {integrity: sha512-Vm423j3udFrhKPaKiXtie+6aF05efjX8lhAu5VOruIvbam7olvdWNdkH7sGWlz1ko3CVa7PwOYjGHiOOhxpEOA==}
    engines: {node: '>=14.0.0'}
    dependencies:
      '@aws-sdk/types': 3.515.0
      '@aws-sdk/util-arn-parser': 3.495.0
      '@smithy/node-config-provider': 2.2.1
      '@smithy/protocol-http': 3.1.1
      '@smithy/types': 2.9.1
      '@smithy/util-config-provider': 2.2.1
      tslib: 2.6.2
    dev: false

  /@aws-sdk/middleware-expect-continue@3.515.0:
    resolution: {integrity: sha512-TWCXulivab4reOMx/vxa/IwnPX78fLwI9NUoAxjsqB6W9qjmSnPD43BSVeGvbbl/YNmgk7XfMbZb6IgxW7RyzA==}
    engines: {node: '>=14.0.0'}
    dependencies:
      '@aws-sdk/types': 3.515.0
      '@smithy/protocol-http': 3.1.1
      '@smithy/types': 2.9.1
      tslib: 2.6.2
    dev: false

  /@aws-sdk/middleware-flexible-checksums@3.515.0:
    resolution: {integrity: sha512-ydGjnqNeYlJaAkmQeQnS4pZRAAvzefdm8c234Qh0Fg55xRwHTNLp7uYsdfkTjrdAlj6YIO3Zr6vK6VJ6MGCwug==}
    engines: {node: '>=14.0.0'}
    dependencies:
      '@aws-crypto/crc32': 3.0.0
      '@aws-crypto/crc32c': 3.0.0
      '@aws-sdk/types': 3.515.0
      '@smithy/is-array-buffer': 2.1.1
      '@smithy/protocol-http': 3.1.1
      '@smithy/types': 2.9.1
      '@smithy/util-utf8': 2.1.1
      tslib: 2.6.2
    dev: false

  /@aws-sdk/middleware-host-header@3.515.0:
    resolution: {integrity: sha512-I1MwWPzdRKM1luvdDdjdGsDjNVPhj9zaIytEchjTY40NcKOg+p2evLD2y69ozzg8pyXK63r8DdvDGOo9QPuh0A==}
    engines: {node: '>=14.0.0'}
    dependencies:
      '@aws-sdk/types': 3.515.0
      '@smithy/protocol-http': 3.1.1
      '@smithy/types': 2.9.1
      tslib: 2.6.2
    dev: false

  /@aws-sdk/middleware-location-constraint@3.515.0:
    resolution: {integrity: sha512-ORFC5oijjTJsHhUXy9o52/vl5Irf6e83bE/8tBp+sVVx81+E8zTTWZbysoa41c0B5Ycd0H3wCWutvjdXT16ydQ==}
    engines: {node: '>=14.0.0'}
    dependencies:
      '@aws-sdk/types': 3.515.0
      '@smithy/types': 2.9.1
      tslib: 2.6.2
    dev: false

  /@aws-sdk/middleware-logger@3.515.0:
    resolution: {integrity: sha512-qXomJzg2m/5seQOxHi/yOXOKfSjwrrJSmEmfwJKJyQgdMbBcjz3Cz0H/1LyC6c5hHm6a/SZgSTzDAbAoUmyL+Q==}
    engines: {node: '>=14.0.0'}
    dependencies:
      '@aws-sdk/types': 3.515.0
      '@smithy/types': 2.9.1
      tslib: 2.6.2
    dev: false

  /@aws-sdk/middleware-recursion-detection@3.515.0:
    resolution: {integrity: sha512-dokHLbTV3IHRIBrw9mGoxcNTnQsjlm7TpkJhPdGT9T4Mq399EyQo51u6IsVMm07RXLl2Zw7u+u9p+qWBFzmFRA==}
    engines: {node: '>=14.0.0'}
    dependencies:
      '@aws-sdk/types': 3.515.0
      '@smithy/protocol-http': 3.1.1
      '@smithy/types': 2.9.1
      tslib: 2.6.2
    dev: false

  /@aws-sdk/middleware-sdk-s3@3.515.0:
    resolution: {integrity: sha512-vB8JwiTEAqm1UT9xfugnCgl0H0dtBLUQQK99JwQEWjHPZmQ3HQuVkykmJRY3X0hzKMEgqXodz0hZOvf3Hq1mvQ==}
    engines: {node: '>=14.0.0'}
    dependencies:
      '@aws-sdk/types': 3.515.0
      '@aws-sdk/util-arn-parser': 3.495.0
      '@smithy/node-config-provider': 2.2.1
      '@smithy/protocol-http': 3.1.1
      '@smithy/signature-v4': 2.1.1
      '@smithy/smithy-client': 2.3.1
      '@smithy/types': 2.9.1
      '@smithy/util-config-provider': 2.2.1
      tslib: 2.6.2
    dev: false

  /@aws-sdk/middleware-signing@3.515.0:
    resolution: {integrity: sha512-SdjCyQCL702I07KhCiBFcoh6+NYtnruHJQIzWwMpBteuYHnCHW1k9uZ6pqacsS+Y6qpAKfTVNpQx2zP2s6QoHA==}
    engines: {node: '>=14.0.0'}
    dependencies:
      '@aws-sdk/types': 3.515.0
      '@smithy/property-provider': 2.1.1
      '@smithy/protocol-http': 3.1.1
      '@smithy/signature-v4': 2.1.1
      '@smithy/types': 2.9.1
      '@smithy/util-middleware': 2.1.1
      tslib: 2.6.2
    dev: false

  /@aws-sdk/middleware-ssec@3.515.0:
    resolution: {integrity: sha512-0qLjKiorosVBzzaV/o7MEyS9xqLLu02qGbP564Z/FZY74JUQEpBNedgveMUbb6lqr85RnOuwZ0GZ0cBRfH2brQ==}
    engines: {node: '>=14.0.0'}
    dependencies:
      '@aws-sdk/types': 3.515.0
      '@smithy/types': 2.9.1
      tslib: 2.6.2
    dev: false

  /@aws-sdk/middleware-user-agent@3.515.0:
    resolution: {integrity: sha512-nOqZjGA/GkjuJ5fUshec9Fv6HFd7ovOTxMJbw3MfAhqXuVZ6dKF41lpVJ4imNsgyFt3shUg9WDY8zGFjlYMB3g==}
    engines: {node: '>=14.0.0'}
    dependencies:
      '@aws-sdk/types': 3.515.0
      '@aws-sdk/util-endpoints': 3.515.0
      '@smithy/protocol-http': 3.1.1
      '@smithy/types': 2.9.1
      tslib: 2.6.2
    dev: false

  /@aws-sdk/region-config-resolver@3.515.0:
    resolution: {integrity: sha512-RIRx9loxMgEAc/r1wPfnfShOuzn4RBi8pPPv6/jhhITEeMnJe6enAh2k5y9DdiVDDgCWZgVFSv0YkAIfzAFsnQ==}
    engines: {node: '>=14.0.0'}
    dependencies:
      '@aws-sdk/types': 3.515.0
      '@smithy/node-config-provider': 2.2.1
      '@smithy/types': 2.9.1
      '@smithy/util-config-provider': 2.2.1
      '@smithy/util-middleware': 2.1.1
      tslib: 2.6.2
    dev: false

  /@aws-sdk/s3-request-presigner@3.515.0:
    resolution: {integrity: sha512-B6RcXWJTOHSqZDII/sYeM89MWc//AwA7iIcZk+oXyUSdVTl03z6raJMxWqY0dPx7KuBjLTnZPqUXKCCoQvnp/g==}
    engines: {node: '>=14.0.0'}
    dependencies:
      '@aws-sdk/signature-v4-multi-region': 3.515.0
      '@aws-sdk/types': 3.515.0
      '@aws-sdk/util-format-url': 3.515.0
      '@smithy/middleware-endpoint': 2.4.1
      '@smithy/protocol-http': 3.1.1
      '@smithy/smithy-client': 2.3.1
      '@smithy/types': 2.9.1
      tslib: 2.6.2
    dev: false

  /@aws-sdk/signature-v4-multi-region@3.515.0:
    resolution: {integrity: sha512-5lrCn4DSE0zL41k0L6moqcdExZhWdAnV0/oMEagrISzQYoia+aNTEeyVD3xqJhRbEW4gCj3Uoyis6c8muf7b9g==}
    engines: {node: '>=14.0.0'}
    dependencies:
      '@aws-sdk/middleware-sdk-s3': 3.515.0
      '@aws-sdk/types': 3.515.0
      '@smithy/protocol-http': 3.1.1
      '@smithy/signature-v4': 2.1.1
      '@smithy/types': 2.9.1
      tslib: 2.6.2
    dev: false

  /@aws-sdk/token-providers@3.515.0(@aws-sdk/credential-provider-node@3.515.0):
    resolution: {integrity: sha512-MQuf04rIcTXqwDzmyHSpFPF1fKEzRl64oXtCRUF3ddxTdK6wxXkePfK6wNCuL+GEbEcJAoCtIGIRpzGPJvQjHA==}
    engines: {node: '>=14.0.0'}
    dependencies:
      '@aws-sdk/client-sso-oidc': 3.515.0(@aws-sdk/credential-provider-node@3.515.0)
      '@aws-sdk/types': 3.515.0
      '@smithy/property-provider': 2.1.1
      '@smithy/shared-ini-file-loader': 2.3.1
      '@smithy/types': 2.9.1
      tslib: 2.6.2
    transitivePeerDependencies:
      - '@aws-sdk/credential-provider-node'
      - aws-crt
    dev: false

  /@aws-sdk/types@3.515.0:
    resolution: {integrity: sha512-B3gUpiMlpT6ERaLvZZ61D0RyrQPsFYDkCncLPVkZOKkCOoFU46zi1o6T5JcYiz8vkx1q9RGloQ5exh79s5pU/w==}
    engines: {node: '>=14.0.0'}
    dependencies:
      '@smithy/types': 2.9.1
      tslib: 2.6.2
    dev: false

  /@aws-sdk/util-arn-parser@3.495.0:
    resolution: {integrity: sha512-hwdA3XAippSEUxs7jpznwD63YYFR+LtQvlEcebPTgWR9oQgG9TfS+39PUfbnEeje1ICuOrN3lrFqFbmP9uzbMg==}
    engines: {node: '>=14.0.0'}
    dependencies:
      tslib: 2.6.2
    dev: false

  /@aws-sdk/util-endpoints@3.515.0:
    resolution: {integrity: sha512-UJi+jdwcGFV/F7d3+e2aQn5yZOVpDiAgfgNhPnEtgV0WozJ5/ZUeZBgWvSc/K415N4A4D/9cbBc7+I+35qzcDQ==}
    engines: {node: '>=14.0.0'}
    dependencies:
      '@aws-sdk/types': 3.515.0
      '@smithy/types': 2.9.1
      '@smithy/util-endpoints': 1.1.1
      tslib: 2.6.2
    dev: false

  /@aws-sdk/util-format-url@3.515.0:
    resolution: {integrity: sha512-7BgmUldmECebZU2qUAxOoEkHnji5NZX/j6TcgY4xgl1tUycw72BeKdcQYLUt4YoXQmIGZHiBL8L/TfO48W+FpA==}
    engines: {node: '>=14.0.0'}
    dependencies:
      '@aws-sdk/types': 3.515.0
      '@smithy/querystring-builder': 2.1.1
      '@smithy/types': 2.9.1
      tslib: 2.6.2
    dev: false

  /@aws-sdk/util-locate-window@3.495.0:
    resolution: {integrity: sha512-MfaPXT0kLX2tQaR90saBT9fWQq2DHqSSJRzW+MZWsmF+y5LGCOhO22ac/2o6TKSQm7h0HRc2GaADqYYYor62yg==}
    engines: {node: '>=14.0.0'}
    dependencies:
      tslib: 2.6.2
    dev: false

  /@aws-sdk/util-user-agent-browser@3.515.0:
    resolution: {integrity: sha512-pTWQb0JCafTmLHLDv3Qqs/nAAJghcPdGQIBpsCStb0YEzg3At/dOi2AIQ683yYnXmeOxLXJDzmlsovfVObJScw==}
    dependencies:
      '@aws-sdk/types': 3.515.0
      '@smithy/types': 2.9.1
      bowser: 2.11.0
      tslib: 2.6.2
    dev: false

  /@aws-sdk/util-user-agent-node@3.515.0:
    resolution: {integrity: sha512-A/KJ+/HTohHyVXLH+t/bO0Z2mPrQgELbQO8tX+B2nElo8uklj70r5cT7F8ETsI9oOy+HDVpiL5/v45ZgpUOiPg==}
    engines: {node: '>=14.0.0'}
    peerDependencies:
      aws-crt: '>=1.0.0'
    peerDependenciesMeta:
      aws-crt:
        optional: true
    dependencies:
      '@aws-sdk/types': 3.515.0
      '@smithy/node-config-provider': 2.2.1
      '@smithy/types': 2.9.1
      tslib: 2.6.2
    dev: false

  /@aws-sdk/util-utf8-browser@3.259.0:
    resolution: {integrity: sha512-UvFa/vR+e19XookZF8RzFZBrw2EUkQWxiBW0yYQAhvk3C+QVGl0H3ouca8LDBlBfQKXwmW3huo/59H8rwb1wJw==}
    dependencies:
      tslib: 2.6.2
    dev: false

  /@aws-sdk/xml-builder@3.496.0:
    resolution: {integrity: sha512-GvEjh537IIeOw1ZkZuB37sV12u+ipS5Z1dwjEC/HAvhl5ac23ULtTr1/n+U1gLNN+BAKSWjKiQ2ksj8DiUzeyw==}
    engines: {node: '>=14.0.0'}
    dependencies:
      '@smithy/types': 2.9.1
      tslib: 2.6.2
    dev: false

  /@babel/code-frame@7.23.5:
    resolution: {integrity: sha512-CgH3s1a96LipHCmSUmYFPwY7MNx8C3avkq7i4Wl3cfa662ldtUe4VM1TPXX70pfmrlWTb6jLqTYrZyT2ZTJBgA==}
    engines: {node: '>=6.9.0'}
    dependencies:
      '@babel/highlight': 7.23.4
      chalk: 2.4.2
    dev: false

  /@babel/compat-data@7.23.5:
    resolution: {integrity: sha512-uU27kfDRlhfKl+w1U6vp16IuvSLtjAxdArVXPa9BvLkrr7CYIsxH5adpHObeAGY/41+syctUWOZ140a2Rvkgjw==}
    engines: {node: '>=6.9.0'}
    dev: false

  /@babel/core@7.23.9:
    resolution: {integrity: sha512-5q0175NOjddqpvvzU+kDiSOAk4PfdO6FvwCWoQ6RO7rTzEe8vlo+4HVfcnAREhD4npMs0e9uZypjTwzZPCf/cw==}
    engines: {node: '>=6.9.0'}
    dependencies:
      '@ampproject/remapping': 2.2.1
      '@babel/code-frame': 7.23.5
      '@babel/generator': 7.23.6
      '@babel/helper-compilation-targets': 7.23.6
      '@babel/helper-module-transforms': 7.23.3(@babel/core@7.23.9)
      '@babel/helpers': 7.23.9
      '@babel/parser': 7.23.9
      '@babel/template': 7.23.9
      '@babel/traverse': 7.23.9
      '@babel/types': 7.23.9
      convert-source-map: 2.0.0
      debug: 4.3.4
      gensync: 1.0.0-beta.2
      json5: 2.2.3
      semver: 6.3.1
    transitivePeerDependencies:
      - supports-color
    dev: false

  /@babel/generator@7.23.6:
    resolution: {integrity: sha512-qrSfCYxYQB5owCmGLbl8XRpX1ytXlpueOb0N0UmQwA073KZxejgQTzAmJezxvpwQD9uGtK2shHdi55QT+MbjIw==}
    engines: {node: '>=6.9.0'}
    dependencies:
      '@babel/types': 7.23.9
      '@jridgewell/gen-mapping': 0.3.3
      '@jridgewell/trace-mapping': 0.3.22
      jsesc: 2.5.2
    dev: false

  /@babel/helper-compilation-targets@7.23.6:
    resolution: {integrity: sha512-9JB548GZoQVmzrFgp8o7KxdgkTGm6xs9DW0o/Pim72UDjzr5ObUQ6ZzYPqA+g9OTS2bBQoctLJrky0RDCAWRgQ==}
    engines: {node: '>=6.9.0'}
    dependencies:
      '@babel/compat-data': 7.23.5
      '@babel/helper-validator-option': 7.23.5
      browserslist: 4.23.0
      lru-cache: 5.1.1
      semver: 6.3.1
    dev: false

  /@babel/helper-environment-visitor@7.22.20:
    resolution: {integrity: sha512-zfedSIzFhat/gFhWfHtgWvlec0nqB9YEIVrpuwjruLlXfUSnA8cJB0miHKwqDnQ7d32aKo2xt88/xZptwxbfhA==}
    engines: {node: '>=6.9.0'}
    dev: false

  /@babel/helper-function-name@7.23.0:
    resolution: {integrity: sha512-OErEqsrxjZTJciZ4Oo+eoZqeW9UIiOcuYKRJA4ZAgV9myA+pOXhhmpfNCKjEH/auVfEYVFJ6y1Tc4r0eIApqiw==}
    engines: {node: '>=6.9.0'}
    dependencies:
      '@babel/template': 7.23.9
      '@babel/types': 7.23.9
    dev: false

  /@babel/helper-hoist-variables@7.22.5:
    resolution: {integrity: sha512-wGjk9QZVzvknA6yKIUURb8zY3grXCcOZt+/7Wcy8O2uctxhplmUPkOdlgoNhmdVee2c92JXbf1xpMtVNbfoxRw==}
    engines: {node: '>=6.9.0'}
    dependencies:
      '@babel/types': 7.23.9
    dev: false

  /@babel/helper-module-imports@7.22.15:
    resolution: {integrity: sha512-0pYVBnDKZO2fnSPCrgM/6WMc7eS20Fbok+0r88fp+YtWVLZrp4CkafFGIp+W0VKw4a22sgebPT99y+FDNMdP4w==}
    engines: {node: '>=6.9.0'}
    dependencies:
      '@babel/types': 7.23.9
    dev: false

  /@babel/helper-module-transforms@7.23.3(@babel/core@7.23.9):
    resolution: {integrity: sha512-7bBs4ED9OmswdfDzpz4MpWgSrV7FXlc3zIagvLFjS5H+Mk7Snr21vQ6QwrsoCGMfNC4e4LQPdoULEt4ykz0SRQ==}
    engines: {node: '>=6.9.0'}
    peerDependencies:
      '@babel/core': ^7.0.0
    dependencies:
      '@babel/core': 7.23.9
      '@babel/helper-environment-visitor': 7.22.20
      '@babel/helper-module-imports': 7.22.15
      '@babel/helper-simple-access': 7.22.5
      '@babel/helper-split-export-declaration': 7.22.6
      '@babel/helper-validator-identifier': 7.22.20
    dev: false

  /@babel/helper-plugin-utils@7.22.5:
    resolution: {integrity: sha512-uLls06UVKgFG9QD4OeFYLEGteMIAa5kpTPcFL28yuCIIzsf6ZyKZMllKVOCZFhiZ5ptnwX4mtKdWCBE/uT4amg==}
    engines: {node: '>=6.9.0'}
    dev: false

  /@babel/helper-simple-access@7.22.5:
    resolution: {integrity: sha512-n0H99E/K+Bika3++WNL17POvo4rKWZ7lZEp1Q+fStVbUi8nxPQEBOlTmCOxW/0JsS56SKKQ+ojAe2pHKJHN35w==}
    engines: {node: '>=6.9.0'}
    dependencies:
      '@babel/types': 7.23.9
    dev: false

  /@babel/helper-split-export-declaration@7.22.6:
    resolution: {integrity: sha512-AsUnxuLhRYsisFiaJwvp1QF+I3KjD5FOxut14q/GzovUe6orHLesW2C7d754kRm53h5gqrz6sFl6sxc4BVtE/g==}
    engines: {node: '>=6.9.0'}
    dependencies:
      '@babel/types': 7.23.9
    dev: false

  /@babel/helper-string-parser@7.23.4:
    resolution: {integrity: sha512-803gmbQdqwdf4olxrX4AJyFBV/RTr3rSmOj0rKwesmzlfhYNDEs+/iOcznzpNWlJlIlTJC2QfPFcHB6DlzdVLQ==}
    engines: {node: '>=6.9.0'}
    dev: false

  /@babel/helper-validator-identifier@7.22.20:
    resolution: {integrity: sha512-Y4OZ+ytlatR8AI+8KZfKuL5urKp7qey08ha31L8b3BwewJAoJamTzyvxPR/5D+KkdJCGPq/+8TukHBlY10FX9A==}
    engines: {node: '>=6.9.0'}
    dev: false

  /@babel/helper-validator-option@7.23.5:
    resolution: {integrity: sha512-85ttAOMLsr53VgXkTbkx8oA6YTfT4q7/HzXSLEYmjcSTJPMPQtvq1BD79Byep5xMUYbGRzEpDsjUf3dyp54IKw==}
    engines: {node: '>=6.9.0'}
    dev: false

  /@babel/helpers@7.23.9:
    resolution: {integrity: sha512-87ICKgU5t5SzOT7sBMfCOZQ2rHjRU+Pcb9BoILMYz600W6DkVRLFBPwQ18gwUVvggqXivaUakpnxWQGbpywbBQ==}
    engines: {node: '>=6.9.0'}
    dependencies:
      '@babel/template': 7.23.9
      '@babel/traverse': 7.23.9
      '@babel/types': 7.23.9
    transitivePeerDependencies:
      - supports-color
    dev: false

  /@babel/highlight@7.23.4:
    resolution: {integrity: sha512-acGdbYSfp2WheJoJm/EBBBLh/ID8KDc64ISZ9DYtBmC8/Q204PZJLHyzeB5qMzJ5trcOkybd78M4x2KWsUq++A==}
    engines: {node: '>=6.9.0'}
    dependencies:
      '@babel/helper-validator-identifier': 7.22.20
      chalk: 2.4.2
      js-tokens: 4.0.0
    dev: false

  /@babel/parser@7.23.9:
    resolution: {integrity: sha512-9tcKgqKbs3xGJ+NtKF2ndOBBLVwPjl1SHxPQkd36r3Dlirw3xWUeGaTbqr7uGZcTaxkVNwc+03SVP7aCdWrTlA==}
    engines: {node: '>=6.0.0'}
    hasBin: true
    dependencies:
      '@babel/types': 7.23.9
    dev: false

  /@babel/plugin-syntax-async-generators@7.8.4(@babel/core@7.23.9):
    resolution: {integrity: sha512-tycmZxkGfZaxhMRbXlPXuVFpdWlXpir2W4AMhSJgRKzk/eDlIXOhb2LHWoLpDF7TEHylV5zNhykX6KAgHJmTNw==}
    peerDependencies:
      '@babel/core': ^7.0.0-0
    dependencies:
      '@babel/core': 7.23.9
      '@babel/helper-plugin-utils': 7.22.5
    dev: false

  /@babel/plugin-syntax-bigint@7.8.3(@babel/core@7.23.9):
    resolution: {integrity: sha512-wnTnFlG+YxQm3vDxpGE57Pj0srRU4sHE/mDkt1qv2YJJSeUAec2ma4WLUnUPeKjyrfntVwe/N6dCXpU+zL3Npg==}
    peerDependencies:
      '@babel/core': ^7.0.0-0
    dependencies:
      '@babel/core': 7.23.9
      '@babel/helper-plugin-utils': 7.22.5
    dev: false

  /@babel/plugin-syntax-class-properties@7.12.13(@babel/core@7.23.9):
    resolution: {integrity: sha512-fm4idjKla0YahUNgFNLCB0qySdsoPiZP3iQE3rky0mBUtMZ23yDJ9SJdg6dXTSDnulOVqiF3Hgr9nbXvXTQZYA==}
    peerDependencies:
      '@babel/core': ^7.0.0-0
    dependencies:
      '@babel/core': 7.23.9
      '@babel/helper-plugin-utils': 7.22.5
    dev: false

  /@babel/plugin-syntax-import-meta@7.10.4(@babel/core@7.23.9):
    resolution: {integrity: sha512-Yqfm+XDx0+Prh3VSeEQCPU81yC+JWZ2pDPFSS4ZdpfZhp4MkFMaDC1UqseovEKwSUpnIL7+vK+Clp7bfh0iD7g==}
    peerDependencies:
      '@babel/core': ^7.0.0-0
    dependencies:
      '@babel/core': 7.23.9
      '@babel/helper-plugin-utils': 7.22.5
    dev: false

  /@babel/plugin-syntax-json-strings@7.8.3(@babel/core@7.23.9):
    resolution: {integrity: sha512-lY6kdGpWHvjoe2vk4WrAapEuBR69EMxZl+RoGRhrFGNYVK8mOPAW8VfbT/ZgrFbXlDNiiaxQnAtgVCZ6jv30EA==}
    peerDependencies:
      '@babel/core': ^7.0.0-0
    dependencies:
      '@babel/core': 7.23.9
      '@babel/helper-plugin-utils': 7.22.5
    dev: false

  /@babel/plugin-syntax-jsx@7.23.3(@babel/core@7.23.9):
    resolution: {integrity: sha512-EB2MELswq55OHUoRZLGg/zC7QWUKfNLpE57m/S2yr1uEneIgsTgrSzXP3NXEsMkVn76OlaVVnzN+ugObuYGwhg==}
    engines: {node: '>=6.9.0'}
    peerDependencies:
      '@babel/core': ^7.0.0-0
    dependencies:
      '@babel/core': 7.23.9
      '@babel/helper-plugin-utils': 7.22.5
    dev: false

  /@babel/plugin-syntax-logical-assignment-operators@7.10.4(@babel/core@7.23.9):
    resolution: {integrity: sha512-d8waShlpFDinQ5MtvGU9xDAOzKH47+FFoney2baFIoMr952hKOLp1HR7VszoZvOsV/4+RRszNY7D17ba0te0ig==}
    peerDependencies:
      '@babel/core': ^7.0.0-0
    dependencies:
      '@babel/core': 7.23.9
      '@babel/helper-plugin-utils': 7.22.5
    dev: false

  /@babel/plugin-syntax-nullish-coalescing-operator@7.8.3(@babel/core@7.23.9):
    resolution: {integrity: sha512-aSff4zPII1u2QD7y+F8oDsz19ew4IGEJg9SVW+bqwpwtfFleiQDMdzA/R+UlWDzfnHFCxxleFT0PMIrR36XLNQ==}
    peerDependencies:
      '@babel/core': ^7.0.0-0
    dependencies:
      '@babel/core': 7.23.9
      '@babel/helper-plugin-utils': 7.22.5
    dev: false

  /@babel/plugin-syntax-numeric-separator@7.10.4(@babel/core@7.23.9):
    resolution: {integrity: sha512-9H6YdfkcK/uOnY/K7/aA2xpzaAgkQn37yzWUMRK7OaPOqOpGS1+n0H5hxT9AUw9EsSjPW8SVyMJwYRtWs3X3ug==}
    peerDependencies:
      '@babel/core': ^7.0.0-0
    dependencies:
      '@babel/core': 7.23.9
      '@babel/helper-plugin-utils': 7.22.5
    dev: false

  /@babel/plugin-syntax-object-rest-spread@7.8.3(@babel/core@7.23.9):
    resolution: {integrity: sha512-XoqMijGZb9y3y2XskN+P1wUGiVwWZ5JmoDRwx5+3GmEplNyVM2s2Dg8ILFQm8rWM48orGy5YpI5Bl8U1y7ydlA==}
    peerDependencies:
      '@babel/core': ^7.0.0-0
    dependencies:
      '@babel/core': 7.23.9
      '@babel/helper-plugin-utils': 7.22.5
    dev: false

  /@babel/plugin-syntax-optional-catch-binding@7.8.3(@babel/core@7.23.9):
    resolution: {integrity: sha512-6VPD0Pc1lpTqw0aKoeRTMiB+kWhAoT24PA+ksWSBrFtl5SIRVpZlwN3NNPQjehA2E/91FV3RjLWoVTglWcSV3Q==}
    peerDependencies:
      '@babel/core': ^7.0.0-0
    dependencies:
      '@babel/core': 7.23.9
      '@babel/helper-plugin-utils': 7.22.5
    dev: false

  /@babel/plugin-syntax-optional-chaining@7.8.3(@babel/core@7.23.9):
    resolution: {integrity: sha512-KoK9ErH1MBlCPxV0VANkXW2/dw4vlbGDrFgz8bmUsBGYkFRcbRwMh6cIJubdPrkxRwuGdtCk0v/wPTKbQgBjkg==}
    peerDependencies:
      '@babel/core': ^7.0.0-0
    dependencies:
      '@babel/core': 7.23.9
      '@babel/helper-plugin-utils': 7.22.5
    dev: false

  /@babel/plugin-syntax-top-level-await@7.14.5(@babel/core@7.23.9):
    resolution: {integrity: sha512-hx++upLv5U1rgYfwe1xBQUhRmU41NEvpUvrp8jkrSCdvGSnM5/qdRMtylJ6PG5OFkBaHkbTAKTnd3/YyESRHFw==}
    engines: {node: '>=6.9.0'}
    peerDependencies:
      '@babel/core': ^7.0.0-0
    dependencies:
      '@babel/core': 7.23.9
      '@babel/helper-plugin-utils': 7.22.5
    dev: false

  /@babel/plugin-syntax-typescript@7.23.3(@babel/core@7.23.9):
    resolution: {integrity: sha512-9EiNjVJOMwCO+43TqoTrgQ8jMwcAd0sWyXi9RPfIsLTj4R2MADDDQXELhffaUx/uJv2AYcxBgPwH6j4TIA4ytQ==}
    engines: {node: '>=6.9.0'}
    peerDependencies:
      '@babel/core': ^7.0.0-0
    dependencies:
      '@babel/core': 7.23.9
      '@babel/helper-plugin-utils': 7.22.5
    dev: false

  /@babel/runtime@7.23.9:
    resolution: {integrity: sha512-0CX6F+BI2s9dkUqr08KFrAIZgNFj75rdBU/DjCyYLIaV/quFjkk6T+EJ2LkZHyZTbEV4L5p97mNkUsHl2wLFAw==}
    engines: {node: '>=6.9.0'}
    dependencies:
      regenerator-runtime: 0.14.1
    dev: false

  /@babel/template@7.23.9:
    resolution: {integrity: sha512-+xrD2BWLpvHKNmX2QbpdpsBaWnRxahMwJjO+KZk2JOElj5nSmKezyS1B4u+QbHMTX69t4ukm6hh9lsYQ7GHCKA==}
    engines: {node: '>=6.9.0'}
    dependencies:
      '@babel/code-frame': 7.23.5
      '@babel/parser': 7.23.9
      '@babel/types': 7.23.9
    dev: false

  /@babel/traverse@7.23.9:
    resolution: {integrity: sha512-I/4UJ9vs90OkBtY6iiiTORVMyIhJ4kAVmsKo9KFc8UOxMeUfi2hvtIBsET5u9GizXE6/GFSuKCTNfgCswuEjRg==}
    engines: {node: '>=6.9.0'}
    dependencies:
      '@babel/code-frame': 7.23.5
      '@babel/generator': 7.23.6
      '@babel/helper-environment-visitor': 7.22.20
      '@babel/helper-function-name': 7.23.0
      '@babel/helper-hoist-variables': 7.22.5
      '@babel/helper-split-export-declaration': 7.22.6
      '@babel/parser': 7.23.9
      '@babel/types': 7.23.9
      debug: 4.3.4
      globals: 11.12.0
    transitivePeerDependencies:
      - supports-color
    dev: false

  /@babel/types@7.23.9:
    resolution: {integrity: sha512-dQjSq/7HaSjRM43FFGnv5keM2HsxpmyV1PfaSVm0nzzjwwTmjOe6J4bC8e3+pTEIgHaHj+1ZlLThRJ2auc/w1Q==}
    engines: {node: '>=6.9.0'}
    dependencies:
      '@babel/helper-string-parser': 7.23.4
      '@babel/helper-validator-identifier': 7.22.20
      to-fast-properties: 2.0.0
    dev: false

  /@bcoe/v8-coverage@0.2.3:
    resolution: {integrity: sha512-0hYQ8SB4Db5zvZB4axdMHGwEaQjkZzFjQiN9LVYvIFB2nSUHW9tYpxWriPrWDASIxiaXax83REcLxuSdnGPZtw==}
    dev: false

  /@discoveryjs/json-ext@0.5.7:
    resolution: {integrity: sha512-dBVuXR082gk3jsFp7Rd/JI4kytwGHecnCoTtXFb7DB6CNHp4rg5k1bhg0nWdLGLnOV71lmDzGQaLMy8iPLY0pw==}
    engines: {node: '>=10.0.0'}
    dev: false

  /@emotion/is-prop-valid@0.8.8:
    resolution: {integrity: sha512-u5WtneEAr5IDG2Wv65yhunPSMLIpuKsbuOktRojfrEiEvRyC85LgPMZI63cr7NUqT8ZIGdSVg8ZKGxIug4lXcA==}
    requiresBuild: true
    dependencies:
      '@emotion/memoize': 0.7.4
    dev: false
    optional: true

  /@emotion/memoize@0.7.4:
    resolution: {integrity: sha512-Ja/Vfqe3HpuzRsG1oBtWTHk2PGZ7GR+2Vz5iYGelAw8dx32K0y7PjVuxK6z1nMpZOqAFsRUPCkK1YjJ56qJlgw==}
    requiresBuild: true
    dev: false
    optional: true

  /@eslint-community/eslint-utils@4.4.0(eslint@8.56.0):
    resolution: {integrity: sha512-1/sA4dwrzBAyeUoQ6oxahHKmrZvsnLCg4RfxW3ZFGGmQkSNQPFNLV9CUEFQP1x9EYXHTo5p6xdhZM1Ne9p/AfA==}
    engines: {node: ^12.22.0 || ^14.17.0 || >=16.0.0}
    peerDependencies:
      eslint: ^6.0.0 || ^7.0.0 || >=8.0.0
    dependencies:
      eslint: 8.56.0
      eslint-visitor-keys: 3.4.3
    dev: false

  /@eslint-community/regexpp@4.10.0:
    resolution: {integrity: sha512-Cu96Sd2By9mCNTx2iyKOmq10v22jUVQv0lQnlGNy16oE9589yE+QADPbrMGCkA51cKZSg3Pu/aTJVTGfL/qjUA==}
    engines: {node: ^12.0.0 || ^14.0.0 || >=16.0.0}
    dev: false

  /@eslint/eslintrc@2.1.4:
    resolution: {integrity: sha512-269Z39MS6wVJtsoUl10L60WdkhJVdPG24Q4eZTH3nnF6lpvSShEK3wQjDX9JRWAUPvPh7COouPpU9IrqaZFvtQ==}
    engines: {node: ^12.22.0 || ^14.17.0 || >=16.0.0}
    dependencies:
      ajv: 6.12.6
      debug: 4.3.4
      espree: 9.6.1
      globals: 13.24.0
      ignore: 5.3.1
      import-fresh: 3.3.0
      js-yaml: 4.1.0
      minimatch: 3.1.2
      strip-json-comments: 3.1.1
    transitivePeerDependencies:
      - supports-color
    dev: false

  /@eslint/js@8.56.0:
    resolution: {integrity: sha512-gMsVel9D7f2HLkBma9VbtzZRehRogVRfbr++f06nL2vnCGCNlzOD+/MUov/F4p8myyAHspEhVobgjpX64q5m6A==}
    engines: {node: ^12.22.0 || ^14.17.0 || >=16.0.0}
    dev: false

  /@fastify/busboy@2.1.0:
    resolution: {integrity: sha512-+KpH+QxZU7O4675t3mnkQKcZZg56u+K/Ct2K+N2AZYNVK8kyeo/bI18tI8aPm3tvNNRyTWfj6s5tnGNlcbQRsA==}
    engines: {node: '>=14'}
    dev: false

  /@floating-ui/core@1.6.0:
    resolution: {integrity: sha512-PcF++MykgmTj3CIyOQbKA/hDzOAiqI3mhuoN44WRCopIs1sgoDoU4oty4Jtqaj/y3oDU6fnVSm4QG0a3t5i0+g==}
    dependencies:
      '@floating-ui/utils': 0.2.1
    dev: false

  /@floating-ui/dom@1.6.3:
    resolution: {integrity: sha512-RnDthu3mzPlQ31Ss/BTwQ1zjzIhr3lk1gZB1OC56h/1vEtaXkESrOqL5fQVMfXpwGtRwX+YsZBdyHtJMQnkArw==}
    dependencies:
      '@floating-ui/core': 1.6.0
      '@floating-ui/utils': 0.2.1
    dev: false

  /@floating-ui/react-dom@2.0.8(react-dom@18.2.0)(react@18.2.0):
    resolution: {integrity: sha512-HOdqOt3R3OGeTKidaLvJKcgg75S6tibQ3Tif4eyd91QnIJWr0NLvoXFpJA/j8HqkFSL68GDca9AuyWEHlhyClw==}
    peerDependencies:
      react: '>=16.8.0'
      react-dom: '>=16.8.0'
    dependencies:
      '@floating-ui/dom': 1.6.3
      react: 18.2.0
      react-dom: 18.2.0(react@18.2.0)
    dev: false

  /@floating-ui/utils@0.2.1:
    resolution: {integrity: sha512-9TANp6GPoMtYzQdt54kfAyMmz1+osLlXdg2ENroU7zzrtflTLrrC/lgrIfaSe+Wu0b89GKccT7vxXA0MoAIO+Q==}
    dev: false

  /@humanwhocodes/config-array@0.11.14:
    resolution: {integrity: sha512-3T8LkOmg45BV5FICb15QQMsyUSWrQ8AygVfC7ZG32zOalnqrilm018ZVCw0eapXux8FtA33q8PSRSstjee3jSg==}
    engines: {node: '>=10.10.0'}
    dependencies:
      '@humanwhocodes/object-schema': 2.0.2
      debug: 4.3.4
      minimatch: 3.1.2
    transitivePeerDependencies:
      - supports-color
    dev: false

  /@humanwhocodes/module-importer@1.0.1:
    resolution: {integrity: sha512-bxveV4V8v5Yb4ncFTT3rPSgZBOpCkjfK0y4oVVVJwIuDVBRMDXrPyXRL988i5ap9m9bnyEEjWfm5WkBmtffLfA==}
    engines: {node: '>=12.22'}
    dev: false

  /@humanwhocodes/object-schema@2.0.2:
    resolution: {integrity: sha512-6EwiSjwWYP7pTckG6I5eyFANjPhmPjUX9JRLUSfNPC7FX7zK9gyZAfUEaECL6ALTpGX5AjnBq3C9XmVWPitNpw==}
    dev: false

  /@isaacs/cliui@8.0.2:
    resolution: {integrity: sha512-O8jcjabXaleOG9DQ0+ARXWZBTfnP4WNAqzuiJK7ll44AmxGKv/J2M4TPjxjY3znBCfvBXFzucm1twdyFybFqEA==}
    engines: {node: '>=12'}
    dependencies:
      string-width: 5.1.2
      string-width-cjs: /string-width@4.2.3
      strip-ansi: 7.1.0
      strip-ansi-cjs: /strip-ansi@6.0.1
      wrap-ansi: 8.1.0
      wrap-ansi-cjs: /wrap-ansi@7.0.0
    dev: false

  /@istanbuljs/load-nyc-config@1.1.0:
    resolution: {integrity: sha512-VjeHSlIzpv/NyD3N0YuHfXOPDIixcA1q2ZV98wsMqcYlPmv2n3Yb2lYP9XMElnaFVXg5A7YLTeLu6V84uQDjmQ==}
    engines: {node: '>=8'}
    dependencies:
      camelcase: 5.3.1
      find-up: 4.1.0
      get-package-type: 0.1.0
      js-yaml: 3.14.1
      resolve-from: 5.0.0
    dev: false

  /@istanbuljs/schema@0.1.3:
    resolution: {integrity: sha512-ZXRY4jNvVgSVQ8DL3LTcakaAtXwTVUxE81hslsyD2AtoXW/wVob10HkOJ1X/pAlcI7D+2YoZKg5do8G/w6RYgA==}
    engines: {node: '>=8'}
    dev: false

  /@jest/console@29.7.0:
    resolution: {integrity: sha512-5Ni4CU7XHQi32IJ398EEP4RrB8eV09sXP2ROqD4bksHrnTree52PsxvX8tpL8LvTZ3pFzXyPbNQReSN41CAhOg==}
    engines: {node: ^14.15.0 || ^16.10.0 || >=18.0.0}
    dependencies:
      '@jest/types': 29.6.3
      '@types/node': 20.11.19
      chalk: 4.1.2
      jest-message-util: 29.7.0
      jest-util: 29.7.0
      slash: 3.0.0
    dev: false

  /@jest/core@29.7.0:
    resolution: {integrity: sha512-n7aeXWKMnGtDA48y8TLWJPJmLmmZ642Ceo78cYWEpiD7FzDgmNDV/GCVRorPABdXLJZ/9wzzgZAlHjXjxDHGsg==}
    engines: {node: ^14.15.0 || ^16.10.0 || >=18.0.0}
    peerDependencies:
      node-notifier: ^8.0.1 || ^9.0.0 || ^10.0.0
    peerDependenciesMeta:
      node-notifier:
        optional: true
    dependencies:
      '@jest/console': 29.7.0
      '@jest/reporters': 29.7.0
      '@jest/test-result': 29.7.0
      '@jest/transform': 29.7.0
      '@jest/types': 29.6.3
      '@types/node': 20.11.19
      ansi-escapes: 4.3.2
      chalk: 4.1.2
      ci-info: 3.9.0
      exit: 0.1.2
      graceful-fs: 4.2.11
      jest-changed-files: 29.7.0
      jest-config: 29.7.0(@types/node@20.11.19)
      jest-haste-map: 29.7.0
      jest-message-util: 29.7.0
      jest-regex-util: 29.6.3
      jest-resolve: 29.7.0
      jest-resolve-dependencies: 29.7.0
      jest-runner: 29.7.0
      jest-runtime: 29.7.0
      jest-snapshot: 29.7.0
      jest-util: 29.7.0
      jest-validate: 29.7.0
      jest-watcher: 29.7.0
      micromatch: 4.0.5
      pretty-format: 29.7.0
      slash: 3.0.0
      strip-ansi: 6.0.1
    transitivePeerDependencies:
      - babel-plugin-macros
      - supports-color
      - ts-node
    dev: false

  /@jest/environment@29.7.0:
    resolution: {integrity: sha512-aQIfHDq33ExsN4jP1NWGXhxgQ/wixs60gDiKO+XVMd8Mn0NWPWgc34ZQDTb2jKaUWQ7MuwoitXAsN2XVXNMpAw==}
    engines: {node: ^14.15.0 || ^16.10.0 || >=18.0.0}
    dependencies:
      '@jest/fake-timers': 29.7.0
      '@jest/types': 29.6.3
      '@types/node': 20.11.19
      jest-mock: 29.7.0
    dev: false

  /@jest/expect-utils@29.7.0:
    resolution: {integrity: sha512-GlsNBWiFQFCVi9QVSx7f5AgMeLxe9YCCs5PuP2O2LdjDAA8Jh9eX7lA1Jq/xdXw3Wb3hyvlFNfZIfcRetSzYcA==}
    engines: {node: ^14.15.0 || ^16.10.0 || >=18.0.0}
    dependencies:
      jest-get-type: 29.6.3
    dev: false

  /@jest/expect@29.7.0:
    resolution: {integrity: sha512-8uMeAMycttpva3P1lBHB8VciS9V0XAr3GymPpipdyQXbBcuhkLQOSe8E/p92RyAdToS6ZD1tFkX+CkhoECE0dQ==}
    engines: {node: ^14.15.0 || ^16.10.0 || >=18.0.0}
    dependencies:
      expect: 29.7.0
      jest-snapshot: 29.7.0
    transitivePeerDependencies:
      - supports-color
    dev: false

  /@jest/fake-timers@29.7.0:
    resolution: {integrity: sha512-q4DH1Ha4TTFPdxLsqDXK1d3+ioSL7yL5oCMJZgDYm6i+6CygW5E5xVr/D1HdsGxjt1ZWSfUAs9OxSB/BNelWrQ==}
    engines: {node: ^14.15.0 || ^16.10.0 || >=18.0.0}
    dependencies:
      '@jest/types': 29.6.3
      '@sinonjs/fake-timers': 10.3.0
      '@types/node': 20.11.19
      jest-message-util: 29.7.0
      jest-mock: 29.7.0
      jest-util: 29.7.0
    dev: false

  /@jest/globals@29.7.0:
    resolution: {integrity: sha512-mpiz3dutLbkW2MNFubUGUEVLkTGiqW6yLVTA+JbP6fI6J5iL9Y0Nlg8k95pcF8ctKwCS7WVxteBs29hhfAotzQ==}
    engines: {node: ^14.15.0 || ^16.10.0 || >=18.0.0}
    dependencies:
      '@jest/environment': 29.7.0
      '@jest/expect': 29.7.0
      '@jest/types': 29.6.3
      jest-mock: 29.7.0
    transitivePeerDependencies:
      - supports-color
    dev: false

  /@jest/reporters@29.7.0:
    resolution: {integrity: sha512-DApq0KJbJOEzAFYjHADNNxAE3KbhxQB1y5Kplb5Waqw6zVbuWatSnMjE5gs8FUgEPmNsnZA3NCWl9NG0ia04Pg==}
    engines: {node: ^14.15.0 || ^16.10.0 || >=18.0.0}
    peerDependencies:
      node-notifier: ^8.0.1 || ^9.0.0 || ^10.0.0
    peerDependenciesMeta:
      node-notifier:
        optional: true
    dependencies:
      '@bcoe/v8-coverage': 0.2.3
      '@jest/console': 29.7.0
      '@jest/test-result': 29.7.0
      '@jest/transform': 29.7.0
      '@jest/types': 29.6.3
      '@jridgewell/trace-mapping': 0.3.22
      '@types/node': 20.11.19
      chalk: 4.1.2
      collect-v8-coverage: 1.0.2
      exit: 0.1.2
      glob: 7.2.3
      graceful-fs: 4.2.11
      istanbul-lib-coverage: 3.2.2
      istanbul-lib-instrument: 6.0.2
      istanbul-lib-report: 3.0.1
      istanbul-lib-source-maps: 4.0.1
      istanbul-reports: 3.1.7
      jest-message-util: 29.7.0
      jest-util: 29.7.0
      jest-worker: 29.7.0
      slash: 3.0.0
      string-length: 4.0.2
      strip-ansi: 6.0.1
      v8-to-istanbul: 9.2.0
    transitivePeerDependencies:
      - supports-color
    dev: false

  /@jest/schemas@29.6.3:
    resolution: {integrity: sha512-mo5j5X+jIZmJQveBKeS/clAueipV7KgiX1vMgCxam1RNYiqE1w62n0/tJJnHtjW8ZHcQco5gY85jA3mi0L+nSA==}
    engines: {node: ^14.15.0 || ^16.10.0 || >=18.0.0}
    dependencies:
      '@sinclair/typebox': 0.27.8
    dev: false

  /@jest/source-map@29.6.3:
    resolution: {integrity: sha512-MHjT95QuipcPrpLM+8JMSzFx6eHp5Bm+4XeFDJlwsvVBjmKNiIAvasGK2fxz2WbGRlnvqehFbh07MMa7n3YJnw==}
    engines: {node: ^14.15.0 || ^16.10.0 || >=18.0.0}
    dependencies:
      '@jridgewell/trace-mapping': 0.3.22
      callsites: 3.1.0
      graceful-fs: 4.2.11
    dev: false

  /@jest/test-result@29.7.0:
    resolution: {integrity: sha512-Fdx+tv6x1zlkJPcWXmMDAG2HBnaR9XPSd5aDWQVsfrZmLVT3lU1cwyxLgRmXR9yrq4NBoEm9BMsfgFzTQAbJYA==}
    engines: {node: ^14.15.0 || ^16.10.0 || >=18.0.0}
    dependencies:
      '@jest/console': 29.7.0
      '@jest/types': 29.6.3
      '@types/istanbul-lib-coverage': 2.0.6
      collect-v8-coverage: 1.0.2
    dev: false

  /@jest/test-sequencer@29.7.0:
    resolution: {integrity: sha512-GQwJ5WZVrKnOJuiYiAF52UNUJXgTZx1NHjFSEB0qEMmSZKAkdMoIzw/Cj6x6NF4AvV23AUqDpFzQkN/eYCYTxw==}
    engines: {node: ^14.15.0 || ^16.10.0 || >=18.0.0}
    dependencies:
      '@jest/test-result': 29.7.0
      graceful-fs: 4.2.11
      jest-haste-map: 29.7.0
      slash: 3.0.0
    dev: false

  /@jest/transform@29.7.0:
    resolution: {integrity: sha512-ok/BTPFzFKVMwO5eOHRrvnBVHdRy9IrsrW1GpMaQ9MCnilNLXQKmAX8s1YXDFaai9xJpac2ySzV0YeRRECr2Vw==}
    engines: {node: ^14.15.0 || ^16.10.0 || >=18.0.0}
    dependencies:
      '@babel/core': 7.23.9
      '@jest/types': 29.6.3
      '@jridgewell/trace-mapping': 0.3.22
      babel-plugin-istanbul: 6.1.1
      chalk: 4.1.2
      convert-source-map: 2.0.0
      fast-json-stable-stringify: 2.1.0
      graceful-fs: 4.2.11
      jest-haste-map: 29.7.0
      jest-regex-util: 29.6.3
      jest-util: 29.7.0
      micromatch: 4.0.5
      pirates: 4.0.6
      slash: 3.0.0
      write-file-atomic: 4.0.2
    transitivePeerDependencies:
      - supports-color
    dev: false

  /@jest/types@29.6.3:
    resolution: {integrity: sha512-u3UPsIilWKOM3F9CXtrG8LEJmNxwoCQC/XVj4IKYXvvpx7QIi/Kg1LI5uDmDpKlac62NUtX7eLjRh+jVZcLOzw==}
    engines: {node: ^14.15.0 || ^16.10.0 || >=18.0.0}
    dependencies:
      '@jest/schemas': 29.6.3
      '@types/istanbul-lib-coverage': 2.0.6
      '@types/istanbul-reports': 3.0.4
      '@types/node': 20.11.19
      '@types/yargs': 17.0.32
      chalk: 4.1.2
    dev: false

  /@jridgewell/gen-mapping@0.3.3:
    resolution: {integrity: sha512-HLhSWOLRi875zjjMG/r+Nv0oCW8umGb0BgEhyX3dDX3egwZtB8PqLnjz3yedt8R5StBrzcg4aBpnh8UA9D1BoQ==}
    engines: {node: '>=6.0.0'}
    dependencies:
      '@jridgewell/set-array': 1.1.2
      '@jridgewell/sourcemap-codec': 1.4.15
      '@jridgewell/trace-mapping': 0.3.22
    dev: false

  /@jridgewell/resolve-uri@3.1.2:
    resolution: {integrity: sha512-bRISgCIjP20/tbWSPWMEi54QVPRZExkuD9lJL+UIxUKtwVJA8wW1Trb1jMs1RFXo1CBTNZ/5hpC9QvmKWdopKw==}
    engines: {node: '>=6.0.0'}
    dev: false

  /@jridgewell/set-array@1.1.2:
    resolution: {integrity: sha512-xnkseuNADM0gt2bs+BvhO0p78Mk762YnZdsuzFV018NoG1Sj1SCQvpSqa7XUaTam5vAGasABV9qXASMKnFMwMw==}
    engines: {node: '>=6.0.0'}
    dev: false

  /@jridgewell/sourcemap-codec@1.4.15:
    resolution: {integrity: sha512-eF2rxCRulEKXHTRiDrDy6erMYWqNw4LPdQ8UQA4huuxaQsVeRPFl2oM8oDGxMFhJUWZf9McpLtJasDDZb/Bpeg==}
    dev: false

  /@jridgewell/trace-mapping@0.3.22:
    resolution: {integrity: sha512-Wf963MzWtA2sjrNt+g18IAln9lKnlRp+K2eH4jjIoF1wYeq3aMREpG09xhlhdzS0EjwU7qmUJYangWa+151vZw==}
    dependencies:
      '@jridgewell/resolve-uri': 3.1.2
      '@jridgewell/sourcemap-codec': 1.4.15
    dev: false

  /@neondatabase/serverless@0.7.2:
    resolution: {integrity: sha512-wU3WA2uTyNO7wjPs3Mg0G01jztAxUxzd9/mskMmtPwPTjf7JKWi9AW5/puOGXLxmZ9PVgRFeBVRVYq5nBPhsCg==}
    dependencies:
      '@types/pg': 8.6.6
    dev: false

  /@next/bundle-analyzer@14.1.0:
    resolution: {integrity: sha512-RJWjnlMp/1WSW0ahAdawV22WgJiC6BVaFS5Xfhw6gP7NJEX3cAJjh4JqSHKGr8GnLNRaFCVTQdDPoX84E421BA==}
    dependencies:
      webpack-bundle-analyzer: 4.10.1
    transitivePeerDependencies:
      - bufferutil
      - utf-8-validate
    dev: false

  /@next/env@14.1.1-canary.59:
    resolution: {integrity: sha512-7tBm5NJmAkmiBZf/HRe5RUIYln24SsxVUKdJpDGW7/OHcrQXZ9iO1WsGpZLJFAWpfLQU9aUXyovKLuKvqhyOTQ==}
    dev: false

  /@next/eslint-plugin-next@14.1.0:
    resolution: {integrity: sha512-x4FavbNEeXx/baD/zC/SdrvkjSby8nBn8KcCREqk6UuwvwoAPZmaV8TFCAuo/cpovBRTIY67mHhe86MQQm/68Q==}
    dependencies:
      glob: 10.3.10
    dev: false

  /@next/swc-darwin-arm64@14.1.1-canary.59:
    resolution: {integrity: sha512-WVSg1dkNvprYkakRIYYHhkIiSvaU7+S/bCffs0hGKRmKr45Lc7HfvwVAWHPxIO3d7cUtnz1d7fXRD42pWom4EQ==}
    engines: {node: '>= 10'}
    cpu: [arm64]
    os: [darwin]
    requiresBuild: true
    dev: false
    optional: true

  /@next/swc-darwin-x64@14.1.1-canary.59:
    resolution: {integrity: sha512-yvVLVK9QPdU+JfviXNuUkGV2/dKo/Toy0g8VBN1n4oltTJWsZRnqguz5dZAfFX/fdQmc7QhK7TgJbpsk99+aUg==}
    engines: {node: '>= 10'}
    cpu: [x64]
    os: [darwin]
    requiresBuild: true
    dev: false
    optional: true

  /@next/swc-linux-arm64-gnu@14.1.1-canary.59:
    resolution: {integrity: sha512-aKAAEjTA0kQDuPcpSji26RiyIJVHMvSfa6V14oI270wkzGDzA+I7yDIdfAjghZg2AqpqP37sppTtk94hpg0Jpw==}
    engines: {node: '>= 10'}
    cpu: [arm64]
    os: [linux]
    requiresBuild: true
    dev: false
    optional: true

  /@next/swc-linux-arm64-musl@14.1.1-canary.59:
    resolution: {integrity: sha512-63sUd3fspUDPP8pKfSDBpegxNV8t7QqM9uKCWiVVF253/fjLrm21ziTSP22Ij2HyxMzYDjUcXXw3oaV0/9+lHw==}
    engines: {node: '>= 10'}
    cpu: [arm64]
    os: [linux]
    requiresBuild: true
    dev: false
    optional: true

  /@next/swc-linux-x64-gnu@14.1.1-canary.59:
    resolution: {integrity: sha512-XguNPS4Q7b3plMqfiYJvY4dQ+vyoEITt/rLxjRmnNmT0inaPA4Q9Lbl0rST6luVPYNaysmk1lzF1Rqodb5uudw==}
    engines: {node: '>= 10'}
    cpu: [x64]
    os: [linux]
    requiresBuild: true
    dev: false
    optional: true

  /@next/swc-linux-x64-musl@14.1.1-canary.59:
    resolution: {integrity: sha512-Hy+av18riWV3kYpO5vK0eQq6lN1NcZvnYG70mnsFwxiFaT2XVJimbIdSWiXNIB5QNF1Vv7AjcCVAw0nTojRKVg==}
    engines: {node: '>= 10'}
    cpu: [x64]
    os: [linux]
    requiresBuild: true
    dev: false
    optional: true

  /@next/swc-win32-arm64-msvc@14.1.1-canary.59:
    resolution: {integrity: sha512-Z7dj8ox/ih0HiKp5J2R5SV9sZLQ8mbuYy9g6MvwwmtGLkoCH9trLuo966ubYZ+nIFrzItWGf1HnMrnvNS00KlA==}
    engines: {node: '>= 10'}
    cpu: [arm64]
    os: [win32]
    requiresBuild: true
    dev: false
    optional: true

  /@next/swc-win32-ia32-msvc@14.1.1-canary.59:
    resolution: {integrity: sha512-VQpCBFfbUiQax+/CWwjPwYHGZwUydpd7ZoUskkHHA0ZTbIDsSj64EzMFhK3tdo8JOOnNfVDAT/l95afmxYnzSA==}
    engines: {node: '>= 10'}
    cpu: [ia32]
    os: [win32]
    requiresBuild: true
    dev: false
    optional: true

  /@next/swc-win32-x64-msvc@14.1.1-canary.59:
    resolution: {integrity: sha512-p7h/35PoqYxDNxce2EPkegIhe0149Wvdcq+HyVYkN8tp2fwAy2kKQM0RK8HlMU8NbiRwmlAx4lST/0pu+sd95g==}
    engines: {node: '>= 10'}
    cpu: [x64]
    os: [win32]
    requiresBuild: true
    dev: false
    optional: true

  /@nodelib/fs.scandir@2.1.5:
    resolution: {integrity: sha512-vq24Bq3ym5HEQm2NKCr3yXDwjc7vTsEThRDnkp2DK9p1uqLR+DHurm/NOTo0KG7HYHU7eppKZj3MyqYuMBf62g==}
    engines: {node: '>= 8'}
    dependencies:
      '@nodelib/fs.stat': 2.0.5
      run-parallel: 1.2.0
    dev: false

  /@nodelib/fs.stat@2.0.5:
    resolution: {integrity: sha512-RkhPPp2zrqDAQA/2jNhnztcPAlv64XdhIp7a7454A5ovI7Bukxgt7MX7udwAu3zg1DcpPU0rz3VV1SeaqvY4+A==}
    engines: {node: '>= 8'}
    dev: false

  /@nodelib/fs.walk@1.2.8:
    resolution: {integrity: sha512-oGB+UxlgWcgQkgwo8GcEGwemoTFt3FIO9ababBmaGwXIoBKZ+GTy0pP185beGg7Llih/NSHSV2XAs1lnznocSg==}
    engines: {node: '>= 8'}
    dependencies:
      '@nodelib/fs.scandir': 2.1.5
      fastq: 1.17.1
    dev: false

  /@panva/hkdf@1.1.1:
    resolution: {integrity: sha512-dhPeilub1NuIG0X5Kvhh9lH4iW3ZsHlnzwgwbOlgwQ2wG1IqFzsgHqmKPk3WzsdWAeaxKJxgM0+W433RmN45GA==}
    dev: false

  /@pkgjs/parseargs@0.11.0:
    resolution: {integrity: sha512-+1VkjdD0QBLPodGrJUeqarH8VAIvQODIbwh9XpP5Syisf7YoQgsJKPNFoqqLQlu+VQ/tVSshMR6loPMn8U+dPg==}
    engines: {node: '>=14'}
    requiresBuild: true
    dev: false
    optional: true

  /@polka/url@1.0.0-next.24:
    resolution: {integrity: sha512-2LuNTFBIO0m7kKIQvvPHN6UE63VjpmL9rnEEaOOaiSPbZK+zUOYIzBAWcED+3XYzhYsd/0mD57VdxAEqqV52CQ==}
    dev: false

  /@radix-ui/primitive@1.0.0:
    resolution: {integrity: sha512-3e7rn8FDMin4CgeL7Z/49smCA3rFYY3Ha2rUQ7HRWFadS5iCRw08ZgVT1LaNTCNqgvrUiyczLflrVrF0SRQtNA==}
    dependencies:
      '@babel/runtime': 7.23.9
    dev: false

  /@radix-ui/primitive@1.0.1:
    resolution: {integrity: sha512-yQ8oGX2GVsEYMWGxcovu1uGWPCxV5BFfeeYxqPmuAzUyLT9qmaMXSAhXpb0WrspIeqYzdJpkh2vHModJPgRIaw==}
    dependencies:
      '@babel/runtime': 7.23.9
    dev: false

  /@radix-ui/react-arrow@1.0.3(@types/react-dom@18.2.19)(@types/react@18.2.57)(react-dom@18.2.0)(react@18.2.0):
    resolution: {integrity: sha512-wSP+pHsB/jQRaL6voubsQ/ZlrGBHHrOjmBnr19hxYgtS0WvAFwZhK2WP/YY5yF9uKECCEEDGxuLxq1NBK51wFA==}
    peerDependencies:
      '@types/react': '*'
      '@types/react-dom': '*'
      react: ^16.8 || ^17.0 || ^18.0
      react-dom: ^16.8 || ^17.0 || ^18.0
    peerDependenciesMeta:
      '@types/react':
        optional: true
      '@types/react-dom':
        optional: true
    dependencies:
      '@babel/runtime': 7.23.9
      '@radix-ui/react-primitive': 1.0.3(@types/react-dom@18.2.19)(@types/react@18.2.57)(react-dom@18.2.0)(react@18.2.0)
      '@types/react': 18.2.57
      '@types/react-dom': 18.2.19
      react: 18.2.0
      react-dom: 18.2.0(react@18.2.0)
    dev: false

  /@radix-ui/react-collection@1.0.3(@types/react-dom@18.2.19)(@types/react@18.2.57)(react-dom@18.2.0)(react@18.2.0):
    resolution: {integrity: sha512-3SzW+0PW7yBBoQlT8wNcGtaxaD0XSu0uLUFgrtHY08Acx05TaHaOmVLR73c0j/cqpDy53KBMO7s0dx2wmOIDIA==}
    peerDependencies:
      '@types/react': '*'
      '@types/react-dom': '*'
      react: ^16.8 || ^17.0 || ^18.0
      react-dom: ^16.8 || ^17.0 || ^18.0
    peerDependenciesMeta:
      '@types/react':
        optional: true
      '@types/react-dom':
        optional: true
    dependencies:
      '@babel/runtime': 7.23.9
      '@radix-ui/react-compose-refs': 1.0.1(@types/react@18.2.57)(react@18.2.0)
      '@radix-ui/react-context': 1.0.1(@types/react@18.2.57)(react@18.2.0)
      '@radix-ui/react-primitive': 1.0.3(@types/react-dom@18.2.19)(@types/react@18.2.57)(react-dom@18.2.0)(react@18.2.0)
      '@radix-ui/react-slot': 1.0.2(@types/react@18.2.57)(react@18.2.0)
      '@types/react': 18.2.57
      '@types/react-dom': 18.2.19
      react: 18.2.0
      react-dom: 18.2.0(react@18.2.0)
    dev: false

  /@radix-ui/react-compose-refs@1.0.0(react@18.2.0):
    resolution: {integrity: sha512-0KaSv6sx787/hK3eF53iOkiSLwAGlFMx5lotrqD2pTjB18KbybKoEIgkNZTKC60YECDQTKGTRcDBILwZVqVKvA==}
    peerDependencies:
      react: ^16.8 || ^17.0 || ^18.0
    dependencies:
      '@babel/runtime': 7.23.9
      react: 18.2.0
    dev: false

  /@radix-ui/react-compose-refs@1.0.1(@types/react@18.2.57)(react@18.2.0):
    resolution: {integrity: sha512-fDSBgd44FKHa1FRMU59qBMPFcl2PZE+2nmqunj+BWFyYYjnhIDWL2ItDs3rrbJDQOtzt5nIebLCQc4QRfz6LJw==}
    peerDependencies:
      '@types/react': '*'
      react: ^16.8 || ^17.0 || ^18.0
    peerDependenciesMeta:
      '@types/react':
        optional: true
    dependencies:
      '@babel/runtime': 7.23.9
      '@types/react': 18.2.57
      react: 18.2.0
    dev: false

  /@radix-ui/react-context@1.0.0(react@18.2.0):
    resolution: {integrity: sha512-1pVM9RfOQ+n/N5PJK33kRSKsr1glNxomxONs5c49MliinBY6Yw2Q995qfBUUo0/Mbg05B/sGA0gkgPI7kmSHBg==}
    peerDependencies:
      react: ^16.8 || ^17.0 || ^18.0
    dependencies:
      '@babel/runtime': 7.23.9
      react: 18.2.0
    dev: false

  /@radix-ui/react-context@1.0.1(@types/react@18.2.57)(react@18.2.0):
    resolution: {integrity: sha512-ebbrdFoYTcuZ0v4wG5tedGnp9tzcV8awzsxYph7gXUyvnNLuTIcCk1q17JEbnVhXAKG9oX3KtchwiMIAYp9NLg==}
    peerDependencies:
      '@types/react': '*'
      react: ^16.8 || ^17.0 || ^18.0
    peerDependenciesMeta:
      '@types/react':
        optional: true
    dependencies:
      '@babel/runtime': 7.23.9
      '@types/react': 18.2.57
      react: 18.2.0
    dev: false

  /@radix-ui/react-dialog@1.0.0(@types/react@18.2.57)(react-dom@18.2.0)(react@18.2.0):
    resolution: {integrity: sha512-Yn9YU+QlHYLWwV1XfKiqnGVpWYWk6MeBVM6x/bcoyPvxgjQGoeT35482viLPctTMWoMw0PoHgqfSox7Ig+957Q==}
    peerDependencies:
      react: ^16.8 || ^17.0 || ^18.0
      react-dom: ^16.8 || ^17.0 || ^18.0
    dependencies:
      '@babel/runtime': 7.23.9
      '@radix-ui/primitive': 1.0.0
      '@radix-ui/react-compose-refs': 1.0.0(react@18.2.0)
      '@radix-ui/react-context': 1.0.0(react@18.2.0)
      '@radix-ui/react-dismissable-layer': 1.0.0(react-dom@18.2.0)(react@18.2.0)
      '@radix-ui/react-focus-guards': 1.0.0(react@18.2.0)
      '@radix-ui/react-focus-scope': 1.0.0(react-dom@18.2.0)(react@18.2.0)
      '@radix-ui/react-id': 1.0.0(react@18.2.0)
      '@radix-ui/react-portal': 1.0.0(react-dom@18.2.0)(react@18.2.0)
      '@radix-ui/react-presence': 1.0.0(react-dom@18.2.0)(react@18.2.0)
      '@radix-ui/react-primitive': 1.0.0(react-dom@18.2.0)(react@18.2.0)
      '@radix-ui/react-slot': 1.0.0(react@18.2.0)
      '@radix-ui/react-use-controllable-state': 1.0.0(react@18.2.0)
      aria-hidden: 1.2.3
      react: 18.2.0
      react-dom: 18.2.0(react@18.2.0)
      react-remove-scroll: 2.5.4(@types/react@18.2.57)(react@18.2.0)
    transitivePeerDependencies:
      - '@types/react'
    dev: false

  /@radix-ui/react-direction@1.0.1(@types/react@18.2.57)(react@18.2.0):
    resolution: {integrity: sha512-RXcvnXgyvYvBEOhCBuddKecVkoMiI10Jcm5cTI7abJRAHYfFxeu+FBQs/DvdxSYucxR5mna0dNsL6QFlds5TMA==}
    peerDependencies:
      '@types/react': '*'
      react: ^16.8 || ^17.0 || ^18.0
    peerDependenciesMeta:
      '@types/react':
        optional: true
    dependencies:
      '@babel/runtime': 7.23.9
      '@types/react': 18.2.57
      react: 18.2.0
    dev: false

  /@radix-ui/react-dismissable-layer@1.0.0(react-dom@18.2.0)(react@18.2.0):
    resolution: {integrity: sha512-n7kDRfx+LB1zLueRDvZ1Pd0bxdJWDUZNQ/GWoxDn2prnuJKRdxsjulejX/ePkOsLi2tTm6P24mDqlMSgQpsT6g==}
    peerDependencies:
      react: ^16.8 || ^17.0 || ^18.0
      react-dom: ^16.8 || ^17.0 || ^18.0
    dependencies:
      '@babel/runtime': 7.23.9
      '@radix-ui/primitive': 1.0.0
      '@radix-ui/react-compose-refs': 1.0.0(react@18.2.0)
      '@radix-ui/react-primitive': 1.0.0(react-dom@18.2.0)(react@18.2.0)
      '@radix-ui/react-use-callback-ref': 1.0.0(react@18.2.0)
      '@radix-ui/react-use-escape-keydown': 1.0.0(react@18.2.0)
      react: 18.2.0
      react-dom: 18.2.0(react@18.2.0)
    dev: false

  /@radix-ui/react-dismissable-layer@1.0.5(@types/react-dom@18.2.19)(@types/react@18.2.57)(react-dom@18.2.0)(react@18.2.0):
    resolution: {integrity: sha512-aJeDjQhywg9LBu2t/At58hCvr7pEm0o2Ke1x33B+MhjNmmZ17sy4KImo0KPLgsnc/zN7GPdce8Cnn0SWvwZO7g==}
    peerDependencies:
      '@types/react': '*'
      '@types/react-dom': '*'
      react: ^16.8 || ^17.0 || ^18.0
      react-dom: ^16.8 || ^17.0 || ^18.0
    peerDependenciesMeta:
      '@types/react':
        optional: true
      '@types/react-dom':
        optional: true
    dependencies:
      '@babel/runtime': 7.23.9
      '@radix-ui/primitive': 1.0.1
      '@radix-ui/react-compose-refs': 1.0.1(@types/react@18.2.57)(react@18.2.0)
      '@radix-ui/react-primitive': 1.0.3(@types/react-dom@18.2.19)(@types/react@18.2.57)(react-dom@18.2.0)(react@18.2.0)
      '@radix-ui/react-use-callback-ref': 1.0.1(@types/react@18.2.57)(react@18.2.0)
      '@radix-ui/react-use-escape-keydown': 1.0.3(@types/react@18.2.57)(react@18.2.0)
      '@types/react': 18.2.57
      '@types/react-dom': 18.2.19
      react: 18.2.0
      react-dom: 18.2.0(react@18.2.0)
    dev: false

  /@radix-ui/react-dropdown-menu@2.0.6(@types/react-dom@18.2.19)(@types/react@18.2.57)(react-dom@18.2.0)(react@18.2.0):
    resolution: {integrity: sha512-i6TuFOoWmLWq+M/eCLGd/bQ2HfAX1RJgvrBQ6AQLmzfvsLdefxbWu8G9zczcPFfcSPehz9GcpF6K9QYreFV8hA==}
    peerDependencies:
      '@types/react': '*'
      '@types/react-dom': '*'
      react: ^16.8 || ^17.0 || ^18.0
      react-dom: ^16.8 || ^17.0 || ^18.0
    peerDependenciesMeta:
      '@types/react':
        optional: true
      '@types/react-dom':
        optional: true
    dependencies:
      '@babel/runtime': 7.23.9
      '@radix-ui/primitive': 1.0.1
      '@radix-ui/react-compose-refs': 1.0.1(@types/react@18.2.57)(react@18.2.0)
      '@radix-ui/react-context': 1.0.1(@types/react@18.2.57)(react@18.2.0)
      '@radix-ui/react-id': 1.0.1(@types/react@18.2.57)(react@18.2.0)
      '@radix-ui/react-menu': 2.0.6(@types/react-dom@18.2.19)(@types/react@18.2.57)(react-dom@18.2.0)(react@18.2.0)
      '@radix-ui/react-primitive': 1.0.3(@types/react-dom@18.2.19)(@types/react@18.2.57)(react-dom@18.2.0)(react@18.2.0)
      '@radix-ui/react-use-controllable-state': 1.0.1(@types/react@18.2.57)(react@18.2.0)
      '@types/react': 18.2.57
      '@types/react-dom': 18.2.19
      react: 18.2.0
      react-dom: 18.2.0(react@18.2.0)
    dev: false

  /@radix-ui/react-focus-guards@1.0.0(react@18.2.0):
    resolution: {integrity: sha512-UagjDk4ijOAnGu4WMUPj9ahi7/zJJqNZ9ZAiGPp7waUWJO0O1aWXi/udPphI0IUjvrhBsZJGSN66dR2dsueLWQ==}
    peerDependencies:
      react: ^16.8 || ^17.0 || ^18.0
    dependencies:
      '@babel/runtime': 7.23.9
      react: 18.2.0
    dev: false

  /@radix-ui/react-focus-guards@1.0.1(@types/react@18.2.57)(react@18.2.0):
    resolution: {integrity: sha512-Rect2dWbQ8waGzhMavsIbmSVCgYxkXLxxR3ZvCX79JOglzdEy4JXMb98lq4hPxUbLr77nP0UOGf4rcMU+s1pUA==}
    peerDependencies:
      '@types/react': '*'
      react: ^16.8 || ^17.0 || ^18.0
    peerDependenciesMeta:
      '@types/react':
        optional: true
    dependencies:
      '@babel/runtime': 7.23.9
      '@types/react': 18.2.57
      react: 18.2.0
    dev: false

  /@radix-ui/react-focus-scope@1.0.0(react-dom@18.2.0)(react@18.2.0):
    resolution: {integrity: sha512-C4SWtsULLGf/2L4oGeIHlvWQx7Rf+7cX/vKOAD2dXW0A1b5QXwi3wWeaEgW+wn+SEVrraMUk05vLU9fZZz5HbQ==}
    peerDependencies:
      react: ^16.8 || ^17.0 || ^18.0
      react-dom: ^16.8 || ^17.0 || ^18.0
    dependencies:
      '@babel/runtime': 7.23.9
      '@radix-ui/react-compose-refs': 1.0.0(react@18.2.0)
      '@radix-ui/react-primitive': 1.0.0(react-dom@18.2.0)(react@18.2.0)
      '@radix-ui/react-use-callback-ref': 1.0.0(react@18.2.0)
      react: 18.2.0
      react-dom: 18.2.0(react@18.2.0)
    dev: false

  /@radix-ui/react-focus-scope@1.0.4(@types/react-dom@18.2.19)(@types/react@18.2.57)(react-dom@18.2.0)(react@18.2.0):
    resolution: {integrity: sha512-sL04Mgvf+FmyvZeYfNu1EPAaaxD+aw7cYeIB9L9Fvq8+urhltTRaEo5ysKOpHuKPclsZcSUMKlN05x4u+CINpA==}
    peerDependencies:
      '@types/react': '*'
      '@types/react-dom': '*'
      react: ^16.8 || ^17.0 || ^18.0
      react-dom: ^16.8 || ^17.0 || ^18.0
    peerDependenciesMeta:
      '@types/react':
        optional: true
      '@types/react-dom':
        optional: true
    dependencies:
      '@babel/runtime': 7.23.9
      '@radix-ui/react-compose-refs': 1.0.1(@types/react@18.2.57)(react@18.2.0)
      '@radix-ui/react-primitive': 1.0.3(@types/react-dom@18.2.19)(@types/react@18.2.57)(react-dom@18.2.0)(react@18.2.0)
      '@radix-ui/react-use-callback-ref': 1.0.1(@types/react@18.2.57)(react@18.2.0)
      '@types/react': 18.2.57
      '@types/react-dom': 18.2.19
      react: 18.2.0
      react-dom: 18.2.0(react@18.2.0)
    dev: false

  /@radix-ui/react-id@1.0.0(react@18.2.0):
    resolution: {integrity: sha512-Q6iAB/U7Tq3NTolBBQbHTgclPmGWE3OlktGGqrClPozSw4vkQ1DfQAOtzgRPecKsMdJINE05iaoDUG8tRzCBjw==}
    peerDependencies:
      react: ^16.8 || ^17.0 || ^18.0
    dependencies:
      '@babel/runtime': 7.23.9
      '@radix-ui/react-use-layout-effect': 1.0.0(react@18.2.0)
      react: 18.2.0
    dev: false

  /@radix-ui/react-id@1.0.1(@types/react@18.2.57)(react@18.2.0):
    resolution: {integrity: sha512-tI7sT/kqYp8p96yGWY1OAnLHrqDgzHefRBKQ2YAkBS5ja7QLcZ9Z/uY7bEjPUatf8RomoXM8/1sMj1IJaE5UzQ==}
    peerDependencies:
      '@types/react': '*'
      react: ^16.8 || ^17.0 || ^18.0
    peerDependenciesMeta:
      '@types/react':
        optional: true
    dependencies:
      '@babel/runtime': 7.23.9
      '@radix-ui/react-use-layout-effect': 1.0.1(@types/react@18.2.57)(react@18.2.0)
      '@types/react': 18.2.57
      react: 18.2.0
    dev: false

  /@radix-ui/react-menu@2.0.6(@types/react-dom@18.2.19)(@types/react@18.2.57)(react-dom@18.2.0)(react@18.2.0):
    resolution: {integrity: sha512-BVkFLS+bUC8HcImkRKPSiVumA1VPOOEC5WBMiT+QAVsPzW1FJzI9KnqgGxVDPBcql5xXrHkD3JOVoXWEXD8SYA==}
    peerDependencies:
      '@types/react': '*'
      '@types/react-dom': '*'
      react: ^16.8 || ^17.0 || ^18.0
      react-dom: ^16.8 || ^17.0 || ^18.0
    peerDependenciesMeta:
      '@types/react':
        optional: true
      '@types/react-dom':
        optional: true
    dependencies:
      '@babel/runtime': 7.23.9
      '@radix-ui/primitive': 1.0.1
      '@radix-ui/react-collection': 1.0.3(@types/react-dom@18.2.19)(@types/react@18.2.57)(react-dom@18.2.0)(react@18.2.0)
      '@radix-ui/react-compose-refs': 1.0.1(@types/react@18.2.57)(react@18.2.0)
      '@radix-ui/react-context': 1.0.1(@types/react@18.2.57)(react@18.2.0)
      '@radix-ui/react-direction': 1.0.1(@types/react@18.2.57)(react@18.2.0)
      '@radix-ui/react-dismissable-layer': 1.0.5(@types/react-dom@18.2.19)(@types/react@18.2.57)(react-dom@18.2.0)(react@18.2.0)
      '@radix-ui/react-focus-guards': 1.0.1(@types/react@18.2.57)(react@18.2.0)
      '@radix-ui/react-focus-scope': 1.0.4(@types/react-dom@18.2.19)(@types/react@18.2.57)(react-dom@18.2.0)(react@18.2.0)
      '@radix-ui/react-id': 1.0.1(@types/react@18.2.57)(react@18.2.0)
      '@radix-ui/react-popper': 1.1.3(@types/react-dom@18.2.19)(@types/react@18.2.57)(react-dom@18.2.0)(react@18.2.0)
      '@radix-ui/react-portal': 1.0.4(@types/react-dom@18.2.19)(@types/react@18.2.57)(react-dom@18.2.0)(react@18.2.0)
      '@radix-ui/react-presence': 1.0.1(@types/react-dom@18.2.19)(@types/react@18.2.57)(react-dom@18.2.0)(react@18.2.0)
      '@radix-ui/react-primitive': 1.0.3(@types/react-dom@18.2.19)(@types/react@18.2.57)(react-dom@18.2.0)(react@18.2.0)
      '@radix-ui/react-roving-focus': 1.0.4(@types/react-dom@18.2.19)(@types/react@18.2.57)(react-dom@18.2.0)(react@18.2.0)
      '@radix-ui/react-slot': 1.0.2(@types/react@18.2.57)(react@18.2.0)
      '@radix-ui/react-use-callback-ref': 1.0.1(@types/react@18.2.57)(react@18.2.0)
      '@types/react': 18.2.57
      '@types/react-dom': 18.2.19
      aria-hidden: 1.2.3
      react: 18.2.0
      react-dom: 18.2.0(react@18.2.0)
      react-remove-scroll: 2.5.5(@types/react@18.2.57)(react@18.2.0)
    dev: false

  /@radix-ui/react-popper@1.1.3(@types/react-dom@18.2.19)(@types/react@18.2.57)(react-dom@18.2.0)(react@18.2.0):
    resolution: {integrity: sha512-cKpopj/5RHZWjrbF2846jBNacjQVwkP068DfmgrNJXpvVWrOvlAmE9xSiy5OqeE+Gi8D9fP+oDhUnPqNMY8/5w==}
    peerDependencies:
      '@types/react': '*'
      '@types/react-dom': '*'
      react: ^16.8 || ^17.0 || ^18.0
      react-dom: ^16.8 || ^17.0 || ^18.0
    peerDependenciesMeta:
      '@types/react':
        optional: true
      '@types/react-dom':
        optional: true
    dependencies:
      '@babel/runtime': 7.23.9
      '@floating-ui/react-dom': 2.0.8(react-dom@18.2.0)(react@18.2.0)
      '@radix-ui/react-arrow': 1.0.3(@types/react-dom@18.2.19)(@types/react@18.2.57)(react-dom@18.2.0)(react@18.2.0)
      '@radix-ui/react-compose-refs': 1.0.1(@types/react@18.2.57)(react@18.2.0)
      '@radix-ui/react-context': 1.0.1(@types/react@18.2.57)(react@18.2.0)
      '@radix-ui/react-primitive': 1.0.3(@types/react-dom@18.2.19)(@types/react@18.2.57)(react-dom@18.2.0)(react@18.2.0)
      '@radix-ui/react-use-callback-ref': 1.0.1(@types/react@18.2.57)(react@18.2.0)
      '@radix-ui/react-use-layout-effect': 1.0.1(@types/react@18.2.57)(react@18.2.0)
      '@radix-ui/react-use-rect': 1.0.1(@types/react@18.2.57)(react@18.2.0)
      '@radix-ui/react-use-size': 1.0.1(@types/react@18.2.57)(react@18.2.0)
      '@radix-ui/rect': 1.0.1
      '@types/react': 18.2.57
      '@types/react-dom': 18.2.19
      react: 18.2.0
      react-dom: 18.2.0(react@18.2.0)
    dev: false

  /@radix-ui/react-portal@1.0.0(react-dom@18.2.0)(react@18.2.0):
    resolution: {integrity: sha512-a8qyFO/Xb99d8wQdu4o7qnigNjTPG123uADNecz0eX4usnQEj7o+cG4ZX4zkqq98NYekT7UoEQIjxBNWIFuqTA==}
    peerDependencies:
      react: ^16.8 || ^17.0 || ^18.0
      react-dom: ^16.8 || ^17.0 || ^18.0
    dependencies:
      '@babel/runtime': 7.23.9
      '@radix-ui/react-primitive': 1.0.0(react-dom@18.2.0)(react@18.2.0)
      react: 18.2.0
      react-dom: 18.2.0(react@18.2.0)
    dev: false

  /@radix-ui/react-portal@1.0.4(@types/react-dom@18.2.19)(@types/react@18.2.57)(react-dom@18.2.0)(react@18.2.0):
    resolution: {integrity: sha512-Qki+C/EuGUVCQTOTD5vzJzJuMUlewbzuKyUy+/iHM2uwGiru9gZeBJtHAPKAEkB5KWGi9mP/CHKcY0wt1aW45Q==}
    peerDependencies:
      '@types/react': '*'
      '@types/react-dom': '*'
      react: ^16.8 || ^17.0 || ^18.0
      react-dom: ^16.8 || ^17.0 || ^18.0
    peerDependenciesMeta:
      '@types/react':
        optional: true
      '@types/react-dom':
        optional: true
    dependencies:
      '@babel/runtime': 7.23.9
      '@radix-ui/react-primitive': 1.0.3(@types/react-dom@18.2.19)(@types/react@18.2.57)(react-dom@18.2.0)(react@18.2.0)
      '@types/react': 18.2.57
      '@types/react-dom': 18.2.19
      react: 18.2.0
      react-dom: 18.2.0(react@18.2.0)
    dev: false

  /@radix-ui/react-presence@1.0.0(react-dom@18.2.0)(react@18.2.0):
    resolution: {integrity: sha512-A+6XEvN01NfVWiKu38ybawfHsBjWum42MRPnEuqPsBZ4eV7e/7K321B5VgYMPv3Xx5An6o1/l9ZuDBgmcmWK3w==}
    peerDependencies:
      react: ^16.8 || ^17.0 || ^18.0
      react-dom: ^16.8 || ^17.0 || ^18.0
    dependencies:
      '@babel/runtime': 7.23.9
      '@radix-ui/react-compose-refs': 1.0.0(react@18.2.0)
      '@radix-ui/react-use-layout-effect': 1.0.0(react@18.2.0)
      react: 18.2.0
      react-dom: 18.2.0(react@18.2.0)
    dev: false

  /@radix-ui/react-presence@1.0.1(@types/react-dom@18.2.19)(@types/react@18.2.57)(react-dom@18.2.0)(react@18.2.0):
    resolution: {integrity: sha512-UXLW4UAbIY5ZjcvzjfRFo5gxva8QirC9hF7wRE4U5gz+TP0DbRk+//qyuAQ1McDxBt1xNMBTaciFGvEmJvAZCg==}
    peerDependencies:
      '@types/react': '*'
      '@types/react-dom': '*'
      react: ^16.8 || ^17.0 || ^18.0
      react-dom: ^16.8 || ^17.0 || ^18.0
    peerDependenciesMeta:
      '@types/react':
        optional: true
      '@types/react-dom':
        optional: true
    dependencies:
      '@babel/runtime': 7.23.9
      '@radix-ui/react-compose-refs': 1.0.1(@types/react@18.2.57)(react@18.2.0)
      '@radix-ui/react-use-layout-effect': 1.0.1(@types/react@18.2.57)(react@18.2.0)
      '@types/react': 18.2.57
      '@types/react-dom': 18.2.19
      react: 18.2.0
      react-dom: 18.2.0(react@18.2.0)
    dev: false

  /@radix-ui/react-primitive@1.0.0(react-dom@18.2.0)(react@18.2.0):
    resolution: {integrity: sha512-EyXe6mnRlHZ8b6f4ilTDrXmkLShICIuOTTj0GX4w1rp+wSxf3+TD05u1UOITC8VsJ2a9nwHvdXtOXEOl0Cw/zQ==}
    peerDependencies:
      react: ^16.8 || ^17.0 || ^18.0
      react-dom: ^16.8 || ^17.0 || ^18.0
    dependencies:
      '@babel/runtime': 7.23.9
      '@radix-ui/react-slot': 1.0.0(react@18.2.0)
      react: 18.2.0
      react-dom: 18.2.0(react@18.2.0)
    dev: false

  /@radix-ui/react-primitive@1.0.3(@types/react-dom@18.2.19)(@types/react@18.2.57)(react-dom@18.2.0)(react@18.2.0):
    resolution: {integrity: sha512-yi58uVyoAcK/Nq1inRY56ZSjKypBNKTa/1mcL8qdl6oJeEaDbOldlzrGn7P6Q3Id5d+SYNGc5AJgc4vGhjs5+g==}
    peerDependencies:
      '@types/react': '*'
      '@types/react-dom': '*'
      react: ^16.8 || ^17.0 || ^18.0
      react-dom: ^16.8 || ^17.0 || ^18.0
    peerDependenciesMeta:
      '@types/react':
        optional: true
      '@types/react-dom':
        optional: true
    dependencies:
      '@babel/runtime': 7.23.9
      '@radix-ui/react-slot': 1.0.2(@types/react@18.2.57)(react@18.2.0)
      '@types/react': 18.2.57
      '@types/react-dom': 18.2.19
      react: 18.2.0
      react-dom: 18.2.0(react@18.2.0)
    dev: false

  /@radix-ui/react-roving-focus@1.0.4(@types/react-dom@18.2.19)(@types/react@18.2.57)(react-dom@18.2.0)(react@18.2.0):
    resolution: {integrity: sha512-2mUg5Mgcu001VkGy+FfzZyzbmuUWzgWkj3rvv4yu+mLw03+mTzbxZHvfcGyFp2b8EkQeMkpRQ5FiA2Vr2O6TeQ==}
    peerDependencies:
      '@types/react': '*'
      '@types/react-dom': '*'
      react: ^16.8 || ^17.0 || ^18.0
      react-dom: ^16.8 || ^17.0 || ^18.0
    peerDependenciesMeta:
      '@types/react':
        optional: true
      '@types/react-dom':
        optional: true
    dependencies:
      '@babel/runtime': 7.23.9
      '@radix-ui/primitive': 1.0.1
      '@radix-ui/react-collection': 1.0.3(@types/react-dom@18.2.19)(@types/react@18.2.57)(react-dom@18.2.0)(react@18.2.0)
      '@radix-ui/react-compose-refs': 1.0.1(@types/react@18.2.57)(react@18.2.0)
      '@radix-ui/react-context': 1.0.1(@types/react@18.2.57)(react@18.2.0)
      '@radix-ui/react-direction': 1.0.1(@types/react@18.2.57)(react@18.2.0)
      '@radix-ui/react-id': 1.0.1(@types/react@18.2.57)(react@18.2.0)
      '@radix-ui/react-primitive': 1.0.3(@types/react-dom@18.2.19)(@types/react@18.2.57)(react-dom@18.2.0)(react@18.2.0)
      '@radix-ui/react-use-callback-ref': 1.0.1(@types/react@18.2.57)(react@18.2.0)
      '@radix-ui/react-use-controllable-state': 1.0.1(@types/react@18.2.57)(react@18.2.0)
      '@types/react': 18.2.57
      '@types/react-dom': 18.2.19
      react: 18.2.0
      react-dom: 18.2.0(react@18.2.0)
    dev: false

  /@radix-ui/react-slot@1.0.0(react@18.2.0):
    resolution: {integrity: sha512-3mrKauI/tWXo1Ll+gN5dHcxDPdm/Df1ufcDLCecn+pnCIVcdWE7CujXo8QaXOWRJyZyQWWbpB8eFwHzWXlv5mQ==}
    peerDependencies:
      react: ^16.8 || ^17.0 || ^18.0
    dependencies:
      '@babel/runtime': 7.23.9
      '@radix-ui/react-compose-refs': 1.0.0(react@18.2.0)
      react: 18.2.0
    dev: false

  /@radix-ui/react-slot@1.0.2(@types/react@18.2.57)(react@18.2.0):
    resolution: {integrity: sha512-YeTpuq4deV+6DusvVUW4ivBgnkHwECUu0BiN43L5UCDFgdhsRUWAghhTF5MbvNTPzmiFOx90asDSUjWuCNapwg==}
    peerDependencies:
      '@types/react': '*'
      react: ^16.8 || ^17.0 || ^18.0
    peerDependenciesMeta:
      '@types/react':
        optional: true
    dependencies:
      '@babel/runtime': 7.23.9
      '@radix-ui/react-compose-refs': 1.0.1(@types/react@18.2.57)(react@18.2.0)
      '@types/react': 18.2.57
      react: 18.2.0
    dev: false

  /@radix-ui/react-use-callback-ref@1.0.0(react@18.2.0):
    resolution: {integrity: sha512-GZtyzoHz95Rhs6S63D2t/eqvdFCm7I+yHMLVQheKM7nBD8mbZIt+ct1jz4536MDnaOGKIxynJ8eHTkVGVVkoTg==}
    peerDependencies:
      react: ^16.8 || ^17.0 || ^18.0
    dependencies:
      '@babel/runtime': 7.23.9
      react: 18.2.0
    dev: false

  /@radix-ui/react-use-callback-ref@1.0.1(@types/react@18.2.57)(react@18.2.0):
    resolution: {integrity: sha512-D94LjX4Sp0xJFVaoQOd3OO9k7tpBYNOXdVhkltUbGv2Qb9OXdrg/CpsjlZv7ia14Sylv398LswWBVVu5nqKzAQ==}
    peerDependencies:
      '@types/react': '*'
      react: ^16.8 || ^17.0 || ^18.0
    peerDependenciesMeta:
      '@types/react':
        optional: true
    dependencies:
      '@babel/runtime': 7.23.9
      '@types/react': 18.2.57
      react: 18.2.0
    dev: false

  /@radix-ui/react-use-controllable-state@1.0.0(react@18.2.0):
    resolution: {integrity: sha512-FohDoZvk3mEXh9AWAVyRTYR4Sq7/gavuofglmiXB2g1aKyboUD4YtgWxKj8O5n+Uak52gXQ4wKz5IFST4vtJHg==}
    peerDependencies:
      react: ^16.8 || ^17.0 || ^18.0
    dependencies:
      '@babel/runtime': 7.23.9
      '@radix-ui/react-use-callback-ref': 1.0.0(react@18.2.0)
      react: 18.2.0
    dev: false

  /@radix-ui/react-use-controllable-state@1.0.1(@types/react@18.2.57)(react@18.2.0):
    resolution: {integrity: sha512-Svl5GY5FQeN758fWKrjM6Qb7asvXeiZltlT4U2gVfl8Gx5UAv2sMR0LWo8yhsIZh2oQ0eFdZ59aoOOMV7b47VA==}
    peerDependencies:
      '@types/react': '*'
      react: ^16.8 || ^17.0 || ^18.0
    peerDependenciesMeta:
      '@types/react':
        optional: true
    dependencies:
      '@babel/runtime': 7.23.9
      '@radix-ui/react-use-callback-ref': 1.0.1(@types/react@18.2.57)(react@18.2.0)
      '@types/react': 18.2.57
      react: 18.2.0
    dev: false

  /@radix-ui/react-use-escape-keydown@1.0.0(react@18.2.0):
    resolution: {integrity: sha512-JwfBCUIfhXRxKExgIqGa4CQsiMemo1Xt0W/B4ei3fpzpvPENKpMKQ8mZSB6Acj3ebrAEgi2xiQvcI1PAAodvyg==}
    peerDependencies:
      react: ^16.8 || ^17.0 || ^18.0
    dependencies:
      '@babel/runtime': 7.23.9
      '@radix-ui/react-use-callback-ref': 1.0.0(react@18.2.0)
      react: 18.2.0
    dev: false

  /@radix-ui/react-use-escape-keydown@1.0.3(@types/react@18.2.57)(react@18.2.0):
    resolution: {integrity: sha512-vyL82j40hcFicA+M4Ex7hVkB9vHgSse1ZWomAqV2Je3RleKGO5iM8KMOEtfoSB0PnIelMd2lATjTGMYqN5ylTg==}
    peerDependencies:
      '@types/react': '*'
      react: ^16.8 || ^17.0 || ^18.0
    peerDependenciesMeta:
      '@types/react':
        optional: true
    dependencies:
      '@babel/runtime': 7.23.9
      '@radix-ui/react-use-callback-ref': 1.0.1(@types/react@18.2.57)(react@18.2.0)
      '@types/react': 18.2.57
      react: 18.2.0
    dev: false

  /@radix-ui/react-use-layout-effect@1.0.0(react@18.2.0):
    resolution: {integrity: sha512-6Tpkq+R6LOlmQb1R5NNETLG0B4YP0wc+klfXafpUCj6JGyaUc8il7/kUZ7m59rGbXGczE9Bs+iz2qloqsZBduQ==}
    peerDependencies:
      react: ^16.8 || ^17.0 || ^18.0
    dependencies:
      '@babel/runtime': 7.23.9
      react: 18.2.0
    dev: false

  /@radix-ui/react-use-layout-effect@1.0.1(@types/react@18.2.57)(react@18.2.0):
    resolution: {integrity: sha512-v/5RegiJWYdoCvMnITBkNNx6bCj20fiaJnWtRkU18yITptraXjffz5Qbn05uOiQnOvi+dbkznkoaMltz1GnszQ==}
    peerDependencies:
      '@types/react': '*'
      react: ^16.8 || ^17.0 || ^18.0
    peerDependenciesMeta:
      '@types/react':
        optional: true
    dependencies:
      '@babel/runtime': 7.23.9
      '@types/react': 18.2.57
      react: 18.2.0
    dev: false

  /@radix-ui/react-use-rect@1.0.1(@types/react@18.2.57)(react@18.2.0):
    resolution: {integrity: sha512-Cq5DLuSiuYVKNU8orzJMbl15TXilTnJKUCltMVQg53BQOF1/C5toAaGrowkgksdBQ9H+SRL23g0HDmg9tvmxXw==}
    peerDependencies:
      '@types/react': '*'
      react: ^16.8 || ^17.0 || ^18.0
    peerDependenciesMeta:
      '@types/react':
        optional: true
    dependencies:
      '@babel/runtime': 7.23.9
      '@radix-ui/rect': 1.0.1
      '@types/react': 18.2.57
      react: 18.2.0
    dev: false

  /@radix-ui/react-use-size@1.0.1(@types/react@18.2.57)(react@18.2.0):
    resolution: {integrity: sha512-ibay+VqrgcaI6veAojjofPATwledXiSmX+C0KrBk/xgpX9rBzPV3OsfwlhQdUOFbh+LKQorLYT+xTXW9V8yd0g==}
    peerDependencies:
      '@types/react': '*'
      react: ^16.8 || ^17.0 || ^18.0
    peerDependenciesMeta:
      '@types/react':
        optional: true
    dependencies:
      '@babel/runtime': 7.23.9
      '@radix-ui/react-use-layout-effect': 1.0.1(@types/react@18.2.57)(react@18.2.0)
      '@types/react': 18.2.57
      react: 18.2.0
    dev: false

  /@radix-ui/rect@1.0.1:
    resolution: {integrity: sha512-fyrgCaedtvMg9NK3en0pnOYJdtfwxUcNolezkNPUsoX57X8oQk+NkqcvzHXD2uKNij6GXmWU9NDru2IWjrO4BQ==}
    dependencies:
      '@babel/runtime': 7.23.9
    dev: false

  /@rushstack/eslint-patch@1.7.2:
    resolution: {integrity: sha512-RbhOOTCNoCrbfkRyoXODZp75MlpiHMgbE5MEBZAnnnLyQNgrigEj4p0lzsMDyc1zVsJDLrivB58tgg3emX0eEA==}
    dev: false

  /@sinclair/typebox@0.27.8:
    resolution: {integrity: sha512-+Fj43pSMwJs4KRrH/938Uf+uAELIgVBmQzg/q1YG10djyfA3TnrU8N8XzqCh/okZdszqBQTZf96idMfE5lnwTA==}
    dev: false

  /@sinonjs/commons@3.0.1:
    resolution: {integrity: sha512-K3mCHKQ9sVh8o1C9cxkwxaOmXoAMlDxC1mYyHrjqOWEcBjYr76t96zL2zlj5dUGZ3HSw240X1qgH3Mjf1yJWpQ==}
    dependencies:
      type-detect: 4.0.8
    dev: false

  /@sinonjs/fake-timers@10.3.0:
    resolution: {integrity: sha512-V4BG07kuYSUkTCSBHG8G8TNhM+F19jXFWnQtzj+we8DrkpSBCee9Z3Ms8yiGer/dlmhe35/Xdgyo3/0rQKg7YA==}
    dependencies:
      '@sinonjs/commons': 3.0.1
    dev: false

  /@smithy/abort-controller@2.1.1:
    resolution: {integrity: sha512-1+qdrUqLhaALYL0iOcN43EP6yAXXQ2wWZ6taf4S2pNGowmOc5gx+iMQv+E42JizNJjB0+gEadOXeV1Bf7JWL1Q==}
    engines: {node: '>=14.0.0'}
    dependencies:
      '@smithy/types': 2.9.1
      tslib: 2.6.2
    dev: false

  /@smithy/chunked-blob-reader-native@2.1.1:
    resolution: {integrity: sha512-zNW+43dltfNMUrBEYLMWgI8lQr0uhtTcUyxkgC9EP4j17WREzgSFMPUFVrVV6Rc2+QtWERYjb4tzZnQGa7R9fQ==}
    dependencies:
      '@smithy/util-base64': 2.1.1
      tslib: 2.6.2
    dev: false

  /@smithy/chunked-blob-reader@2.1.1:
    resolution: {integrity: sha512-NjNFCKxC4jVvn+lUr3Yo4/PmUJj3tbyqH6GNHueyTGS5Q27vlEJ1MkNhUDV8QGxJI7Bodnc2pD18lU2zRfhHlQ==}
    dependencies:
      tslib: 2.6.2
    dev: false

  /@smithy/config-resolver@2.1.1:
    resolution: {integrity: sha512-lxfLDpZm+AWAHPFZps5JfDoO9Ux1764fOgvRUBpHIO8HWHcSN1dkgsago1qLRVgm1BZ8RCm8cgv99QvtaOWIhw==}
    engines: {node: '>=14.0.0'}
    dependencies:
      '@smithy/node-config-provider': 2.2.1
      '@smithy/types': 2.9.1
      '@smithy/util-config-provider': 2.2.1
      '@smithy/util-middleware': 2.1.1
      tslib: 2.6.2
    dev: false

  /@smithy/core@1.3.2:
    resolution: {integrity: sha512-tYDmTp0f2TZVE18jAOH1PnmkngLQ+dOGUlMd1u67s87ieueNeyqhja6z/Z4MxhybEiXKOWFOmGjfTZWFxljwJw==}
    engines: {node: '>=14.0.0'}
    dependencies:
      '@smithy/middleware-endpoint': 2.4.1
      '@smithy/middleware-retry': 2.1.1
      '@smithy/middleware-serde': 2.1.1
      '@smithy/protocol-http': 3.1.1
      '@smithy/smithy-client': 2.3.1
      '@smithy/types': 2.9.1
      '@smithy/util-middleware': 2.1.1
      tslib: 2.6.2
    dev: false

  /@smithy/credential-provider-imds@2.2.1:
    resolution: {integrity: sha512-7XHjZUxmZYnONheVQL7j5zvZXga+EWNgwEAP6OPZTi7l8J4JTeNh9aIOfE5fKHZ/ee2IeNOh54ZrSna+Vc6TFA==}
    engines: {node: '>=14.0.0'}
    dependencies:
      '@smithy/node-config-provider': 2.2.1
      '@smithy/property-provider': 2.1.1
      '@smithy/types': 2.9.1
      '@smithy/url-parser': 2.1.1
      tslib: 2.6.2
    dev: false

  /@smithy/eventstream-codec@2.1.1:
    resolution: {integrity: sha512-E8KYBxBIuU4c+zrpR22VsVrOPoEDzk35bQR3E+xm4k6Pa6JqzkDOdMyf9Atac5GPNKHJBdVaQ4JtjdWX2rl/nw==}
    dependencies:
      '@aws-crypto/crc32': 3.0.0
      '@smithy/types': 2.9.1
      '@smithy/util-hex-encoding': 2.1.1
      tslib: 2.6.2
    dev: false

  /@smithy/eventstream-serde-browser@2.1.1:
    resolution: {integrity: sha512-JvEdCmGlZUay5VtlT8/kdR6FlvqTDUiJecMjXsBb0+k1H/qc9ME5n2XKPo8q/MZwEIA1GmGgYMokKGjVvMiDow==}
    engines: {node: '>=14.0.0'}
    dependencies:
      '@smithy/eventstream-serde-universal': 2.1.1
      '@smithy/types': 2.9.1
      tslib: 2.6.2
    dev: false

  /@smithy/eventstream-serde-config-resolver@2.1.1:
    resolution: {integrity: sha512-EqNqXYp3+dk//NmW3NAgQr9bEQ7fsu/CcxQmTiq07JlaIcne/CBWpMZETyXm9w5LXkhduBsdXdlMscfDUDn2fA==}
    engines: {node: '>=14.0.0'}
    dependencies:
      '@smithy/types': 2.9.1
      tslib: 2.6.2
    dev: false

  /@smithy/eventstream-serde-node@2.1.1:
    resolution: {integrity: sha512-LF882q/aFidFNDX7uROAGxq3H0B7rjyPkV6QDn6/KDQ+CG7AFkRccjxRf1xqajq/Pe4bMGGr+VKAaoF6lELIQw==}
    engines: {node: '>=14.0.0'}
    dependencies:
      '@smithy/eventstream-serde-universal': 2.1.1
      '@smithy/types': 2.9.1
      tslib: 2.6.2
    dev: false

  /@smithy/eventstream-serde-universal@2.1.1:
    resolution: {integrity: sha512-LR0mMT+XIYTxk4k2fIxEA1BPtW3685QlqufUEUAX1AJcfFfxNDKEvuCRZbO8ntJb10DrIFVJR9vb0MhDCi0sAQ==}
    engines: {node: '>=14.0.0'}
    dependencies:
      '@smithy/eventstream-codec': 2.1.1
      '@smithy/types': 2.9.1
      tslib: 2.6.2
    dev: false

  /@smithy/fetch-http-handler@2.4.1:
    resolution: {integrity: sha512-VYGLinPsFqH68lxfRhjQaSkjXM7JysUOJDTNjHBuN/ykyRb2f1gyavN9+VhhPTWCy32L4yZ2fdhpCs/nStEicg==}
    dependencies:
      '@smithy/protocol-http': 3.1.1
      '@smithy/querystring-builder': 2.1.1
      '@smithy/types': 2.9.1
      '@smithy/util-base64': 2.1.1
      tslib: 2.6.2
    dev: false

  /@smithy/hash-blob-browser@2.1.1:
    resolution: {integrity: sha512-jizu1+2PAUjiGIfRtlPEU8Yo6zn+d78ti/ZHDesdf1SUn2BuZW433JlPoCOLH3dBoEEvTgLvQ8tUGSoTTALA+A==}
    dependencies:
      '@smithy/chunked-blob-reader': 2.1.1
      '@smithy/chunked-blob-reader-native': 2.1.1
      '@smithy/types': 2.9.1
      tslib: 2.6.2
    dev: false

  /@smithy/hash-node@2.1.1:
    resolution: {integrity: sha512-Qhoq0N8f2OtCnvUpCf+g1vSyhYQrZjhSwvJ9qvR8BUGOtTXiyv2x1OD2e6jVGmlpC4E4ax1USHoyGfV9JFsACg==}
    engines: {node: '>=14.0.0'}
    dependencies:
      '@smithy/types': 2.9.1
      '@smithy/util-buffer-from': 2.1.1
      '@smithy/util-utf8': 2.1.1
      tslib: 2.6.2
    dev: false

  /@smithy/hash-stream-node@2.1.1:
    resolution: {integrity: sha512-VgDaKcfCy0iHcmtAZgZ3Yw9g37Gkn2JsQiMtFQXUh8Wmo3GfNgDwLOtdhJ272pOT7DStzpe9cNr+eV5Au8KfQA==}
    engines: {node: '>=14.0.0'}
    dependencies:
      '@smithy/types': 2.9.1
      '@smithy/util-utf8': 2.1.1
      tslib: 2.6.2
    dev: false

  /@smithy/invalid-dependency@2.1.1:
    resolution: {integrity: sha512-7WTgnKw+VPg8fxu2v9AlNOQ5yaz6RA54zOVB4f6vQuR0xFKd+RzlCpt0WidYTsye7F+FYDIaS/RnJW4pxjNInw==}
    dependencies:
      '@smithy/types': 2.9.1
      tslib: 2.6.2
    dev: false

  /@smithy/is-array-buffer@2.1.1:
    resolution: {integrity: sha512-xozSQrcUinPpNPNPds4S7z/FakDTh1MZWtRP/2vQtYB/u3HYrX2UXuZs+VhaKBd6Vc7g2XPr2ZtwGBNDN6fNKQ==}
    engines: {node: '>=14.0.0'}
    dependencies:
      tslib: 2.6.2
    dev: false

  /@smithy/md5-js@2.1.1:
    resolution: {integrity: sha512-L3MbIYBIdLlT+MWTYrdVSv/dow1+6iZ1Ad7xS0OHxTTs17d753ZcpOV4Ro7M7tRAVWML/sg2IAp/zzCb6aAttg==}
    dependencies:
      '@smithy/types': 2.9.1
      '@smithy/util-utf8': 2.1.1
      tslib: 2.6.2
    dev: false

  /@smithy/middleware-content-length@2.1.1:
    resolution: {integrity: sha512-rSr9ezUl9qMgiJR0UVtVOGEZElMdGFyl8FzWEF5iEKTlcWxGr2wTqGfDwtH3LAB7h+FPkxqv4ZU4cpuCN9Kf/g==}
    engines: {node: '>=14.0.0'}
    dependencies:
      '@smithy/protocol-http': 3.1.1
      '@smithy/types': 2.9.1
      tslib: 2.6.2
    dev: false

  /@smithy/middleware-endpoint@2.4.1:
    resolution: {integrity: sha512-XPZTb1E2Oav60Ven3n2PFx+rX9EDsU/jSTA8VDamt7FXks67ekjPY/XrmmPDQaFJOTUHJNKjd8+kZxVO5Ael4Q==}
    engines: {node: '>=14.0.0'}
    dependencies:
      '@smithy/middleware-serde': 2.1.1
      '@smithy/node-config-provider': 2.2.1
      '@smithy/shared-ini-file-loader': 2.3.1
      '@smithy/types': 2.9.1
      '@smithy/url-parser': 2.1.1
      '@smithy/util-middleware': 2.1.1
      tslib: 2.6.2
    dev: false

  /@smithy/middleware-retry@2.1.1:
    resolution: {integrity: sha512-eMIHOBTXro6JZ+WWzZWd/8fS8ht5nS5KDQjzhNMHNRcG5FkNTqcKpYhw7TETMYzbLfhO5FYghHy1vqDWM4FLDA==}
    engines: {node: '>=14.0.0'}
    dependencies:
      '@smithy/node-config-provider': 2.2.1
      '@smithy/protocol-http': 3.1.1
      '@smithy/service-error-classification': 2.1.1
      '@smithy/smithy-client': 2.3.1
      '@smithy/types': 2.9.1
      '@smithy/util-middleware': 2.1.1
      '@smithy/util-retry': 2.1.1
      tslib: 2.6.2
      uuid: 8.3.2
    dev: false

  /@smithy/middleware-serde@2.1.1:
    resolution: {integrity: sha512-D8Gq0aQBeE1pxf3cjWVkRr2W54t+cdM2zx78tNrVhqrDykRA7asq8yVJij1u5NDtKzKqzBSPYh7iW0svUKg76g==}
    engines: {node: '>=14.0.0'}
    dependencies:
      '@smithy/types': 2.9.1
      tslib: 2.6.2
    dev: false

  /@smithy/middleware-stack@2.1.1:
    resolution: {integrity: sha512-KPJhRlhsl8CjgGXK/DoDcrFGfAqoqvuwlbxy+uOO4g2Azn1dhH+GVfC3RAp+6PoL5PWPb+vt6Z23FP+Mr6qeCw==}
    engines: {node: '>=14.0.0'}
    dependencies:
      '@smithy/types': 2.9.1
      tslib: 2.6.2
    dev: false

  /@smithy/node-config-provider@2.2.1:
    resolution: {integrity: sha512-epzK3x1xNxA9oJgHQ5nz+2j6DsJKdHfieb+YgJ7ATWxzNcB7Hc+Uya2TUck5MicOPhDV8HZImND7ZOecVr+OWg==}
    engines: {node: '>=14.0.0'}
    dependencies:
      '@smithy/property-provider': 2.1.1
      '@smithy/shared-ini-file-loader': 2.3.1
      '@smithy/types': 2.9.1
      tslib: 2.6.2
    dev: false

  /@smithy/node-http-handler@2.3.1:
    resolution: {integrity: sha512-gLA8qK2nL9J0Rk/WEZSvgin4AppvuCYRYg61dcUo/uKxvMZsMInL5I5ZdJTogOvdfVug3N2dgI5ffcUfS4S9PA==}
    engines: {node: '>=14.0.0'}
    dependencies:
      '@smithy/abort-controller': 2.1.1
      '@smithy/protocol-http': 3.1.1
      '@smithy/querystring-builder': 2.1.1
      '@smithy/types': 2.9.1
      tslib: 2.6.2
    dev: false

  /@smithy/property-provider@2.1.1:
    resolution: {integrity: sha512-FX7JhhD/o5HwSwg6GLK9zxrMUrGnb3PzNBrcthqHKBc3dH0UfgEAU24xnJ8F0uow5mj17UeBEOI6o3CF2k7Mhw==}
    engines: {node: '>=14.0.0'}
    dependencies:
      '@smithy/types': 2.9.1
      tslib: 2.6.2
    dev: false

  /@smithy/protocol-http@3.1.1:
    resolution: {integrity: sha512-6ZRTSsaXuSL9++qEwH851hJjUA0OgXdQFCs+VDw4tGH256jQ3TjYY/i34N4vd24RV3nrjNsgd1yhb57uMoKbzQ==}
    engines: {node: '>=14.0.0'}
    dependencies:
      '@smithy/types': 2.9.1
      tslib: 2.6.2
    dev: false

  /@smithy/querystring-builder@2.1.1:
    resolution: {integrity: sha512-C/ko/CeEa8jdYE4gt6nHO5XDrlSJ3vdCG0ZAc6nD5ZIE7LBp0jCx4qoqp7eoutBu7VrGMXERSRoPqwi1WjCPbg==}
    engines: {node: '>=14.0.0'}
    dependencies:
      '@smithy/types': 2.9.1
      '@smithy/util-uri-escape': 2.1.1
      tslib: 2.6.2
    dev: false

  /@smithy/querystring-parser@2.1.1:
    resolution: {integrity: sha512-H4+6jKGVhG1W4CIxfBaSsbm98lOO88tpDWmZLgkJpt8Zkk/+uG0FmmqMuCAc3HNM2ZDV+JbErxr0l5BcuIf/XQ==}
    engines: {node: '>=14.0.0'}
    dependencies:
      '@smithy/types': 2.9.1
      tslib: 2.6.2
    dev: false

  /@smithy/service-error-classification@2.1.1:
    resolution: {integrity: sha512-txEdZxPUgM1PwGvDvHzqhXisrc5LlRWYCf2yyHfvITWioAKat7srQvpjMAvgzf0t6t7j8yHrryXU9xt7RZqFpw==}
    engines: {node: '>=14.0.0'}
    dependencies:
      '@smithy/types': 2.9.1
    dev: false

  /@smithy/shared-ini-file-loader@2.3.1:
    resolution: {integrity: sha512-2E2kh24igmIznHLB6H05Na4OgIEilRu0oQpYXo3LCNRrawHAcfDKq9004zJs+sAMt2X5AbY87CUCJ7IpqpSgdw==}
    engines: {node: '>=14.0.0'}
    dependencies:
      '@smithy/types': 2.9.1
      tslib: 2.6.2
    dev: false

  /@smithy/signature-v4@2.1.1:
    resolution: {integrity: sha512-Hb7xub0NHuvvQD3YwDSdanBmYukoEkhqBjqoxo+bSdC0ryV9cTfgmNjuAQhTPYB6yeU7hTR+sPRiFMlxqv6kmg==}
    engines: {node: '>=14.0.0'}
    dependencies:
      '@smithy/eventstream-codec': 2.1.1
      '@smithy/is-array-buffer': 2.1.1
      '@smithy/types': 2.9.1
      '@smithy/util-hex-encoding': 2.1.1
      '@smithy/util-middleware': 2.1.1
      '@smithy/util-uri-escape': 2.1.1
      '@smithy/util-utf8': 2.1.1
      tslib: 2.6.2
    dev: false

  /@smithy/smithy-client@2.3.1:
    resolution: {integrity: sha512-YsTdU8xVD64r2pLEwmltrNvZV6XIAC50LN6ivDopdt+YiF/jGH6PY9zUOu0CXD/d8GMB8gbhnpPsdrjAXHS9QA==}
    engines: {node: '>=14.0.0'}
    dependencies:
      '@smithy/middleware-endpoint': 2.4.1
      '@smithy/middleware-stack': 2.1.1
      '@smithy/protocol-http': 3.1.1
      '@smithy/types': 2.9.1
      '@smithy/util-stream': 2.1.1
      tslib: 2.6.2
    dev: false

  /@smithy/types@2.9.1:
    resolution: {integrity: sha512-vjXlKNXyprDYDuJ7UW5iobdmyDm6g8dDG+BFUncAg/3XJaN45Gy5RWWWUVgrzIK7S4R1KWgIX5LeJcfvSI24bw==}
    engines: {node: '>=14.0.0'}
    dependencies:
      tslib: 2.6.2
    dev: false

  /@smithy/url-parser@2.1.1:
    resolution: {integrity: sha512-qC9Bv8f/vvFIEkHsiNrUKYNl8uKQnn4BdhXl7VzQRP774AwIjiSMMwkbT+L7Fk8W8rzYVifzJNYxv1HwvfBo3Q==}
    dependencies:
      '@smithy/querystring-parser': 2.1.1
      '@smithy/types': 2.9.1
      tslib: 2.6.2
    dev: false

  /@smithy/util-base64@2.1.1:
    resolution: {integrity: sha512-UfHVpY7qfF/MrgndI5PexSKVTxSZIdz9InghTFa49QOvuu9I52zLPLUHXvHpNuMb1iD2vmc6R+zbv/bdMipR/g==}
    engines: {node: '>=14.0.0'}
    dependencies:
      '@smithy/util-buffer-from': 2.1.1
      tslib: 2.6.2
    dev: false

  /@smithy/util-body-length-browser@2.1.1:
    resolution: {integrity: sha512-ekOGBLvs1VS2d1zM2ER4JEeBWAvIOUKeaFch29UjjJsxmZ/f0L3K3x0dEETgh3Q9bkZNHgT+rkdl/J/VUqSRag==}
    dependencies:
      tslib: 2.6.2
    dev: false

  /@smithy/util-body-length-node@2.2.1:
    resolution: {integrity: sha512-/ggJG+ta3IDtpNVq4ktmEUtOkH1LW64RHB5B0hcr5ZaWBmo96UX2cIOVbjCqqDickTXqBWZ4ZO0APuaPrD7Abg==}
    engines: {node: '>=14.0.0'}
    dependencies:
      tslib: 2.6.2
    dev: false

  /@smithy/util-buffer-from@2.1.1:
    resolution: {integrity: sha512-clhNjbyfqIv9Md2Mg6FffGVrJxw7bgK7s3Iax36xnfVj6cg0fUG7I4RH0XgXJF8bxi+saY5HR21g2UPKSxVCXg==}
    engines: {node: '>=14.0.0'}
    dependencies:
      '@smithy/is-array-buffer': 2.1.1
      tslib: 2.6.2
    dev: false

  /@smithy/util-config-provider@2.2.1:
    resolution: {integrity: sha512-50VL/tx9oYYcjJn/qKqNy7sCtpD0+s8XEBamIFo4mFFTclKMNp+rsnymD796uybjiIquB7VCB/DeafduL0y2kw==}
    engines: {node: '>=14.0.0'}
    dependencies:
      tslib: 2.6.2
    dev: false

  /@smithy/util-defaults-mode-browser@2.1.1:
    resolution: {integrity: sha512-lqLz/9aWRO6mosnXkArtRuQqqZBhNpgI65YDpww4rVQBuUT7qzKbDLG5AmnQTCiU4rOquaZO/Kt0J7q9Uic7MA==}
    engines: {node: '>= 10.0.0'}
    dependencies:
      '@smithy/property-provider': 2.1.1
      '@smithy/smithy-client': 2.3.1
      '@smithy/types': 2.9.1
      bowser: 2.11.0
      tslib: 2.6.2
    dev: false

  /@smithy/util-defaults-mode-node@2.2.0:
    resolution: {integrity: sha512-iFJp/N4EtkanFpBUtSrrIbtOIBf69KNuve03ic1afhJ9/korDxdM0c6cCH4Ehj/smI9pDCfVv+bqT3xZjF2WaA==}
    engines: {node: '>= 10.0.0'}
    dependencies:
      '@smithy/config-resolver': 2.1.1
      '@smithy/credential-provider-imds': 2.2.1
      '@smithy/node-config-provider': 2.2.1
      '@smithy/property-provider': 2.1.1
      '@smithy/smithy-client': 2.3.1
      '@smithy/types': 2.9.1
      tslib: 2.6.2
    dev: false

  /@smithy/util-endpoints@1.1.1:
    resolution: {integrity: sha512-sI4d9rjoaekSGEtq3xSb2nMjHMx8QXcz2cexnVyRWsy4yQ9z3kbDpX+7fN0jnbdOp0b3KSTZJZ2Yb92JWSanLw==}
    engines: {node: '>= 14.0.0'}
    dependencies:
      '@smithy/node-config-provider': 2.2.1
      '@smithy/types': 2.9.1
      tslib: 2.6.2
    dev: false

  /@smithy/util-hex-encoding@2.1.1:
    resolution: {integrity: sha512-3UNdP2pkYUUBGEXzQI9ODTDK+Tcu1BlCyDBaRHwyxhA+8xLP8agEKQq4MGmpjqb4VQAjq9TwlCQX0kP6XDKYLg==}
    engines: {node: '>=14.0.0'}
    dependencies:
      tslib: 2.6.2
    dev: false

  /@smithy/util-middleware@2.1.1:
    resolution: {integrity: sha512-mKNrk8oz5zqkNcbcgAAepeJbmfUW6ogrT2Z2gDbIUzVzNAHKJQTYmH9jcy0jbWb+m7ubrvXKb6uMjkSgAqqsFA==}
    engines: {node: '>=14.0.0'}
    dependencies:
      '@smithy/types': 2.9.1
      tslib: 2.6.2
    dev: false

  /@smithy/util-retry@2.1.1:
    resolution: {integrity: sha512-Mg+xxWPTeSPrthpC5WAamJ6PW4Kbo01Fm7lWM1jmGRvmrRdsd3192Gz2fBXAMURyXpaNxyZf6Hr/nQ4q70oVEA==}
    engines: {node: '>= 14.0.0'}
    dependencies:
      '@smithy/service-error-classification': 2.1.1
      '@smithy/types': 2.9.1
      tslib: 2.6.2
    dev: false

  /@smithy/util-stream@2.1.1:
    resolution: {integrity: sha512-J7SMIpUYvU4DQN55KmBtvaMc7NM3CZ2iWICdcgaovtLzseVhAqFRYqloT3mh0esrFw+3VEK6nQFteFsTqZSECQ==}
    engines: {node: '>=14.0.0'}
    dependencies:
      '@smithy/fetch-http-handler': 2.4.1
      '@smithy/node-http-handler': 2.3.1
      '@smithy/types': 2.9.1
      '@smithy/util-base64': 2.1.1
      '@smithy/util-buffer-from': 2.1.1
      '@smithy/util-hex-encoding': 2.1.1
      '@smithy/util-utf8': 2.1.1
      tslib: 2.6.2
    dev: false

  /@smithy/util-uri-escape@2.1.1:
    resolution: {integrity: sha512-saVzI1h6iRBUVSqtnlOnc9ssU09ypo7n+shdQ8hBTZno/9rZ3AuRYvoHInV57VF7Qn7B+pFJG7qTzFiHxWlWBw==}
    engines: {node: '>=14.0.0'}
    dependencies:
      tslib: 2.6.2
    dev: false

  /@smithy/util-utf8@2.1.1:
    resolution: {integrity: sha512-BqTpzYEcUMDwAKr7/mVRUtHDhs6ZoXDi9NypMvMfOr/+u1NW7JgqodPDECiiLboEm6bobcPcECxzjtQh865e9A==}
    engines: {node: '>=14.0.0'}
    dependencies:
      '@smithy/util-buffer-from': 2.1.1
      tslib: 2.6.2
    dev: false

  /@smithy/util-waiter@2.1.1:
    resolution: {integrity: sha512-kYy6BLJJNif+uqNENtJqWdXcpqo1LS+nj1AfXcDhOpqpSHJSAkVySLyZV9fkmuVO21lzGoxjvd1imGGJHph/IA==}
    engines: {node: '>=14.0.0'}
    dependencies:
      '@smithy/abort-controller': 2.1.1
      '@smithy/types': 2.9.1
      tslib: 2.6.2
    dev: false

  /@swc/counter@0.1.3:
    resolution: {integrity: sha512-e2BR4lsJkkRlKZ/qCHPw9ZaSxc0MVUd7gtbtaB7aMvHeJVYe8sOB8DBZkP2DtISHGSku9sCK6T6cnY0CtXrOCQ==}
    dev: false

  /@swc/helpers@0.5.5:
    resolution: {integrity: sha512-KGYxvIOXcceOAbEk4bi/dVLEK9z8sZ0uBB3Il5b1rhfClSpcX0yfRO0KmTkqR2cnQDymwLB+25ZyMzICg/cm/A==}
    dependencies:
      '@swc/counter': 0.1.3
      tslib: 2.6.2
    dev: false

  /@tailwindcss/forms@0.5.7(tailwindcss@3.4.1):
    resolution: {integrity: sha512-QE7X69iQI+ZXwldE+rzasvbJiyV/ju1FGHH0Qn2W3FKbuYtqp8LKcy6iSw79fVUT5/Vvf+0XgLCeYVG+UV6hOw==}
    peerDependencies:
      tailwindcss: '>=3.0.0 || >= 3.0.0-alpha.1'
    dependencies:
      mini-svg-data-uri: 1.4.4
      tailwindcss: 3.4.1
    dev: false

  /@testing-library/dom@9.3.4:
    resolution: {integrity: sha512-FlS4ZWlp97iiNWig0Muq8p+3rVDjRiYE+YKGbAqXOu9nwJFFOdL00kFpz42M+4huzYi86vAK1sOOfyOG45muIQ==}
    engines: {node: '>=14'}
    dependencies:
      '@babel/code-frame': 7.23.5
      '@babel/runtime': 7.23.9
      '@types/aria-query': 5.0.4
      aria-query: 5.1.3
      chalk: 4.1.2
      dom-accessibility-api: 0.5.16
      lz-string: 1.5.0
      pretty-format: 27.5.1
    dev: false

  /@testing-library/jest-dom@6.4.2(@types/jest@29.5.12)(jest@29.7.0):
    resolution: {integrity: sha512-CzqH0AFymEMG48CpzXFriYYkOjk6ZGPCLMhW9e9jg3KMCn5OfJecF8GtGW7yGfR/IgCe3SX8BSwjdzI6BBbZLw==}
    engines: {node: '>=14', npm: '>=6', yarn: '>=1'}
    peerDependencies:
      '@jest/globals': '>= 28'
      '@types/bun': latest
      '@types/jest': '>= 28'
      jest: '>= 28'
      vitest: '>= 0.32'
    peerDependenciesMeta:
      '@jest/globals':
        optional: true
      '@types/bun':
        optional: true
      '@types/jest':
        optional: true
      jest:
        optional: true
      vitest:
        optional: true
    dependencies:
      '@adobe/css-tools': 4.3.3
      '@babel/runtime': 7.23.9
      '@types/jest': 29.5.12
      aria-query: 5.3.0
      chalk: 3.0.0
      css.escape: 1.5.1
      dom-accessibility-api: 0.6.3
      jest: 29.7.0(@types/node@20.11.19)
      lodash: 4.17.21
      redent: 3.0.0
    dev: false

  /@testing-library/react@14.2.1(react-dom@18.2.0)(react@18.2.0):
    resolution: {integrity: sha512-sGdjws32ai5TLerhvzThYFbpnF9XtL65Cjf+gB0Dhr29BGqK+mAeN7SURSdu+eqgET4ANcWoC7FQpkaiGvBr+A==}
    engines: {node: '>=14'}
    peerDependencies:
      react: ^18.0.0
      react-dom: ^18.0.0
    dependencies:
      '@babel/runtime': 7.23.9
      '@testing-library/dom': 9.3.4
      '@types/react-dom': 18.2.19
      react: 18.2.0
      react-dom: 18.2.0(react@18.2.0)
    dev: false

  /@tootallnate/once@2.0.0:
    resolution: {integrity: sha512-XCuKFP5PS55gnMVu3dty8KPatLqUoy/ZYzDzAGCQ8JNFCkLXzmI7vNHCR+XpbZaMWQK/vQubr7PkYq8g470J/A==}
    engines: {node: '>= 10'}
    dev: false

  /@types/aria-query@5.0.4:
    resolution: {integrity: sha512-rfT93uj5s0PRL7EzccGMs3brplhcrghnDoV26NqKhCAS1hVo+WdNsPvE/yb6ilfr5hi2MEk6d5EWJTKdxg8jVw==}
    dev: false

  /@types/babel__core@7.20.5:
    resolution: {integrity: sha512-qoQprZvz5wQFJwMDqeseRXWv3rqMvhgpbXFfVyWhbx9X47POIA6i/+dXefEmZKoAgOaTdaIgNSMqMIU61yRyzA==}
    dependencies:
      '@babel/parser': 7.23.9
      '@babel/types': 7.23.9
      '@types/babel__generator': 7.6.8
      '@types/babel__template': 7.4.4
      '@types/babel__traverse': 7.20.5
    dev: false

  /@types/babel__generator@7.6.8:
    resolution: {integrity: sha512-ASsj+tpEDsEiFr1arWrlN6V3mdfjRMZt6LtK/Vp/kreFLnr5QH5+DhvD5nINYZXzwJvXeGq+05iUXcAzVrqWtw==}
    dependencies:
      '@babel/types': 7.23.9
    dev: false

  /@types/babel__template@7.4.4:
    resolution: {integrity: sha512-h/NUaSyG5EyxBIp8YRxo4RMe2/qQgvyowRwVMzhYhBCONbW8PUsg4lkFMrhgZhUe5z3L3MiLDuvyJ/CaPa2A8A==}
    dependencies:
      '@babel/parser': 7.23.9
      '@babel/types': 7.23.9
    dev: false

  /@types/babel__traverse@7.20.5:
    resolution: {integrity: sha512-WXCyOcRtH37HAUkpXhUduaxdm82b4GSlyTqajXviN4EfiuPgNYR109xMCKvpl6zPIpua0DGlMEDCq+g8EdoheQ==}
    dependencies:
      '@babel/types': 7.23.9
    dev: false

  /@types/cookie@0.6.0:
    resolution: {integrity: sha512-4Kh9a6B2bQciAhf7FSuMRRkUWecJgJu9nPnx3yzpsfXX/c50REIqpHY4C82bXP90qrLtXtkDxTZosYO3UpOwlA==}
    dev: false

  /@types/graceful-fs@4.1.9:
    resolution: {integrity: sha512-olP3sd1qOEe5dXTSaFvQG+02VdRXcdytWLAZsAq1PecU8uqQAhkrnbli7DagjtXKW/Bl7YJbUsa8MPcuc8LHEQ==}
    dependencies:
      '@types/node': 20.11.19
    dev: false

  /@types/istanbul-lib-coverage@2.0.6:
    resolution: {integrity: sha512-2QF/t/auWm0lsy8XtKVPG19v3sSOQlJe/YHZgfjb/KBBHOGSV+J2q/S671rcq9uTBrLAXmZpqJiaQbMT+zNU1w==}
    dev: false

  /@types/istanbul-lib-report@3.0.3:
    resolution: {integrity: sha512-NQn7AHQnk/RSLOxrBbGyJM/aVQ+pjj5HCgasFxc0K/KhoATfQ/47AyUl15I2yBUpihjmas+a+VJBOqecrFH+uA==}
    dependencies:
      '@types/istanbul-lib-coverage': 2.0.6
    dev: false

  /@types/istanbul-reports@3.0.4:
    resolution: {integrity: sha512-pk2B1NWalF9toCRu6gjBzR69syFjP4Od8WRAX+0mmf9lAjCRicLOWc+ZrxZHx/0XRjotgkF9t6iaMJ+aXcOdZQ==}
    dependencies:
      '@types/istanbul-lib-report': 3.0.3
    dev: false

  /@types/jest@29.5.12:
    resolution: {integrity: sha512-eDC8bTvT/QhYdxJAulQikueigY5AsdBRH2yDKW3yveW7svY3+DzN84/2NUgkw10RTiJbWqZrTtoGVdYlvFJdLw==}
    dependencies:
      expect: 29.7.0
      pretty-format: 29.7.0
    dev: false

  /@types/jsdom@20.0.1:
    resolution: {integrity: sha512-d0r18sZPmMQr1eG35u12FZfhIXNrnsPU/g5wvRKCUf/tOGilKKwYMYGqh33BNR6ba+2gkHw1EUiHoN3mn7E5IQ==}
    dependencies:
      '@types/node': 20.11.19
      '@types/tough-cookie': 4.0.5
      parse5: 7.1.2
    dev: false

  /@types/json-schema@7.0.15:
    resolution: {integrity: sha512-5+fP8P8MFNC+AyZCDxrB2pkZFPGzqQWUzpSeuuVLvm8VMcorNYavBqoFcxK8bQz4Qsbn4oUEEem4wDLfcysGHA==}
    dev: false

  /@types/json5@0.0.29:
    resolution: {integrity: sha512-dRLjCWHYg4oaA77cxO64oO+7JwCwnIzkZPdrrC71jQmQtlhM556pwKo5bUzqvZndkVbeFLIIi+9TC40JNF5hNQ==}
    dev: false

  /@types/node@20.11.19:
    resolution: {integrity: sha512-7xMnVEcZFu0DikYjWOlRq7NTPETrm7teqUT2WkQjrTIkEgUyyGdWsj/Zg8bEJt5TNklzbPD1X3fqfsHw3SpapQ==}
    dependencies:
      undici-types: 5.26.5
    dev: false

  /@types/pg@8.6.6:
    resolution: {integrity: sha512-O2xNmXebtwVekJDD+02udOncjVcMZQuTEQEMpKJ0ZRf5E7/9JJX3izhKUcUifBkyKpljyUM6BTgy2trmviKlpw==}
    dependencies:
      '@types/node': 20.11.19
      pg-protocol: 1.6.0
      pg-types: 2.2.0
    dev: false

  /@types/prop-types@15.7.11:
    resolution: {integrity: sha512-ga8y9v9uyeiLdpKddhxYQkxNDrfvuPrlFb0N1qnZZByvcElJaXthF1UhvCh9TLWJBEHeNtdnbysW7Y6Uq8CVng==}
    dev: false

  /@types/react-dom@18.2.19:
    resolution: {integrity: sha512-aZvQL6uUbIJpjZk4U8JZGbau9KDeAwMfmhyWorxgBkqDIEf6ROjRozcmPIicqsUwPUjbkDfHKgGee1Lq65APcA==}
    dependencies:
      '@types/react': 18.2.57
    dev: false

  /@types/react@18.2.57:
    resolution: {integrity: sha512-ZvQsktJgSYrQiMirAN60y4O/LRevIV8hUzSOSNB6gfR3/o3wCBFQx3sPwIYtuDMeiVgsSS3UzCV26tEzgnfvQw==}
    dependencies:
      '@types/prop-types': 15.7.11
      '@types/scheduler': 0.16.8
      csstype: 3.1.3
    dev: false

  /@types/scheduler@0.16.8:
    resolution: {integrity: sha512-WZLiwShhwLRmeV6zH+GkbOFT6Z6VklCItrDioxUnv+u4Ll+8vKeFySoFyK/0ctcRpOmwAicELfmys1sDc/Rw+A==}
    dev: false

  /@types/semver@7.5.7:
    resolution: {integrity: sha512-/wdoPq1QqkSj9/QOeKkFquEuPzQbHTWAMPH/PaUMB+JuR31lXhlWXRZ52IpfDYVlDOUBvX09uBrPwxGT1hjNBg==}
    dev: false

  /@types/stack-utils@2.0.3:
    resolution: {integrity: sha512-9aEbYZ3TbYMznPdcdr3SmIrLXwC/AKZXQeCf9Pgao5CKb8CyHuEX5jzWPTkvregvhRJHcpRO6BFoGW9ycaOkYw==}
    dev: false

  /@types/tough-cookie@4.0.5:
    resolution: {integrity: sha512-/Ad8+nIOV7Rl++6f1BdKxFSMgmoqEoYbHRpPcx3JEfv8VRsQe9Z4mCXeJBzxs7mbHY/XOZZuXlRNfhpVPbs6ZA==}
    dev: false

  /@types/yargs-parser@21.0.3:
    resolution: {integrity: sha512-I4q9QU9MQv4oEOz4tAHJtNz1cwuLxn2F3xcc2iV5WdqLPpUnj30aUuxt1mAxYTG+oe8CZMV/+6rU4S4gRDzqtQ==}
    dev: false

  /@types/yargs@17.0.32:
    resolution: {integrity: sha512-xQ67Yc/laOG5uMfX/093MRlGGCIBzZMarVa+gfNKJxWAIgykYpVGkBdbqEzGDDfCrVUj6Hiff4mTZ5BA6TmAog==}
    dependencies:
      '@types/yargs-parser': 21.0.3
    dev: false

  /@typescript-eslint/eslint-plugin@7.0.2(@typescript-eslint/parser@7.0.2)(eslint@8.56.0)(typescript@5.3.3):
    resolution: {integrity: sha512-/XtVZJtbaphtdrWjr+CJclaCVGPtOdBpFEnvtNf/jRV0IiEemRrL0qABex/nEt8isYcnFacm3nPHYQwL+Wb7qg==}
    engines: {node: ^16.0.0 || >=18.0.0}
    peerDependencies:
      '@typescript-eslint/parser': ^7.0.0
      eslint: ^8.56.0
      typescript: '*'
    peerDependenciesMeta:
      typescript:
        optional: true
    dependencies:
      '@eslint-community/regexpp': 4.10.0
      '@typescript-eslint/parser': 7.0.2(eslint@8.56.0)(typescript@5.3.3)
      '@typescript-eslint/scope-manager': 7.0.2
      '@typescript-eslint/type-utils': 7.0.2(eslint@8.56.0)(typescript@5.3.3)
      '@typescript-eslint/utils': 7.0.2(eslint@8.56.0)(typescript@5.3.3)
      '@typescript-eslint/visitor-keys': 7.0.2
      debug: 4.3.4
      eslint: 8.56.0
      graphemer: 1.4.0
      ignore: 5.3.1
      natural-compare: 1.4.0
      semver: 7.6.0
      ts-api-utils: 1.2.1(typescript@5.3.3)
      typescript: 5.3.3
    transitivePeerDependencies:
      - supports-color
    dev: false

  /@typescript-eslint/parser@6.21.0(eslint@8.56.0)(typescript@5.3.3):
    resolution: {integrity: sha512-tbsV1jPne5CkFQCgPBcDOt30ItF7aJoZL997JSF7MhGQqOeT3svWRYxiqlfA5RUdlHN6Fi+EI9bxqbdyAUZjYQ==}
    engines: {node: ^16.0.0 || >=18.0.0}
    peerDependencies:
      eslint: ^7.0.0 || ^8.0.0
      typescript: '*'
    peerDependenciesMeta:
      typescript:
        optional: true
    dependencies:
      '@typescript-eslint/scope-manager': 6.21.0
      '@typescript-eslint/types': 6.21.0
      '@typescript-eslint/typescript-estree': 6.21.0(typescript@5.3.3)
      '@typescript-eslint/visitor-keys': 6.21.0
      debug: 4.3.4
      eslint: 8.56.0
      typescript: 5.3.3
    transitivePeerDependencies:
      - supports-color
    dev: false

  /@typescript-eslint/parser@7.0.2(eslint@8.56.0)(typescript@5.3.3):
    resolution: {integrity: sha512-GdwfDglCxSmU+QTS9vhz2Sop46ebNCXpPPvsByK7hu0rFGRHL+AusKQJ7SoN+LbLh6APFpQwHKmDSwN35Z700Q==}
    engines: {node: ^16.0.0 || >=18.0.0}
    peerDependencies:
      eslint: ^8.56.0
      typescript: '*'
    peerDependenciesMeta:
      typescript:
        optional: true
    dependencies:
      '@typescript-eslint/scope-manager': 7.0.2
      '@typescript-eslint/types': 7.0.2
      '@typescript-eslint/typescript-estree': 7.0.2(typescript@5.3.3)
      '@typescript-eslint/visitor-keys': 7.0.2
      debug: 4.3.4
      eslint: 8.56.0
      typescript: 5.3.3
    transitivePeerDependencies:
      - supports-color
    dev: false

  /@typescript-eslint/scope-manager@6.21.0:
    resolution: {integrity: sha512-OwLUIWZJry80O99zvqXVEioyniJMa+d2GrqpUTqi5/v5D5rOrppJVBPa0yKCblcigC0/aYAzxxqQ1B+DS2RYsg==}
    engines: {node: ^16.0.0 || >=18.0.0}
    dependencies:
      '@typescript-eslint/types': 6.21.0
      '@typescript-eslint/visitor-keys': 6.21.0
    dev: false

  /@typescript-eslint/scope-manager@7.0.2:
    resolution: {integrity: sha512-l6sa2jF3h+qgN2qUMjVR3uCNGjWw4ahGfzIYsCtFrQJCjhbrDPdiihYT8FnnqFwsWX+20hK592yX9I2rxKTP4g==}
    engines: {node: ^16.0.0 || >=18.0.0}
    dependencies:
      '@typescript-eslint/types': 7.0.2
      '@typescript-eslint/visitor-keys': 7.0.2
    dev: false

  /@typescript-eslint/type-utils@7.0.2(eslint@8.56.0)(typescript@5.3.3):
    resolution: {integrity: sha512-IKKDcFsKAYlk8Rs4wiFfEwJTQlHcdn8CLwLaxwd6zb8HNiMcQIFX9sWax2k4Cjj7l7mGS5N1zl7RCHOVwHq2VQ==}
    engines: {node: ^16.0.0 || >=18.0.0}
    peerDependencies:
      eslint: ^8.56.0
      typescript: '*'
    peerDependenciesMeta:
      typescript:
        optional: true
    dependencies:
      '@typescript-eslint/typescript-estree': 7.0.2(typescript@5.3.3)
      '@typescript-eslint/utils': 7.0.2(eslint@8.56.0)(typescript@5.3.3)
      debug: 4.3.4
      eslint: 8.56.0
      ts-api-utils: 1.2.1(typescript@5.3.3)
      typescript: 5.3.3
    transitivePeerDependencies:
      - supports-color
    dev: false

  /@typescript-eslint/types@6.21.0:
    resolution: {integrity: sha512-1kFmZ1rOm5epu9NZEZm1kckCDGj5UJEf7P1kliH4LKu/RkwpsfqqGmY2OOcUs18lSlQBKLDYBOGxRVtrMN5lpg==}
    engines: {node: ^16.0.0 || >=18.0.0}
    dev: false

  /@typescript-eslint/types@7.0.2:
    resolution: {integrity: sha512-ZzcCQHj4JaXFjdOql6adYV4B/oFOFjPOC9XYwCaZFRvqN8Llfvv4gSxrkQkd2u4Ci62i2c6W6gkDwQJDaRc4nA==}
    engines: {node: ^16.0.0 || >=18.0.0}
    dev: false

  /@typescript-eslint/typescript-estree@6.21.0(typescript@5.3.3):
    resolution: {integrity: sha512-6npJTkZcO+y2/kr+z0hc4HwNfrrP4kNYh57ek7yCNlrBjWQ1Y0OS7jiZTkgumrvkX5HkEKXFZkkdFNkaW2wmUQ==}
    engines: {node: ^16.0.0 || >=18.0.0}
    peerDependencies:
      typescript: '*'
    peerDependenciesMeta:
      typescript:
        optional: true
    dependencies:
      '@typescript-eslint/types': 6.21.0
      '@typescript-eslint/visitor-keys': 6.21.0
      debug: 4.3.4
      globby: 11.1.0
      is-glob: 4.0.3
      minimatch: 9.0.3
      semver: 7.6.0
      ts-api-utils: 1.2.1(typescript@5.3.3)
      typescript: 5.3.3
    transitivePeerDependencies:
      - supports-color
    dev: false

  /@typescript-eslint/typescript-estree@7.0.2(typescript@5.3.3):
    resolution: {integrity: sha512-3AMc8khTcELFWcKcPc0xiLviEvvfzATpdPj/DXuOGIdQIIFybf4DMT1vKRbuAEOFMwhWt7NFLXRkbjsvKZQyvw==}
    engines: {node: ^16.0.0 || >=18.0.0}
    peerDependencies:
      typescript: '*'
    peerDependenciesMeta:
      typescript:
        optional: true
    dependencies:
      '@typescript-eslint/types': 7.0.2
      '@typescript-eslint/visitor-keys': 7.0.2
      debug: 4.3.4
      globby: 11.1.0
      is-glob: 4.0.3
      minimatch: 9.0.3
      semver: 7.6.0
      ts-api-utils: 1.2.1(typescript@5.3.3)
      typescript: 5.3.3
    transitivePeerDependencies:
      - supports-color
    dev: false

  /@typescript-eslint/utils@7.0.2(eslint@8.56.0)(typescript@5.3.3):
    resolution: {integrity: sha512-PZPIONBIB/X684bhT1XlrkjNZJIEevwkKDsdwfiu1WeqBxYEEdIgVDgm8/bbKHVu+6YOpeRqcfImTdImx/4Bsw==}
    engines: {node: ^16.0.0 || >=18.0.0}
    peerDependencies:
      eslint: ^8.56.0
    dependencies:
      '@eslint-community/eslint-utils': 4.4.0(eslint@8.56.0)
      '@types/json-schema': 7.0.15
      '@types/semver': 7.5.7
      '@typescript-eslint/scope-manager': 7.0.2
      '@typescript-eslint/types': 7.0.2
      '@typescript-eslint/typescript-estree': 7.0.2(typescript@5.3.3)
      eslint: 8.56.0
      semver: 7.6.0
    transitivePeerDependencies:
      - supports-color
      - typescript
    dev: false

  /@typescript-eslint/visitor-keys@6.21.0:
    resolution: {integrity: sha512-JJtkDduxLi9bivAB+cYOVMtbkqdPOhZ+ZI5LC47MIRrDV4Yn2o+ZnW10Nkmr28xRpSpdJ6Sm42Hjf2+REYXm0A==}
    engines: {node: ^16.0.0 || >=18.0.0}
    dependencies:
      '@typescript-eslint/types': 6.21.0
      eslint-visitor-keys: 3.4.3
    dev: false

  /@typescript-eslint/visitor-keys@7.0.2:
    resolution: {integrity: sha512-8Y+YiBmqPighbm5xA2k4wKTxRzx9EkBu7Rlw+WHqMvRJ3RPz/BMBO9b2ru0LUNmXg120PHUXD5+SWFy2R8DqlQ==}
    engines: {node: ^16.0.0 || >=18.0.0}
    dependencies:
      '@typescript-eslint/types': 7.0.2
      eslint-visitor-keys: 3.4.3
    dev: false

  /@ungap/structured-clone@1.2.0:
    resolution: {integrity: sha512-zuVdFrMJiuCDQUMCzQaD6KL28MjnqqN8XnAqiEq9PNm/hCPTSGfrXCOfwj1ow4LFb/tNymJPwsNbVePc1xFqrQ==}
    dev: false

<<<<<<< HEAD
  /@vercel/analytics@1.2.0(next@14.1.1-canary.59)(react@18.2.0):
    resolution: {integrity: sha512-Q9hduY6+i73Is1m57Y3OlawleeYVi4cvuh/0j6IwmSndMOE4+BKkMwjnwz+7xnqfZCanipIG6+q+zHalH9X0Zg==}
=======
  /@vercel/analytics@1.2.2(next@14.1.0)(react@18.2.0):
    resolution: {integrity: sha512-X0rctVWkQV1e5Y300ehVNqpOfSOufo7ieA5PIdna8yX/U7Vjz0GFsGf4qvAhxV02uQ2CVt7GYcrFfddXXK2Y4A==}
>>>>>>> 19f2384a
    peerDependencies:
      next: '>= 13'
      react: ^18 || ^19
    peerDependenciesMeta:
      next:
        optional: true
      react:
        optional: true
    dependencies:
      next: 14.1.1-canary.59(@babel/core@7.23.9)(react-dom@18.2.0)(react@18.2.0)
      react: 18.2.0
      server-only: 0.0.1
    dev: false

  /@vercel/blob@0.22.0:
    resolution: {integrity: sha512-l0o5bN5ih1H1DG29goULMpCzNIoFI3knFYNFwvGN7iZhK9vltCdlDy77AmrFldRP5af02YczUkjSXWLHMrHStg==}
    engines: {node: '>=16.14'}
    dependencies:
      async-retry: 1.3.3
      bytes: 3.1.2
      undici: 5.28.2
    dev: false

  /@vercel/postgres@0.7.2:
    resolution: {integrity: sha512-IqR/ZAvoPGcPaXl9eWWB5KaA+w/81RzZa/18P4izQRHpNBkTGt9HwGfYi9+wut5UgxNq4QSX9A7HIQR6QDvX2Q==}
    engines: {node: '>=14.6'}
    dependencies:
      '@neondatabase/serverless': 0.7.2
      bufferutil: 4.0.8
      utf-8-validate: 6.0.3
      ws: 8.14.2(bufferutil@4.0.8)(utf-8-validate@6.0.3)
    dev: false

  /@vercel/speed-insights@1.0.10(next@14.1.1-canary.59)(react@18.2.0):
    resolution: {integrity: sha512-4uzdKB0RW6Ff2FkzshzjZ+RlJfLPxgm/00i0XXgxfMPhwnnsk92YgtqsxT9OcPLdJUyVU1DqFlSWWjIQMPkh0g==}
    requiresBuild: true
    peerDependencies:
      '@sveltejs/kit': ^1 || ^2
      next: '>= 13'
      react: ^18 || ^19
      svelte: ^4
      vue: ^3
      vue-router: ^4
    peerDependenciesMeta:
      '@sveltejs/kit':
        optional: true
      next:
        optional: true
      react:
        optional: true
      svelte:
        optional: true
      vue:
        optional: true
      vue-router:
        optional: true
    dependencies:
      next: 14.1.1-canary.59(@babel/core@7.23.9)(react-dom@18.2.0)(react@18.2.0)
      react: 18.2.0
    dev: false

  /abab@2.0.6:
    resolution: {integrity: sha512-j2afSsaIENvHZN2B8GOpF566vZ5WVk5opAiMTvWgaQT8DkbOqsTfvNAvHoRGU2zzP8cPoqys+xHTRDWW8L+/BA==}
    deprecated: Use your platform's native atob() and btoa() methods instead
    dev: false

  /acorn-globals@7.0.1:
    resolution: {integrity: sha512-umOSDSDrfHbTNPuNpC2NSnnA3LUrqpevPb4T9jRx4MagXNS0rs+gwiTcAvqCRmsD6utzsrzNt+ebm00SNWiC3Q==}
    dependencies:
      acorn: 8.11.3
      acorn-walk: 8.3.2
    dev: false

  /acorn-jsx@5.3.2(acorn@8.11.3):
    resolution: {integrity: sha512-rq9s+JNhf0IChjtDXxllJ7g41oZk5SlXtp0LHwyA5cejwn7vKmKp4pPri6YEePv2PU65sAsegbXtIinmDFDXgQ==}
    peerDependencies:
      acorn: ^6.0.0 || ^7.0.0 || ^8.0.0
    dependencies:
      acorn: 8.11.3
    dev: false

  /acorn-walk@8.3.2:
    resolution: {integrity: sha512-cjkyv4OtNCIeqhHrfS81QWXoCBPExR/J62oyEqepVw8WaQeSqpW2uhuLPh1m9eWhDuOo/jUXVTlifvesOWp/4A==}
    engines: {node: '>=0.4.0'}
    dev: false

  /acorn@8.11.3:
    resolution: {integrity: sha512-Y9rRfJG5jcKOE0CLisYbojUjIrIEE7AGMzA/Sm4BslANhbS+cDMpgBdcPT91oJ7OuJ9hYJBx59RjbhxVnrF8Xg==}
    engines: {node: '>=0.4.0'}
    hasBin: true
    dev: false

  /agent-base@6.0.2:
    resolution: {integrity: sha512-RZNwNclF7+MS/8bDg70amg32dyeZGZxiDuQmZxKLAlQjr3jGyLx+4Kkk58UO7D2QdgFIQCovuSuZESne6RG6XQ==}
    engines: {node: '>= 6.0.0'}
    dependencies:
      debug: 4.3.4
    transitivePeerDependencies:
      - supports-color
    dev: false

  /ajv@6.12.6:
    resolution: {integrity: sha512-j3fVLgvTo527anyYyJOGTYJbG+vnnQYvE0m5mmkc1TK+nxAppkCLMIL0aZ4dblVCNoGShhm+kzE4ZUykBoMg4g==}
    dependencies:
      fast-deep-equal: 3.1.3
      fast-json-stable-stringify: 2.1.0
      json-schema-traverse: 0.4.1
      uri-js: 4.4.1
    dev: false

  /ansi-escapes@4.3.2:
    resolution: {integrity: sha512-gKXj5ALrKWQLsYG9jlTRmR/xKluxHV+Z9QEwNIgCfM1/uwPMCuzVVnh5mwTd+OuBZcwSIMbqssNWRm1lE51QaQ==}
    engines: {node: '>=8'}
    dependencies:
      type-fest: 0.21.3
    dev: false

  /ansi-regex@5.0.1:
    resolution: {integrity: sha512-quJQXlTSUGL2LH9SUXo8VwsY4soanhgo6LNSm84E1LBcE8s3O0wpdiRzyR9z/ZZJMlMWv37qOOb9pdJlMUEKFQ==}
    engines: {node: '>=8'}
    dev: false

  /ansi-regex@6.0.1:
    resolution: {integrity: sha512-n5M855fKb2SsfMIiFFoVrABHJC8QtHwVx+mHWP3QcEqBHYienj5dHSgjbxtC0WEZXYt4wcD6zrQElDPhFuZgfA==}
    engines: {node: '>=12'}
    dev: false

  /ansi-styles@3.2.1:
    resolution: {integrity: sha512-VT0ZI6kZRdTh8YyJw3SMbYm/u+NqfsAxEpWO0Pf9sq8/e94WxxOpPKx9FR1FlyCtOVDNOQ+8ntlqFxiRc+r5qA==}
    engines: {node: '>=4'}
    dependencies:
      color-convert: 1.9.3
    dev: false

  /ansi-styles@4.3.0:
    resolution: {integrity: sha512-zbB9rCJAT1rbjiVDb2hqKFHNYLxgtk8NURxZ3IZwD3F6NtxbXZQCnnSi1Lkx+IDohdPlFp222wVALIheZJQSEg==}
    engines: {node: '>=8'}
    dependencies:
      color-convert: 2.0.1
    dev: false

  /ansi-styles@5.2.0:
    resolution: {integrity: sha512-Cxwpt2SfTzTtXcfOlzGEee8O+c+MmUgGrNiBcXnuWxuFJHe6a5Hz7qwhwe5OgaSYI0IJvkLqWX1ASG+cJOkEiA==}
    engines: {node: '>=10'}
    dev: false

  /ansi-styles@6.2.1:
    resolution: {integrity: sha512-bN798gFfQX+viw3R7yrGWRqnrN2oRkEkUjjl4JNn4E8GxxbjtG3FbrEIIY3l8/hrwUwIeCZvi4QuOTP4MErVug==}
    engines: {node: '>=12'}
    dev: false

  /any-promise@1.3.0:
    resolution: {integrity: sha512-7UvmKalWRt1wgjL1RrGxoSJW/0QZFIegpeGvZG9kjp8vrRu55XTHbwnqq2GpXm9uLbcuhxm3IqX9OB4MZR1b2A==}
    dev: false

  /anymatch@3.1.3:
    resolution: {integrity: sha512-KMReFUr0B4t+D+OBkjR3KYqvocp2XaSzO55UcB6mgQMd3KbcE+mWTyvVV7D/zsdEbNnV6acZUutkiHQXvTr1Rw==}
    engines: {node: '>= 8'}
    dependencies:
      normalize-path: 3.0.0
      picomatch: 2.3.1
    dev: false

  /arg@5.0.2:
    resolution: {integrity: sha512-PYjyFOLKQ9y57JvQ6QLo8dAgNqswh8M1RMJYdQduT6xbWSgK36P/Z/v+p888pM69jMMfS8Xd8F6I1kQ/I9HUGg==}
    dev: false

  /argparse@1.0.10:
    resolution: {integrity: sha512-o5Roy6tNG4SL/FOkCAN6RzjiakZS25RLYFrcMttJqbdd8BWrnA+fGz57iN5Pb06pvBGvl5gQ0B48dJlslXvoTg==}
    dependencies:
      sprintf-js: 1.0.3
    dev: false

  /argparse@2.0.1:
    resolution: {integrity: sha512-8+9WqebbFzpX9OR+Wa6O29asIogeRMzcGtAINdpMHHyAg10f05aSFVBbcEqGf/PXw1EjAZ+q2/bEBg3DvurK3Q==}
    dev: false

  /aria-hidden@1.2.3:
    resolution: {integrity: sha512-xcLxITLe2HYa1cnYnwCjkOO1PqUHQpozB8x9AR0OgWN2woOBi5kSDVxKfd0b7sb1hw5qFeJhXm9H1nu3xSfLeQ==}
    engines: {node: '>=10'}
    dependencies:
      tslib: 2.6.2
    dev: false

  /aria-query@5.1.3:
    resolution: {integrity: sha512-R5iJ5lkuHybztUfuOAznmboyjWq8O6sqNqtK7CLOqdydi54VNbORp49mb14KbWgG1QD3JFO9hJdZ+y4KutfdOQ==}
    dependencies:
      deep-equal: 2.2.3
    dev: false

  /aria-query@5.3.0:
    resolution: {integrity: sha512-b0P0sZPKtyu8HkeRAfCq0IfURZK+SuwMjY1UXGBU27wpAiTwQAIlq56IbIO+ytk/JjS1fMR14ee5WBBfKi5J6A==}
    dependencies:
      dequal: 2.0.3
    dev: false

  /array-buffer-byte-length@1.0.1:
    resolution: {integrity: sha512-ahC5W1xgou+KTXix4sAO8Ki12Q+jf4i0+tmk3sC+zgcynshkHxzpXdImBehiUYKKKDwvfFiJl1tZt6ewscS1Mg==}
    engines: {node: '>= 0.4'}
    dependencies:
      call-bind: 1.0.7
      is-array-buffer: 3.0.4
    dev: false

  /array-includes@3.1.7:
    resolution: {integrity: sha512-dlcsNBIiWhPkHdOEEKnehA+RNUWDc4UqFtnIXU4uuYDPtA4LDkr7qip2p0VvFAEXNDr0yWZ9PJyIRiGjRLQzwQ==}
    engines: {node: '>= 0.4'}
    dependencies:
      call-bind: 1.0.7
      define-properties: 1.2.1
      es-abstract: 1.22.4
      get-intrinsic: 1.2.4
      is-string: 1.0.7
    dev: false

  /array-union@2.1.0:
    resolution: {integrity: sha512-HGyxoOTYUyCM6stUe6EJgnd4EoewAI7zMdfqO+kGjnlZmBDz/cR5pf8r/cR4Wq60sL/p0IkcjUEEPwS3GFrIyw==}
    engines: {node: '>=8'}
    dev: false

  /array.prototype.filter@1.0.3:
    resolution: {integrity: sha512-VizNcj/RGJiUyQBgzwxzE5oHdeuXY5hSbbmKMlphj1cy1Vl7Pn2asCGbSrru6hSQjmCzqTBPVWAF/whmEOVHbw==}
    engines: {node: '>= 0.4'}
    dependencies:
      call-bind: 1.0.7
      define-properties: 1.2.1
      es-abstract: 1.22.4
      es-array-method-boxes-properly: 1.0.0
      is-string: 1.0.7
    dev: false

  /array.prototype.findlastindex@1.2.4:
    resolution: {integrity: sha512-hzvSHUshSpCflDR1QMUBLHGHP1VIEBegT4pix9H/Z92Xw3ySoy6c2qh7lJWTJnRJ8JCZ9bJNCgTyYaJGcJu6xQ==}
    engines: {node: '>= 0.4'}
    dependencies:
      call-bind: 1.0.7
      define-properties: 1.2.1
      es-abstract: 1.22.4
      es-errors: 1.3.0
      es-shim-unscopables: 1.0.2
    dev: false

  /array.prototype.flat@1.3.2:
    resolution: {integrity: sha512-djYB+Zx2vLewY8RWlNCUdHjDXs2XOgm602S9E7P/UpHgfeHL00cRiIF+IN/G/aUJ7kGPb6yO/ErDI5V2s8iycA==}
    engines: {node: '>= 0.4'}
    dependencies:
      call-bind: 1.0.7
      define-properties: 1.2.1
      es-abstract: 1.22.4
      es-shim-unscopables: 1.0.2
    dev: false

  /array.prototype.flatmap@1.3.2:
    resolution: {integrity: sha512-Ewyx0c9PmpcsByhSW4r+9zDU7sGjFc86qf/kKtuSCRdhfbk0SNLLkaT5qvcHnRGgc5NP/ly/y+qkXkqONX54CQ==}
    engines: {node: '>= 0.4'}
    dependencies:
      call-bind: 1.0.7
      define-properties: 1.2.1
      es-abstract: 1.22.4
      es-shim-unscopables: 1.0.2
    dev: false

  /array.prototype.tosorted@1.1.3:
    resolution: {integrity: sha512-/DdH4TiTmOKzyQbp/eadcCVexiCb36xJg7HshYOYJnNZFDj33GEv0P7GxsynpShhq4OLYJzbGcBDkLsDt7MnNg==}
    dependencies:
      call-bind: 1.0.7
      define-properties: 1.2.1
      es-abstract: 1.22.4
      es-errors: 1.3.0
      es-shim-unscopables: 1.0.2
    dev: false

  /arraybuffer.prototype.slice@1.0.3:
    resolution: {integrity: sha512-bMxMKAjg13EBSVscxTaYA4mRc5t1UAXa2kXiGTNfZ079HIWXEkKmkgFrh/nJqamaLSrXO5H4WFFkPEaLJWbs3A==}
    engines: {node: '>= 0.4'}
    dependencies:
      array-buffer-byte-length: 1.0.1
      call-bind: 1.0.7
      define-properties: 1.2.1
      es-abstract: 1.22.4
      es-errors: 1.3.0
      get-intrinsic: 1.2.4
      is-array-buffer: 3.0.4
      is-shared-array-buffer: 1.0.2
    dev: false

  /ast-types-flow@0.0.8:
    resolution: {integrity: sha512-OH/2E5Fg20h2aPrbe+QL8JZQFko0YZaF+j4mnQ7BGhfavO7OpSLa8a0y9sBwomHdSbkhTS8TQNayBfnW5DwbvQ==}
    dev: false

  /async-retry@1.3.3:
    resolution: {integrity: sha512-wfr/jstw9xNi/0teMHrRW7dsz3Lt5ARhYNZ2ewpadnhaIp5mbALhOAP+EAdsC7t4Z6wqsDVv9+W6gm1Dk9mEyw==}
    dependencies:
      retry: 0.13.1
    dev: false

  /asynciterator.prototype@1.0.0:
    resolution: {integrity: sha512-wwHYEIS0Q80f5mosx3L/dfG5t5rjEa9Ft51GTaNt862EnpyGHpgz2RkZvLPp1oF5TnAiTohkEKVEu8pQPJI7Vg==}
    dependencies:
      has-symbols: 1.0.3
    dev: false

  /asynckit@0.4.0:
    resolution: {integrity: sha512-Oei9OH4tRh0YqU3GxhX79dM/mwVgvbZJaSNaRk+bshkj0S5cfHcgYakreBjrHwatXKbz+IoIdYLxrKim2MjW0Q==}
    dev: false

  /autoprefixer@10.4.17(postcss@8.4.35):
    resolution: {integrity: sha512-/cpVNRLSfhOtcGflT13P2794gVSgmPgTR+erw5ifnMLZb0UnSlkK4tquLmkd3BhA+nLo5tX8Cu0upUsGKvKbmg==}
    engines: {node: ^10 || ^12 || >=14}
    hasBin: true
    peerDependencies:
      postcss: ^8.1.0
    dependencies:
      browserslist: 4.23.0
      caniuse-lite: 1.0.30001588
      fraction.js: 4.3.7
      normalize-range: 0.1.2
      picocolors: 1.0.0
      postcss: 8.4.35
      postcss-value-parser: 4.2.0
    dev: false

  /available-typed-arrays@1.0.7:
    resolution: {integrity: sha512-wvUjBtSGN7+7SjNpq/9M2Tg350UZD3q62IFZLbRAR1bSMlCo1ZaeW+BJ+D090e4hIIZLBcTDWe4Mh4jvUDajzQ==}
    engines: {node: '>= 0.4'}
    dependencies:
      possible-typed-array-names: 1.0.0
    dev: false

  /axe-core@4.7.0:
    resolution: {integrity: sha512-M0JtH+hlOL5pLQwHOLNYZaXuhqmvS8oExsqB1SBYgA4Dk7u/xx+YdGHXaK5pyUfed5mYXdlYiphWq3G8cRi5JQ==}
    engines: {node: '>=4'}
    dev: false

  /axobject-query@3.2.1:
    resolution: {integrity: sha512-jsyHu61e6N4Vbz/v18DHwWYKK0bSWLqn47eeDSKPB7m8tqMHF9YJ+mhIk2lVteyZrY8tnSj/jHOv4YiTCuCJgg==}
    dependencies:
      dequal: 2.0.3
    dev: false

  /babel-jest@29.7.0(@babel/core@7.23.9):
    resolution: {integrity: sha512-BrvGY3xZSwEcCzKvKsCi2GgHqDqsYkOP4/by5xCgIwGXQxIEh+8ew3gmrE1y7XRR6LHZIj6yLYnUi/mm2KXKBg==}
    engines: {node: ^14.15.0 || ^16.10.0 || >=18.0.0}
    peerDependencies:
      '@babel/core': ^7.8.0
    dependencies:
      '@babel/core': 7.23.9
      '@jest/transform': 29.7.0
      '@types/babel__core': 7.20.5
      babel-plugin-istanbul: 6.1.1
      babel-preset-jest: 29.6.3(@babel/core@7.23.9)
      chalk: 4.1.2
      graceful-fs: 4.2.11
      slash: 3.0.0
    transitivePeerDependencies:
      - supports-color
    dev: false

  /babel-plugin-istanbul@6.1.1:
    resolution: {integrity: sha512-Y1IQok9821cC9onCx5otgFfRm7Lm+I+wwxOx738M/WLPZ9Q42m4IG5W0FNX8WLL2gYMZo3JkuXIH2DOpWM+qwA==}
    engines: {node: '>=8'}
    dependencies:
      '@babel/helper-plugin-utils': 7.22.5
      '@istanbuljs/load-nyc-config': 1.1.0
      '@istanbuljs/schema': 0.1.3
      istanbul-lib-instrument: 5.2.1
      test-exclude: 6.0.0
    transitivePeerDependencies:
      - supports-color
    dev: false

  /babel-plugin-jest-hoist@29.6.3:
    resolution: {integrity: sha512-ESAc/RJvGTFEzRwOTT4+lNDk/GNHMkKbNzsvT0qKRfDyyYTskxB5rnU2njIDYVxXCBHHEI1c0YwHob3WaYujOg==}
    engines: {node: ^14.15.0 || ^16.10.0 || >=18.0.0}
    dependencies:
      '@babel/template': 7.23.9
      '@babel/types': 7.23.9
      '@types/babel__core': 7.20.5
      '@types/babel__traverse': 7.20.5
    dev: false

  /babel-preset-current-node-syntax@1.0.1(@babel/core@7.23.9):
    resolution: {integrity: sha512-M7LQ0bxarkxQoN+vz5aJPsLBn77n8QgTFmo8WK0/44auK2xlCXrYcUxHFxgU7qW5Yzw/CjmLRK2uJzaCd7LvqQ==}
    peerDependencies:
      '@babel/core': ^7.0.0
    dependencies:
      '@babel/core': 7.23.9
      '@babel/plugin-syntax-async-generators': 7.8.4(@babel/core@7.23.9)
      '@babel/plugin-syntax-bigint': 7.8.3(@babel/core@7.23.9)
      '@babel/plugin-syntax-class-properties': 7.12.13(@babel/core@7.23.9)
      '@babel/plugin-syntax-import-meta': 7.10.4(@babel/core@7.23.9)
      '@babel/plugin-syntax-json-strings': 7.8.3(@babel/core@7.23.9)
      '@babel/plugin-syntax-logical-assignment-operators': 7.10.4(@babel/core@7.23.9)
      '@babel/plugin-syntax-nullish-coalescing-operator': 7.8.3(@babel/core@7.23.9)
      '@babel/plugin-syntax-numeric-separator': 7.10.4(@babel/core@7.23.9)
      '@babel/plugin-syntax-object-rest-spread': 7.8.3(@babel/core@7.23.9)
      '@babel/plugin-syntax-optional-catch-binding': 7.8.3(@babel/core@7.23.9)
      '@babel/plugin-syntax-optional-chaining': 7.8.3(@babel/core@7.23.9)
      '@babel/plugin-syntax-top-level-await': 7.14.5(@babel/core@7.23.9)
    dev: false

  /babel-preset-jest@29.6.3(@babel/core@7.23.9):
    resolution: {integrity: sha512-0B3bhxR6snWXJZtR/RliHTDPRgn1sNHOR0yVtq/IiQFyuOVjFS+wuio/R4gSNkyYmKmJB4wGZv2NZanmKmTnNA==}
    engines: {node: ^14.15.0 || ^16.10.0 || >=18.0.0}
    peerDependencies:
      '@babel/core': ^7.0.0
    dependencies:
      '@babel/core': 7.23.9
      babel-plugin-jest-hoist: 29.6.3
      babel-preset-current-node-syntax: 1.0.1(@babel/core@7.23.9)
    dev: false

  /balanced-match@1.0.2:
    resolution: {integrity: sha512-3oSeUO0TMV67hN1AmbXsK4yaqU7tjiHlbxRDZOpH0KW9+CeX4bRAaX0Anxt0tx2MrpRpWwQaPwIlISEJhYU5Pw==}
    dev: false

  /binary-extensions@2.2.0:
    resolution: {integrity: sha512-jDctJ/IVQbZoJykoeHbhXpOlNBqGNcwXJKJog42E5HDPUwQTSdjCHdihjj0DlnheQ7blbT6dHOafNAiS8ooQKA==}
    engines: {node: '>=8'}
    dev: false

  /bowser@2.11.0:
    resolution: {integrity: sha512-AlcaJBi/pqqJBIQ8U9Mcpc9i8Aqxn88Skv5d+xBX006BY5u8N3mGLHa5Lgppa7L/HfwgwLgZ6NYs+Ag6uUmJRA==}
    dev: false

  /brace-expansion@1.1.11:
    resolution: {integrity: sha512-iCuPHDFgrHX7H2vEI/5xpz07zSHB00TpugqhmYtVmMO6518mCuRMoOYFldEBl0g187ufozdaHgWKcYFb61qGiA==}
    dependencies:
      balanced-match: 1.0.2
      concat-map: 0.0.1
    dev: false

  /brace-expansion@2.0.1:
    resolution: {integrity: sha512-XnAIvQ8eM+kC6aULx6wuQiwVsnzsi9d3WxzV3FpWTGA19F621kwdbsAcFKXgKUHZWsy+mY6iL1sHTxWEFCytDA==}
    dependencies:
      balanced-match: 1.0.2
    dev: false

  /braces@3.0.2:
    resolution: {integrity: sha512-b8um+L1RzM3WDSzvhm6gIz1yfTbBt6YTlcEKAvsmqCZZFw46z626lVj9j1yEPW33H5H+lBQpZMP1k8l+78Ha0A==}
    engines: {node: '>=8'}
    dependencies:
      fill-range: 7.0.1
    dev: false

  /browserslist@4.23.0:
    resolution: {integrity: sha512-QW8HiM1shhT2GuzkvklfjcKDiWFXHOeFCIA/huJPwHsslwcydgk7X+z2zXpEijP98UCY7HbubZt5J2Zgvf0CaQ==}
    engines: {node: ^6 || ^7 || ^8 || ^9 || ^10 || ^11 || ^12 || >=13.7}
    hasBin: true
    dependencies:
      caniuse-lite: 1.0.30001588
      electron-to-chromium: 1.4.677
      node-releases: 2.0.14
      update-browserslist-db: 1.0.13(browserslist@4.23.0)
    dev: false

  /bser@2.1.1:
    resolution: {integrity: sha512-gQxTNE/GAfIIrmHLUE3oJyp5FO6HRBfhjnw4/wMmA63ZGDJnWBmgY/lyQBpnDUkGmAhbSe39tx2d/iTOAfglwQ==}
    dependencies:
      node-int64: 0.4.0
    dev: false

  /buffer-from@1.1.2:
    resolution: {integrity: sha512-E+XQCRwSbaaiChtv6k6Dwgc+bx+Bs6vuKJHHl5kox/BaKbhiXzqQOwK4cO22yElGp2OCmjwVhT3HmxgyPGnJfQ==}
    dev: false

  /bufferutil@4.0.8:
    resolution: {integrity: sha512-4T53u4PdgsXqKaIctwF8ifXlRTTmEPJ8iEPWFdGZvcf7sbwYo6FKFEX9eNNAnzFZ7EzJAQ3CJeOtCRA4rDp7Pw==}
    engines: {node: '>=6.14.2'}
    requiresBuild: true
    dependencies:
      node-gyp-build: 4.8.0
    dev: false

  /busboy@1.6.0:
    resolution: {integrity: sha512-8SFQbg/0hQ9xy3UNTB0YEnsNBbWfhf7RtnzpL7TkBiTBRfrQ9Fxcnz7VJsleJpyp6rVLvXiuORqjlHi5q+PYuA==}
    engines: {node: '>=10.16.0'}
    dependencies:
      streamsearch: 1.1.0
    dev: false

  /bytes@3.1.2:
    resolution: {integrity: sha512-/Nf7TyzTx6S3yRJObOAV7956r8cr2+Oj8AC5dt8wSP3BQAoeX58NoHyCU8P8zGkNXStjTSi6fzO6F0pBdcYbEg==}
    engines: {node: '>= 0.8'}
    dev: false

  /call-bind@1.0.7:
    resolution: {integrity: sha512-GHTSNSYICQ7scH7sZ+M2rFopRoLh8t2bLSW6BbgrtLsahOIB5iyAVJf9GjWK3cYTDaMj4XdBpM1cA6pIS0Kv2w==}
    engines: {node: '>= 0.4'}
    dependencies:
      es-define-property: 1.0.0
      es-errors: 1.3.0
      function-bind: 1.1.2
      get-intrinsic: 1.2.4
      set-function-length: 1.2.1
    dev: false

  /callsites@3.1.0:
    resolution: {integrity: sha512-P8BjAsXvZS+VIDUI11hHCQEv74YT67YUi5JJFNWIqL235sBmjX4+qx9Muvls5ivyNENctx46xQLQ3aTuE7ssaQ==}
    engines: {node: '>=6'}
    dev: false

  /camelcase-css@2.0.1:
    resolution: {integrity: sha512-QOSvevhslijgYwRx6Rv7zKdMF8lbRmx+uQGx2+vDc+KI/eBnsy9kit5aj23AgGu3pa4t9AgwbnXWqS+iOY+2aA==}
    engines: {node: '>= 6'}
    dev: false

  /camelcase-keys@9.1.3:
    resolution: {integrity: sha512-Rircqi9ch8AnZscQcsA1C47NFdaO3wukpmIRzYcDOrmvgt78hM/sj5pZhZNec2NM12uk5vTwRHZ4anGcrC4ZTg==}
    engines: {node: '>=16'}
    dependencies:
      camelcase: 8.0.0
      map-obj: 5.0.0
      quick-lru: 6.1.2
      type-fest: 4.10.2
    dev: false

  /camelcase@5.3.1:
    resolution: {integrity: sha512-L28STB170nwWS63UjtlEOE3dldQApaJXZkOI1uMFfzf3rRuPegHaHesyee+YxQ+W6SvRDQV6UrdOdRiR153wJg==}
    engines: {node: '>=6'}
    dev: false

  /camelcase@6.3.0:
    resolution: {integrity: sha512-Gmy6FhYlCY7uOElZUSbxo2UCDH8owEk996gkbrpsgGtrJLM3J7jGxl9Ic7Qwwj4ivOE5AWZWRMecDdF7hqGjFA==}
    engines: {node: '>=10'}
    dev: false

  /camelcase@8.0.0:
    resolution: {integrity: sha512-8WB3Jcas3swSvjIeA2yvCJ+Miyz5l1ZmB6HFb9R1317dt9LCQoswg/BGrmAmkWVEszSrrg4RwmO46qIm2OEnSA==}
    engines: {node: '>=16'}
    dev: false

  /caniuse-lite@1.0.30001588:
    resolution: {integrity: sha512-+hVY9jE44uKLkH0SrUTqxjxqNTOWHsbnQDIKjwkZ3lNTzUUVdBLBGXtj/q5Mp5u98r3droaZAewQuEDzjQdZlQ==}
    dev: false

  /chalk@2.4.2:
    resolution: {integrity: sha512-Mti+f9lpJNcwF4tWV8/OrTTtF1gZi+f8FqlyAdouralcFWFQWF2+NgCHShjkCb+IFBLq9buZwE1xckQU4peSuQ==}
    engines: {node: '>=4'}
    dependencies:
      ansi-styles: 3.2.1
      escape-string-regexp: 1.0.5
      supports-color: 5.5.0
    dev: false

  /chalk@3.0.0:
    resolution: {integrity: sha512-4D3B6Wf41KOYRFdszmDqMCGq5VV/uMAB273JILmO+3jAlh8X4qDtdtgCR3fxtbLEMzSx22QdhnDcJvu2u1fVwg==}
    engines: {node: '>=8'}
    dependencies:
      ansi-styles: 4.3.0
      supports-color: 7.2.0
    dev: false

  /chalk@4.1.2:
    resolution: {integrity: sha512-oKnbhFyRIXpUuez8iBMmyEa4nbj4IOQyuhc/wy9kY7/WVPcwIO9VA668Pu8RkO7+0G76SLROeyw9CpQ061i4mA==}
    engines: {node: '>=10'}
    dependencies:
      ansi-styles: 4.3.0
      supports-color: 7.2.0
    dev: false

  /char-regex@1.0.2:
    resolution: {integrity: sha512-kWWXztvZ5SBQV+eRgKFeh8q5sLuZY2+8WUIzlxWVTg+oGwY14qylx1KbKzHd8P6ZYkAg0xyIDU9JMHhyJMZ1jw==}
    engines: {node: '>=10'}
    dev: false

  /chokidar@3.6.0:
    resolution: {integrity: sha512-7VT13fmjotKpGipCW9JEQAusEPE+Ei8nl6/g4FBAmIm0GOOLMua9NDDo/DWp0ZAxCr3cPq5ZpBqmPAQgDda2Pw==}
    engines: {node: '>= 8.10.0'}
    dependencies:
      anymatch: 3.1.3
      braces: 3.0.2
      glob-parent: 5.1.2
      is-binary-path: 2.1.0
      is-glob: 4.0.3
      normalize-path: 3.0.0
      readdirp: 3.6.0
    optionalDependencies:
      fsevents: 2.3.3
    dev: false

  /ci-info@3.9.0:
    resolution: {integrity: sha512-NIxF55hv4nSqQswkAeiOi1r83xy8JldOFDTWiug55KBu9Jnblncd2U6ViHmYgHf01TPZS77NJBhBMKdWj9HQMQ==}
    engines: {node: '>=8'}
    dev: false

  /cjs-module-lexer@1.2.3:
    resolution: {integrity: sha512-0TNiGstbQmCFwt4akjjBg5pLRTSyj/PkWQ1ZoO2zntmg9yLqSRxwEa4iCfQLGjqhiqBfOJa7W/E8wfGrTDmlZQ==}
    dev: false

  /client-only@0.0.1:
    resolution: {integrity: sha512-IV3Ou0jSMzZrd3pZ48nLkT9DA7Ag1pnPzaiQhpW7c3RbcqqzvzzVu+L8gfqMp/8IM2MQtSiqaCxrrcfu8I8rMA==}
    dev: false

  /cliui@8.0.1:
    resolution: {integrity: sha512-BSeNnyus75C4//NQ9gQt1/csTXyo/8Sb+afLAkzAptFuMsod9HFokGNudZpi/oQV73hnVK+sR+5PVRMd+Dr7YQ==}
    engines: {node: '>=12'}
    dependencies:
      string-width: 4.2.3
      strip-ansi: 6.0.1
      wrap-ansi: 7.0.0
    dev: false

  /clsx@2.1.0:
    resolution: {integrity: sha512-m3iNNWpd9rl3jvvcBnu70ylMdrXt8Vlq4HYadnU5fwcOtvkSQWPmj7amUcDT2qYI7risszBjI5AUIUox9D16pg==}
    engines: {node: '>=6'}
    dev: false

  /cmdk@0.2.1(@types/react@18.2.57)(react-dom@18.2.0)(react@18.2.0):
    resolution: {integrity: sha512-U6//9lQ6JvT47+6OF6Gi8BvkxYQ8SCRRSKIJkthIMsFsLZRG0cKvTtuTaefyIKMQb8rvvXy0wGdpTNq/jPtm+g==}
    peerDependencies:
      react: ^18.0.0
      react-dom: ^18.0.0
    dependencies:
      '@radix-ui/react-dialog': 1.0.0(@types/react@18.2.57)(react-dom@18.2.0)(react@18.2.0)
      react: 18.2.0
      react-dom: 18.2.0(react@18.2.0)
    transitivePeerDependencies:
      - '@types/react'
    dev: false

  /co@4.6.0:
    resolution: {integrity: sha512-QVb0dM5HvG+uaxitm8wONl7jltx8dqhfU33DcqtOZcLSVIKSDDLDi7+0LbAKiyI8hD9u42m2YxXSkMGWThaecQ==}
    engines: {iojs: '>= 1.0.0', node: '>= 0.12.0'}
    dev: false

  /collect-v8-coverage@1.0.2:
    resolution: {integrity: sha512-lHl4d5/ONEbLlJvaJNtsF/Lz+WvB07u2ycqTYbdrq7UypDXailES4valYb2eWiJFxZlVmpGekfqoxQhzyFdT4Q==}
    dev: false

  /color-convert@1.9.3:
    resolution: {integrity: sha512-QfAUtd+vFdAtFQcC8CCyYt1fYWxSqAiK2cSD6zDB8N3cpsEBAvRxp9zOGg6G/SHHJYAT88/az/IuDGALsNVbGg==}
    dependencies:
      color-name: 1.1.3
    dev: false

  /color-convert@2.0.1:
    resolution: {integrity: sha512-RRECPsj7iu/xb5oKYcsFHSppFNnsj/52OVTRKb4zP5onXwVF3zVmmToNcOfGC+CRDpfK/U584fMg38ZHCaElKQ==}
    engines: {node: '>=7.0.0'}
    dependencies:
      color-name: 1.1.4
    dev: false

  /color-name@1.1.3:
    resolution: {integrity: sha512-72fSenhMw2HZMTVHeCA9KCmpEIbzWiQsjN+BHcBbS9vr1mtt+vJjPdksIBNUmKAW8TFUDPJK5SUU3QhE9NEXDw==}
    dev: false

  /color-name@1.1.4:
    resolution: {integrity: sha512-dOy+3AuW3a2wNbZHIuMZpTcgjGuLU/uBL/ubcZF9OXbDo8ff4O8yVp5Bf0efS8uEoYo5q4Fx7dY9OgQGXgAsQA==}
    dev: false

  /combined-stream@1.0.8:
    resolution: {integrity: sha512-FQN4MRfuJeHf7cBbBMJFXhKSDq+2kAArBlmRBvcvFE5BB1HZKXtSFASDhdlz9zOYwxh8lDdnvmMOe/+5cdoEdg==}
    engines: {node: '>= 0.8'}
    dependencies:
      delayed-stream: 1.0.0
    dev: false

  /commander@4.1.1:
    resolution: {integrity: sha512-NOKm8xhkzAjzFx8B2v5OAHT+u5pRQc2UCa2Vq9jYL/31o2wi9mxBA7LIFs3sV5VSC49z6pEhfbMULvShKj26WA==}
    engines: {node: '>= 6'}
    dev: false

  /commander@7.2.0:
    resolution: {integrity: sha512-QrWXB+ZQSVPmIWIhtEO9H+gwHaMGYiF5ChvoJ+K9ZGHG/sVsa6yiesAD1GC/x46sET00Xlwo1u49RVVVzvcSkw==}
    engines: {node: '>= 10'}
    dev: false

  /concat-map@0.0.1:
    resolution: {integrity: sha512-/Srv4dswyQNBfohGpz9o6Yb3Gz3SrUDqBH5rTuhGR7ahtlbYKnVxw2bCFMRljaA7EXHaXZ8wsHdodFvbkhKmqg==}
    dev: false

  /convert-source-map@2.0.0:
    resolution: {integrity: sha512-Kvp459HrV2FEJ1CAsi1Ku+MY3kasH19TFykTz2xWmMeq6bk2NU3XXvfJ+Q61m0xktWwt+1HSYf3JZsTms3aRJg==}
    dev: false

  /cookie@0.6.0:
    resolution: {integrity: sha512-U71cyTamuh1CRNCfpGY6to28lxvNwPG4Guz/EVjgf3Jmzv0vlDp1atT9eS5dDjMYHucpHbWns6Lwf3BKz6svdw==}
    engines: {node: '>= 0.6'}
    dev: false

  /create-jest@29.7.0(@types/node@20.11.19):
    resolution: {integrity: sha512-Adz2bdH0Vq3F53KEMJOoftQFutWCukm6J24wbPWRO4k1kMY7gS7ds/uoJkNuV8wDCtWWnuwGcJwpWcih+zEW1Q==}
    engines: {node: ^14.15.0 || ^16.10.0 || >=18.0.0}
    hasBin: true
    dependencies:
      '@jest/types': 29.6.3
      chalk: 4.1.2
      exit: 0.1.2
      graceful-fs: 4.2.11
      jest-config: 29.7.0(@types/node@20.11.19)
      jest-util: 29.7.0
      prompts: 2.4.2
    transitivePeerDependencies:
      - '@types/node'
      - babel-plugin-macros
      - supports-color
      - ts-node
    dev: false

  /cross-spawn@7.0.3:
    resolution: {integrity: sha512-iRDPJKUPVEND7dHPO8rkbOnPpyDygcDFtWjpeWNCgy8WP2rXcxXL8TskReQl6OrB2G7+UJrags1q15Fudc7G6w==}
    engines: {node: '>= 8'}
    dependencies:
      path-key: 3.1.1
      shebang-command: 2.0.0
      which: 2.0.2
    dev: false

  /css.escape@1.5.1:
    resolution: {integrity: sha512-YUifsXXuknHlUsmlgyY0PKzgPOr7/FjCePfHNt0jxm83wHZi44VDMQ7/fGNkjY3/jV1MC+1CmZbaHzugyeRtpg==}
    dev: false

  /cssesc@3.0.0:
    resolution: {integrity: sha512-/Tb/JcjK111nNScGob5MNtsntNM1aCNUDipB/TkwZFhyDrrE47SOx/18wF2bbjgc3ZzCSKW1T5nt5EbFoAz/Vg==}
    engines: {node: '>=4'}
    hasBin: true
    dev: false

  /cssom@0.3.8:
    resolution: {integrity: sha512-b0tGHbfegbhPJpxpiBPU2sCkigAqtM9O121le6bbOlgyV+NyGyCmVfJ6QW9eRjz8CpNfWEOYBIMIGRYkLwsIYg==}
    dev: false

  /cssom@0.5.0:
    resolution: {integrity: sha512-iKuQcq+NdHqlAcwUY0o/HL69XQrUaQdMjmStJ8JFmUaiiQErlhrmuigkg/CU4E2J0IyUKUrMAgl36TvN67MqTw==}
    dev: false

  /cssstyle@2.3.0:
    resolution: {integrity: sha512-AZL67abkUzIuvcHqk7c09cezpGNcxUxU4Ioi/05xHk4DQeTkWmGYftIE6ctU6AEt+Gn4n1lDStOtj7FKycP71A==}
    engines: {node: '>=8'}
    dependencies:
      cssom: 0.3.8
    dev: false

  /csstype@3.1.3:
    resolution: {integrity: sha512-M1uQkMl8rQK/szD0LNhtqxIPLpimGm8sOBwU7lLnCpSbTyY3yeU1Vc7l4KT5zT4s/yOxHH5O7tIuuLOCnLADRw==}
    dev: false

  /damerau-levenshtein@1.0.8:
    resolution: {integrity: sha512-sdQSFB7+llfUcQHUQO3+B8ERRj0Oa4w9POWMI/puGtuf7gFywGmkaLCElnudfTiKZV+NvHqL0ifzdrI8Ro7ESA==}
    dev: false

  /data-urls@3.0.2:
    resolution: {integrity: sha512-Jy/tj3ldjZJo63sVAvg6LHt2mHvl4V6AgRAmNDtLdm7faqtsx+aJG42rsyCo9JCoRVKwPFzKlIPx3DIibwSIaQ==}
    engines: {node: '>=12'}
    dependencies:
      abab: 2.0.6
      whatwg-mimetype: 3.0.0
      whatwg-url: 11.0.0
    dev: false

  /date-fns@3.3.1:
    resolution: {integrity: sha512-y8e109LYGgoQDveiEBD3DYXKba1jWf5BA8YU1FL5Tvm0BTdEfy54WLCwnuYWZNnzzvALy/QQ4Hov+Q9RVRv+Zw==}
    dev: false

  /debounce@1.2.1:
    resolution: {integrity: sha512-XRRe6Glud4rd/ZGQfiV1ruXSfbvfJedlV9Y6zOlP+2K04vBYiJEte6stfFkCP03aMnY5tsipamumUjL14fofug==}
    dev: false

  /debug@3.2.7:
    resolution: {integrity: sha512-CFjzYYAi4ThfiQvizrFQevTTXHtnCqWfe7x1AhgEscTz6ZbLbfoLRLPugTQyBth6f8ZERVUSyWHFD/7Wu4t1XQ==}
    peerDependencies:
      supports-color: '*'
    peerDependenciesMeta:
      supports-color:
        optional: true
    dependencies:
      ms: 2.1.3
    dev: false

  /debug@4.3.4:
    resolution: {integrity: sha512-PRWFHuSU3eDtQJPvnNY7Jcket1j0t5OuOsFzPPzsekD52Zl8qUfFIPEiswXqIvHWGVHOgX+7G/vCNNhehwxfkQ==}
    engines: {node: '>=6.0'}
    peerDependencies:
      supports-color: '*'
    peerDependenciesMeta:
      supports-color:
        optional: true
    dependencies:
      ms: 2.1.2
    dev: false

  /decimal.js@10.4.3:
    resolution: {integrity: sha512-VBBaLc1MgL5XpzgIP7ny5Z6Nx3UrRkIViUkPUdtl9aya5amy3De1gsUUSB1g3+3sExYNjCAsAznmukyxCb1GRA==}
    dev: false

  /dedent@1.5.1:
    resolution: {integrity: sha512-+LxW+KLWxu3HW3M2w2ympwtqPrqYRzU8fqi6Fhd18fBALe15blJPI/I4+UHveMVG6lJqB4JNd4UG0S5cnVHwIg==}
    peerDependencies:
      babel-plugin-macros: ^3.1.0
    peerDependenciesMeta:
      babel-plugin-macros:
        optional: true
    dev: false

  /deep-equal@2.2.3:
    resolution: {integrity: sha512-ZIwpnevOurS8bpT4192sqAowWM76JDKSHYzMLty3BZGSswgq6pBaH3DhCSW5xVAZICZyKdOBPjwww5wfgT/6PA==}
    engines: {node: '>= 0.4'}
    dependencies:
      array-buffer-byte-length: 1.0.1
      call-bind: 1.0.7
      es-get-iterator: 1.1.3
      get-intrinsic: 1.2.4
      is-arguments: 1.1.1
      is-array-buffer: 3.0.4
      is-date-object: 1.0.5
      is-regex: 1.1.4
      is-shared-array-buffer: 1.0.2
      isarray: 2.0.5
      object-is: 1.1.5
      object-keys: 1.1.1
      object.assign: 4.1.5
      regexp.prototype.flags: 1.5.2
      side-channel: 1.0.5
      which-boxed-primitive: 1.0.2
      which-collection: 1.0.1
      which-typed-array: 1.1.14
    dev: false

  /deep-is@0.1.4:
    resolution: {integrity: sha512-oIPzksmTg4/MriiaYGO+okXDT7ztn/w3Eptv/+gSIdMdKsJo0u4CfYNFJPy+4SKMuCqGw2wxnA+URMg3t8a/bQ==}
    dev: false

  /deepmerge@4.3.1:
    resolution: {integrity: sha512-3sUqbMEc77XqpdNO7FRyRog+eW3ph+GYCbj+rK+uYyRMuwsVy0rMiVtPn+QJlKFvWP/1PYpapqYn0Me2knFn+A==}
    engines: {node: '>=0.10.0'}
    dev: false

  /define-data-property@1.1.4:
    resolution: {integrity: sha512-rBMvIzlpA8v6E+SJZoo++HAYqsLrkg7MSfIinMPFhmkorw7X+dOXVJQs+QT69zGkzMyfDnIMN2Wid1+NbL3T+A==}
    engines: {node: '>= 0.4'}
    dependencies:
      es-define-property: 1.0.0
      es-errors: 1.3.0
      gopd: 1.0.1
    dev: false

  /define-properties@1.2.1:
    resolution: {integrity: sha512-8QmQKqEASLd5nx0U1B1okLElbUuuttJ/AnYmRXbbbGDWh6uS208EjD4Xqq/I9wK7u0v6O08XhTWnt5XtEbR6Dg==}
    engines: {node: '>= 0.4'}
    dependencies:
      define-data-property: 1.1.4
      has-property-descriptors: 1.0.2
      object-keys: 1.1.1
    dev: false

  /delayed-stream@1.0.0:
    resolution: {integrity: sha512-ZySD7Nf91aLB0RxL4KGrKHBXl7Eds1DAmEdcoVawXnLD7SDhpNgtuII2aAkg7a7QS41jxPSZ17p4VdGnMHk3MQ==}
    engines: {node: '>=0.4.0'}
    dev: false

  /dequal@2.0.3:
    resolution: {integrity: sha512-0je+qPKHEMohvfRTCEo3CrPG6cAzAYgmzKyxRiYSSDkS6eGJdyVJm7WaYA5ECaAD9wLB2T4EEeymA5aFVcYXCA==}
    engines: {node: '>=6'}
    dev: false

  /detect-newline@3.1.0:
    resolution: {integrity: sha512-TLz+x/vEXm/Y7P7wn1EJFNLxYpUD4TgMosxY6fAVJUnJMbupHBOncxyWUG9OpTaH9EBD7uFI5LfEgmMOc54DsA==}
    engines: {node: '>=8'}
    dev: false

  /detect-node-es@1.1.0:
    resolution: {integrity: sha512-ypdmJU/TbBby2Dxibuv7ZLW3Bs1QEmM7nHjEANfohJLvE0XVujisn1qPJcZxg+qDucsr+bP6fLD1rPS3AhJ7EQ==}
    dev: false

  /didyoumean@1.2.2:
    resolution: {integrity: sha512-gxtyfqMg7GKyhQmb056K7M3xszy/myH8w+B4RT+QXBQsvAOdc3XymqDDPHx1BgPgsdAA5SIifona89YtRATDzw==}
    dev: false

  /diff-sequences@29.6.3:
    resolution: {integrity: sha512-EjePK1srD3P08o2j4f0ExnylqRs5B9tJjcp9t1krH2qRi8CCdsYfwe9JgSLurFBWwq4uOlipzfk5fHNvwFKr8Q==}
    engines: {node: ^14.15.0 || ^16.10.0 || >=18.0.0}
    dev: false

  /dir-glob@3.0.1:
    resolution: {integrity: sha512-WkrWp9GR4KXfKGYzOLmTuGVi1UWFfws377n9cc55/tb6DuqyF6pcQ5AbiHEshaDpY9v6oaSr2XCDidGmMwdzIA==}
    engines: {node: '>=8'}
    dependencies:
      path-type: 4.0.0
    dev: false

  /dlv@1.1.3:
    resolution: {integrity: sha512-+HlytyjlPKnIG8XuRG8WvmBP8xs8P71y+SKKS6ZXWoEgLuePxtDoUEiH7WkdePWrQ5JBpE6aoVqfZfJUQkjXwA==}
    dev: false

  /doctrine@2.1.0:
    resolution: {integrity: sha512-35mSku4ZXK0vfCuHEDAwt55dg2jNajHZ1odvF+8SSr82EsZY4QmXfuWso8oEd8zRhVObSN18aM0CjSdoBX7zIw==}
    engines: {node: '>=0.10.0'}
    dependencies:
      esutils: 2.0.3
    dev: false

  /doctrine@3.0.0:
    resolution: {integrity: sha512-yS+Q5i3hBf7GBkd4KG8a7eBNNWNGLTaEwwYWUijIYM7zrlYDM0BFXHjjPWlWZ1Rg7UaddZeIDmi9jF3HmqiQ2w==}
    engines: {node: '>=6.0.0'}
    dependencies:
      esutils: 2.0.3
    dev: false

  /dom-accessibility-api@0.5.16:
    resolution: {integrity: sha512-X7BJ2yElsnOJ30pZF4uIIDfBEVgF4XEBxL9Bxhy6dnrm5hkzqmsWHGTiHqRiITNhMyFLyAiWndIJP7Z1NTteDg==}
    dev: false

  /dom-accessibility-api@0.6.3:
    resolution: {integrity: sha512-7ZgogeTnjuHbo+ct10G9Ffp0mif17idi0IyWNVA/wcwcm7NPOD/WEHVP3n7n3MhXqxoIYm8d6MuZohYWIZ4T3w==}
    dev: false

  /domexception@4.0.0:
    resolution: {integrity: sha512-A2is4PLG+eeSfoTMA95/s4pvAoSo2mKtiM5jlHkAVewmiO8ISFTFKZjH7UAM1Atli/OT/7JHOrJRJiMKUZKYBw==}
    engines: {node: '>=12'}
    deprecated: Use your platform's native DOMException instead
    dependencies:
      webidl-conversions: 7.0.0
    dev: false

  /duplexer@0.1.2:
    resolution: {integrity: sha512-jtD6YG370ZCIi/9GTaJKQxWTZD045+4R4hTk/x1UyoqadyJ9x9CgSi1RlVDQF8U2sxLLSnFkCaMihqljHIWgMg==}
    dev: false

  /eastasianwidth@0.2.0:
    resolution: {integrity: sha512-I88TYZWc9XiYHRQ4/3c5rjjfgkjhLyW2luGIheGERbNQ6OY7yTybanSpDXZa8y7VUP9YmDcYa+eyq4ca7iLqWA==}
    dev: false

  /electron-to-chromium@1.4.677:
    resolution: {integrity: sha512-erDa3CaDzwJOpyvfKhOiJjBVNnMM0qxHq47RheVVwsSQrgBA9ZSGV9kdaOfZDPXcHzhG7lBxhj6A7KvfLJBd6Q==}
    dev: false

  /emittery@0.13.1:
    resolution: {integrity: sha512-DeWwawk6r5yR9jFgnDKYt4sLS0LmHJJi3ZOnb5/JdbYwj3nW+FxQnHIjhBKz8YLC7oRNPVM9NQ47I3CVx34eqQ==}
    engines: {node: '>=12'}
    dev: false

  /emoji-regex@8.0.0:
    resolution: {integrity: sha512-MSjYzcWNOA0ewAHpz0MxpYFvwg6yjy1NG3xteoqz644VCo/RPgnr1/GGt+ic3iJTzQ8Eu3TdM14SawnVUmGE6A==}
    dev: false

  /emoji-regex@9.2.2:
    resolution: {integrity: sha512-L18DaJsXSUk2+42pv8mLs5jJT2hqFkFE4j21wOmgbUqsZ2hL72NsUU785g9RXgo3s0ZNgVl42TiHp3ZtOv/Vyg==}
    dev: false

  /enhanced-resolve@5.15.0:
    resolution: {integrity: sha512-LXYT42KJ7lpIKECr2mAXIaMldcNCh/7E0KBKOu4KSfkHmP+mZmSs+8V5gBAqisWBy0OO4W5Oyys0GO1Y8KtdKg==}
    engines: {node: '>=10.13.0'}
    dependencies:
      graceful-fs: 4.2.11
      tapable: 2.2.1
    dev: false

  /entities@4.5.0:
    resolution: {integrity: sha512-V0hjH4dGPh9Ao5p0MoRY6BVqtwCjhz6vI5LT8AJ55H+4g9/4vbHx1I54fS0XuclLhDHArPQCiMjDxjaL8fPxhw==}
    engines: {node: '>=0.12'}
    dev: false

  /error-ex@1.3.2:
    resolution: {integrity: sha512-7dFHNmqeFSEt2ZBsCriorKnn3Z2pj+fd9kmI6QoWw4//DL+icEBfc0U7qJCisqrTsKTjw4fNFy2pW9OqStD84g==}
    dependencies:
      is-arrayish: 0.2.1
    dev: false

  /es-abstract@1.22.4:
    resolution: {integrity: sha512-vZYJlk2u6qHYxBOTjAeg7qUxHdNfih64Uu2J8QqWgXZ2cri0ZpJAkzDUK/q593+mvKwlxyaxr6F1Q+3LKoQRgg==}
    engines: {node: '>= 0.4'}
    dependencies:
      array-buffer-byte-length: 1.0.1
      arraybuffer.prototype.slice: 1.0.3
      available-typed-arrays: 1.0.7
      call-bind: 1.0.7
      es-define-property: 1.0.0
      es-errors: 1.3.0
      es-set-tostringtag: 2.0.3
      es-to-primitive: 1.2.1
      function.prototype.name: 1.1.6
      get-intrinsic: 1.2.4
      get-symbol-description: 1.0.2
      globalthis: 1.0.3
      gopd: 1.0.1
      has-property-descriptors: 1.0.2
      has-proto: 1.0.3
      has-symbols: 1.0.3
      hasown: 2.0.1
      internal-slot: 1.0.7
      is-array-buffer: 3.0.4
      is-callable: 1.2.7
      is-negative-zero: 2.0.3
      is-regex: 1.1.4
      is-shared-array-buffer: 1.0.2
      is-string: 1.0.7
      is-typed-array: 1.1.13
      is-weakref: 1.0.2
      object-inspect: 1.13.1
      object-keys: 1.1.1
      object.assign: 4.1.5
      regexp.prototype.flags: 1.5.2
      safe-array-concat: 1.1.0
      safe-regex-test: 1.0.3
      string.prototype.trim: 1.2.8
      string.prototype.trimend: 1.0.7
      string.prototype.trimstart: 1.0.7
      typed-array-buffer: 1.0.2
      typed-array-byte-length: 1.0.0
      typed-array-byte-offset: 1.0.2
      typed-array-length: 1.0.5
      unbox-primitive: 1.0.2
      which-typed-array: 1.1.14
    dev: false

  /es-array-method-boxes-properly@1.0.0:
    resolution: {integrity: sha512-wd6JXUmyHmt8T5a2xreUwKcGPq6f1f+WwIJkijUqiGcJz1qqnZgP6XIK+QyIWU5lT7imeNxUll48bziG+TSYcA==}
    dev: false

  /es-define-property@1.0.0:
    resolution: {integrity: sha512-jxayLKShrEqqzJ0eumQbVhTYQM27CfT1T35+gCgDFoL82JLsXqTJ76zv6A0YLOgEnLUMvLzsDsGIrl8NFpT2gQ==}
    engines: {node: '>= 0.4'}
    dependencies:
      get-intrinsic: 1.2.4
    dev: false

  /es-errors@1.3.0:
    resolution: {integrity: sha512-Zf5H2Kxt2xjTvbJvP2ZWLEICxA6j+hAmMzIlypy4xcBg1vKVnx89Wy0GbS+kf5cwCVFFzdCFh2XSCFNULS6csw==}
    engines: {node: '>= 0.4'}
    dev: false

  /es-get-iterator@1.1.3:
    resolution: {integrity: sha512-sPZmqHBe6JIiTfN5q2pEi//TwxmAFHwj/XEuYjTuse78i8KxaqMTTzxPoFKuzRpDpTJ+0NAbpfenkmH2rePtuw==}
    dependencies:
      call-bind: 1.0.7
      get-intrinsic: 1.2.4
      has-symbols: 1.0.3
      is-arguments: 1.1.1
      is-map: 2.0.2
      is-set: 2.0.2
      is-string: 1.0.7
      isarray: 2.0.5
      stop-iteration-iterator: 1.0.0
    dev: false

  /es-iterator-helpers@1.0.17:
    resolution: {integrity: sha512-lh7BsUqelv4KUbR5a/ZTaGGIMLCjPGPqJ6q+Oq24YP0RdyptX1uzm4vvaqzk7Zx3bpl/76YLTTDj9L7uYQ92oQ==}
    engines: {node: '>= 0.4'}
    dependencies:
      asynciterator.prototype: 1.0.0
      call-bind: 1.0.7
      define-properties: 1.2.1
      es-abstract: 1.22.4
      es-errors: 1.3.0
      es-set-tostringtag: 2.0.3
      function-bind: 1.1.2
      get-intrinsic: 1.2.4
      globalthis: 1.0.3
      has-property-descriptors: 1.0.2
      has-proto: 1.0.3
      has-symbols: 1.0.3
      internal-slot: 1.0.7
      iterator.prototype: 1.1.2
      safe-array-concat: 1.1.0
    dev: false

  /es-set-tostringtag@2.0.3:
    resolution: {integrity: sha512-3T8uNMC3OQTHkFUsFq8r/BwAXLHvU/9O9mE0fBc/MY5iq/8H7ncvO947LmYA6ldWw9Uh8Yhf25zu6n7nML5QWQ==}
    engines: {node: '>= 0.4'}
    dependencies:
      get-intrinsic: 1.2.4
      has-tostringtag: 1.0.2
      hasown: 2.0.1
    dev: false

  /es-shim-unscopables@1.0.2:
    resolution: {integrity: sha512-J3yBRXCzDu4ULnQwxyToo/OjdMx6akgVC7K6few0a7F/0wLtmKKN7I73AH5T2836UuXRqN7Qg+IIUw/+YJksRw==}
    dependencies:
      hasown: 2.0.1
    dev: false

  /es-to-primitive@1.2.1:
    resolution: {integrity: sha512-QCOllgZJtaUo9miYBcLChTUaHNjJF3PYs1VidD7AwiEj1kYxKeQTctLAezAOH5ZKRH0g2IgPn6KwB4IT8iRpvA==}
    engines: {node: '>= 0.4'}
    dependencies:
      is-callable: 1.2.7
      is-date-object: 1.0.5
      is-symbol: 1.0.4
    dev: false

  /escalade@3.1.2:
    resolution: {integrity: sha512-ErCHMCae19vR8vQGe50xIsVomy19rg6gFu3+r3jkEO46suLMWBksvVyoGgQV+jOfl84ZSOSlmv6Gxa89PmTGmA==}
    engines: {node: '>=6'}
    dev: false

  /escape-string-regexp@1.0.5:
    resolution: {integrity: sha512-vbRorB5FUQWvla16U8R/qgaFIya2qGzwDrNmCZuYKrbdSUMG6I1ZCGQRefkRVhuOkIGVne7BQ35DSfo1qvJqFg==}
    engines: {node: '>=0.8.0'}
    dev: false

  /escape-string-regexp@2.0.0:
    resolution: {integrity: sha512-UpzcLCXolUWcNu5HtVMHYdXJjArjsF9C0aNnquZYY4uW/Vu0miy5YoWvbV345HauVvcAUnpRuhMMcqTcGOY2+w==}
    engines: {node: '>=8'}
    dev: false

  /escape-string-regexp@4.0.0:
    resolution: {integrity: sha512-TtpcNJ3XAzx3Gq8sWRzJaVajRs0uVxA2YAkdb1jm2YkPz4G6egUFAyA3n5vtEIZefPk5Wa4UXbKuS5fKkJWdgA==}
    engines: {node: '>=10'}
    dev: false

  /escodegen@2.1.0:
    resolution: {integrity: sha512-2NlIDTwUWJN0mRPQOdtQBzbUHvdGY2P1VXSyU83Q3xKxM7WHX2Ql8dKq782Q9TgQUNOLEzEYu9bzLNj1q88I5w==}
    engines: {node: '>=6.0'}
    hasBin: true
    dependencies:
      esprima: 4.0.1
      estraverse: 5.3.0
      esutils: 2.0.3
    optionalDependencies:
      source-map: 0.6.1
    dev: false

  /eslint-config-next@14.1.0(eslint@8.56.0)(typescript@5.3.3):
    resolution: {integrity: sha512-SBX2ed7DoRFXC6CQSLc/SbLY9Ut6HxNB2wPTcoIWjUMd7aF7O/SIE7111L8FdZ9TXsNV4pulUDnfthpyPtbFUg==}
    peerDependencies:
      eslint: ^7.23.0 || ^8.0.0
      typescript: '>=3.3.1'
    peerDependenciesMeta:
      typescript:
        optional: true
    dependencies:
      '@next/eslint-plugin-next': 14.1.0
      '@rushstack/eslint-patch': 1.7.2
      '@typescript-eslint/parser': 6.21.0(eslint@8.56.0)(typescript@5.3.3)
      eslint: 8.56.0
      eslint-import-resolver-node: 0.3.9
      eslint-import-resolver-typescript: 3.6.1(@typescript-eslint/parser@6.21.0)(eslint-import-resolver-node@0.3.9)(eslint-plugin-import@2.29.1)(eslint@8.56.0)
      eslint-plugin-import: 2.29.1(@typescript-eslint/parser@7.0.2)(eslint@8.56.0)
      eslint-plugin-jsx-a11y: 6.8.0(eslint@8.56.0)
      eslint-plugin-react: 7.33.2(eslint@8.56.0)
      eslint-plugin-react-hooks: 4.6.0(eslint@8.56.0)
      typescript: 5.3.3
    transitivePeerDependencies:
      - eslint-import-resolver-webpack
      - supports-color
    dev: false

  /eslint-import-resolver-node@0.3.9:
    resolution: {integrity: sha512-WFj2isz22JahUv+B788TlO3N6zL3nNJGU8CcZbPZvVEkBPaJdCV4vy5wyghty5ROFbCRnm132v8BScu5/1BQ8g==}
    dependencies:
      debug: 3.2.7
      is-core-module: 2.13.1
      resolve: 1.22.8
    transitivePeerDependencies:
      - supports-color
    dev: false

  /eslint-import-resolver-typescript@3.6.1(@typescript-eslint/parser@6.21.0)(eslint-import-resolver-node@0.3.9)(eslint-plugin-import@2.29.1)(eslint@8.56.0):
    resolution: {integrity: sha512-xgdptdoi5W3niYeuQxKmzVDTATvLYqhpwmykwsh7f6HIOStGWEIL9iqZgQDF9u9OEzrRwR8no5q2VT+bjAujTg==}
    engines: {node: ^14.18.0 || >=16.0.0}
    peerDependencies:
      eslint: '*'
      eslint-plugin-import: '*'
    dependencies:
      debug: 4.3.4
      enhanced-resolve: 5.15.0
      eslint: 8.56.0
      eslint-module-utils: 2.8.0(@typescript-eslint/parser@6.21.0)(eslint-import-resolver-node@0.3.9)(eslint-import-resolver-typescript@3.6.1)(eslint@8.56.0)
      eslint-plugin-import: 2.29.1(@typescript-eslint/parser@7.0.2)(eslint@8.56.0)
      fast-glob: 3.3.2
      get-tsconfig: 4.7.2
      is-core-module: 2.13.1
      is-glob: 4.0.3
    transitivePeerDependencies:
      - '@typescript-eslint/parser'
      - eslint-import-resolver-node
      - eslint-import-resolver-webpack
      - supports-color
    dev: false

  /eslint-module-utils@2.8.0(@typescript-eslint/parser@6.21.0)(eslint-import-resolver-node@0.3.9)(eslint-import-resolver-typescript@3.6.1)(eslint@8.56.0):
    resolution: {integrity: sha512-aWajIYfsqCKRDgUfjEXNN/JlrzauMuSEy5sbd7WXbtW3EH6A6MpwEh42c7qD+MqQo9QMJ6fWLAeIJynx0g6OAw==}
    engines: {node: '>=4'}
    peerDependencies:
      '@typescript-eslint/parser': '*'
      eslint: '*'
      eslint-import-resolver-node: '*'
      eslint-import-resolver-typescript: '*'
      eslint-import-resolver-webpack: '*'
    peerDependenciesMeta:
      '@typescript-eslint/parser':
        optional: true
      eslint:
        optional: true
      eslint-import-resolver-node:
        optional: true
      eslint-import-resolver-typescript:
        optional: true
      eslint-import-resolver-webpack:
        optional: true
    dependencies:
      '@typescript-eslint/parser': 6.21.0(eslint@8.56.0)(typescript@5.3.3)
      debug: 3.2.7
      eslint: 8.56.0
      eslint-import-resolver-node: 0.3.9
      eslint-import-resolver-typescript: 3.6.1(@typescript-eslint/parser@6.21.0)(eslint-import-resolver-node@0.3.9)(eslint-plugin-import@2.29.1)(eslint@8.56.0)
    transitivePeerDependencies:
      - supports-color
    dev: false

  /eslint-module-utils@2.8.0(@typescript-eslint/parser@7.0.2)(eslint-import-resolver-node@0.3.9)(eslint@8.56.0):
    resolution: {integrity: sha512-aWajIYfsqCKRDgUfjEXNN/JlrzauMuSEy5sbd7WXbtW3EH6A6MpwEh42c7qD+MqQo9QMJ6fWLAeIJynx0g6OAw==}
    engines: {node: '>=4'}
    peerDependencies:
      '@typescript-eslint/parser': '*'
      eslint: '*'
      eslint-import-resolver-node: '*'
      eslint-import-resolver-typescript: '*'
      eslint-import-resolver-webpack: '*'
    peerDependenciesMeta:
      '@typescript-eslint/parser':
        optional: true
      eslint:
        optional: true
      eslint-import-resolver-node:
        optional: true
      eslint-import-resolver-typescript:
        optional: true
      eslint-import-resolver-webpack:
        optional: true
    dependencies:
      '@typescript-eslint/parser': 7.0.2(eslint@8.56.0)(typescript@5.3.3)
      debug: 3.2.7
      eslint: 8.56.0
      eslint-import-resolver-node: 0.3.9
    transitivePeerDependencies:
      - supports-color
    dev: false

  /eslint-plugin-import@2.29.1(@typescript-eslint/parser@7.0.2)(eslint@8.56.0):
    resolution: {integrity: sha512-BbPC0cuExzhiMo4Ff1BTVwHpjjv28C5R+btTOGaCRC7UEz801up0JadwkeSk5Ued6TG34uaczuVuH6qyy5YUxw==}
    engines: {node: '>=4'}
    peerDependencies:
      '@typescript-eslint/parser': '*'
      eslint: ^2 || ^3 || ^4 || ^5 || ^6 || ^7.2.0 || ^8
    peerDependenciesMeta:
      '@typescript-eslint/parser':
        optional: true
    dependencies:
      '@typescript-eslint/parser': 7.0.2(eslint@8.56.0)(typescript@5.3.3)
      array-includes: 3.1.7
      array.prototype.findlastindex: 1.2.4
      array.prototype.flat: 1.3.2
      array.prototype.flatmap: 1.3.2
      debug: 3.2.7
      doctrine: 2.1.0
      eslint: 8.56.0
      eslint-import-resolver-node: 0.3.9
      eslint-module-utils: 2.8.0(@typescript-eslint/parser@7.0.2)(eslint-import-resolver-node@0.3.9)(eslint@8.56.0)
      hasown: 2.0.1
      is-core-module: 2.13.1
      is-glob: 4.0.3
      minimatch: 3.1.2
      object.fromentries: 2.0.7
      object.groupby: 1.0.2
      object.values: 1.1.7
      semver: 6.3.1
      tsconfig-paths: 3.15.0
    transitivePeerDependencies:
      - eslint-import-resolver-typescript
      - eslint-import-resolver-webpack
      - supports-color
    dev: false

  /eslint-plugin-jsx-a11y@6.8.0(eslint@8.56.0):
    resolution: {integrity: sha512-Hdh937BS3KdwwbBaKd5+PLCOmYY6U4f2h9Z2ktwtNKvIdIEu137rjYbcb9ApSbVJfWxANNuiKTD/9tOKjK9qOA==}
    engines: {node: '>=4.0'}
    peerDependencies:
      eslint: ^3 || ^4 || ^5 || ^6 || ^7 || ^8
    dependencies:
      '@babel/runtime': 7.23.9
      aria-query: 5.3.0
      array-includes: 3.1.7
      array.prototype.flatmap: 1.3.2
      ast-types-flow: 0.0.8
      axe-core: 4.7.0
      axobject-query: 3.2.1
      damerau-levenshtein: 1.0.8
      emoji-regex: 9.2.2
      es-iterator-helpers: 1.0.17
      eslint: 8.56.0
      hasown: 2.0.1
      jsx-ast-utils: 3.3.5
      language-tags: 1.0.9
      minimatch: 3.1.2
      object.entries: 1.1.7
      object.fromentries: 2.0.7
    dev: false

  /eslint-plugin-react-hooks@4.6.0(eslint@8.56.0):
    resolution: {integrity: sha512-oFc7Itz9Qxh2x4gNHStv3BqJq54ExXmfC+a1NjAta66IAN87Wu0R/QArgIS9qKzX3dXKPI9H5crl9QchNMY9+g==}
    engines: {node: '>=10'}
    peerDependencies:
      eslint: ^3.0.0 || ^4.0.0 || ^5.0.0 || ^6.0.0 || ^7.0.0 || ^8.0.0-0
    dependencies:
      eslint: 8.56.0
    dev: false

  /eslint-plugin-react@7.33.2(eslint@8.56.0):
    resolution: {integrity: sha512-73QQMKALArI8/7xGLNI/3LylrEYrlKZSb5C9+q3OtOewTnMQi5cT+aE9E41sLCmli3I9PGGmD1yiZydyo4FEPw==}
    engines: {node: '>=4'}
    peerDependencies:
      eslint: ^3 || ^4 || ^5 || ^6 || ^7 || ^8
    dependencies:
      array-includes: 3.1.7
      array.prototype.flatmap: 1.3.2
      array.prototype.tosorted: 1.1.3
      doctrine: 2.1.0
      es-iterator-helpers: 1.0.17
      eslint: 8.56.0
      estraverse: 5.3.0
      jsx-ast-utils: 3.3.5
      minimatch: 3.1.2
      object.entries: 1.1.7
      object.fromentries: 2.0.7
      object.hasown: 1.1.3
      object.values: 1.1.7
      prop-types: 15.8.1
      resolve: 2.0.0-next.5
      semver: 6.3.1
      string.prototype.matchall: 4.0.10
    dev: false

  /eslint-scope@7.2.2:
    resolution: {integrity: sha512-dOt21O7lTMhDM+X9mB4GX+DZrZtCUJPL/wlcTqxyrx5IvO0IYtILdtrQGQp+8n5S0gwSVmOf9NQrjMOgfQZlIg==}
    engines: {node: ^12.22.0 || ^14.17.0 || >=16.0.0}
    dependencies:
      esrecurse: 4.3.0
      estraverse: 5.3.0
    dev: false

  /eslint-visitor-keys@3.4.3:
    resolution: {integrity: sha512-wpc+LXeiyiisxPlEkUzU6svyS1frIO3Mgxj1fdy7Pm8Ygzguax2N3Fa/D/ag1WqbOprdI+uY6wMUl8/a2G+iag==}
    engines: {node: ^12.22.0 || ^14.17.0 || >=16.0.0}
    dev: false

  /eslint@8.56.0:
    resolution: {integrity: sha512-Go19xM6T9puCOWntie1/P997aXxFsOi37JIHRWI514Hc6ZnaHGKY9xFhrU65RT6CcBEzZoGG1e6Nq+DT04ZtZQ==}
    engines: {node: ^12.22.0 || ^14.17.0 || >=16.0.0}
    hasBin: true
    dependencies:
      '@eslint-community/eslint-utils': 4.4.0(eslint@8.56.0)
      '@eslint-community/regexpp': 4.10.0
      '@eslint/eslintrc': 2.1.4
      '@eslint/js': 8.56.0
      '@humanwhocodes/config-array': 0.11.14
      '@humanwhocodes/module-importer': 1.0.1
      '@nodelib/fs.walk': 1.2.8
      '@ungap/structured-clone': 1.2.0
      ajv: 6.12.6
      chalk: 4.1.2
      cross-spawn: 7.0.3
      debug: 4.3.4
      doctrine: 3.0.0
      escape-string-regexp: 4.0.0
      eslint-scope: 7.2.2
      eslint-visitor-keys: 3.4.3
      espree: 9.6.1
      esquery: 1.5.0
      esutils: 2.0.3
      fast-deep-equal: 3.1.3
      file-entry-cache: 6.0.1
      find-up: 5.0.0
      glob-parent: 6.0.2
      globals: 13.24.0
      graphemer: 1.4.0
      ignore: 5.3.1
      imurmurhash: 0.1.4
      is-glob: 4.0.3
      is-path-inside: 3.0.3
      js-yaml: 4.1.0
      json-stable-stringify-without-jsonify: 1.0.1
      levn: 0.4.1
      lodash.merge: 4.6.2
      minimatch: 3.1.2
      natural-compare: 1.4.0
      optionator: 0.9.3
      strip-ansi: 6.0.1
      text-table: 0.2.0
    transitivePeerDependencies:
      - supports-color
    dev: false

  /espree@9.6.1:
    resolution: {integrity: sha512-oruZaFkjorTpF32kDSI5/75ViwGeZginGGy2NoOSg3Q9bnwlnmDm4HLnkl0RE3n+njDXR037aY1+x58Z/zFdwQ==}
    engines: {node: ^12.22.0 || ^14.17.0 || >=16.0.0}
    dependencies:
      acorn: 8.11.3
      acorn-jsx: 5.3.2(acorn@8.11.3)
      eslint-visitor-keys: 3.4.3
    dev: false

  /esprima@4.0.1:
    resolution: {integrity: sha512-eGuFFw7Upda+g4p+QHvnW0RyTX/SVeJBDM/gCtMARO0cLuT2HcEKnTPvhjV6aGeqrCB/sbNop0Kszm0jsaWU4A==}
    engines: {node: '>=4'}
    hasBin: true
    dev: false

  /esquery@1.5.0:
    resolution: {integrity: sha512-YQLXUplAwJgCydQ78IMJywZCceoqk1oH01OERdSAJc/7U2AylwjhSCLDEtqwg811idIS/9fIU5GjG73IgjKMVg==}
    engines: {node: '>=0.10'}
    dependencies:
      estraverse: 5.3.0
    dev: false

  /esrecurse@4.3.0:
    resolution: {integrity: sha512-KmfKL3b6G+RXvP8N1vr3Tq1kL/oCFgn2NYXEtqP8/L3pKapUA4G8cFVaoF3SU323CD4XypR/ffioHmkti6/Tag==}
    engines: {node: '>=4.0'}
    dependencies:
      estraverse: 5.3.0
    dev: false

  /estraverse@5.3.0:
    resolution: {integrity: sha512-MMdARuVEQziNTeJD8DgMqmhwR11BRQ/cBP+pLtYdSTnf3MIO8fFeiINEbX36ZdNlfU/7A9f3gUw49B3oQsvwBA==}
    engines: {node: '>=4.0'}
    dev: false

  /esutils@2.0.3:
    resolution: {integrity: sha512-kVscqXk4OCp68SZ0dkgEKVi6/8ij300KBWTJq32P/dYeWTSwK41WyTxalN1eRmA5Z9UU/LX9D7FWSmV9SAYx6g==}
    engines: {node: '>=0.10.0'}
    dev: false

  /execa@5.1.1:
    resolution: {integrity: sha512-8uSpZZocAZRBAPIEINJj3Lo9HyGitllczc27Eh5YYojjMFMn8yHMDMaUHE2Jqfq05D/wucwI4JGURyXt1vchyg==}
    engines: {node: '>=10'}
    dependencies:
      cross-spawn: 7.0.3
      get-stream: 6.0.1
      human-signals: 2.1.0
      is-stream: 2.0.1
      merge-stream: 2.0.0
      npm-run-path: 4.0.1
      onetime: 5.1.2
      signal-exit: 3.0.7
      strip-final-newline: 2.0.0
    dev: false

  /exifr@7.1.3:
    resolution: {integrity: sha512-g/aje2noHivrRSLbAUtBPWFbxKdKhgj/xr1vATDdUXPOFYJlQ62Ft0oy+72V6XLIpDJfHs6gXLbBLAolqOXYRw==}
    dev: false

  /exit@0.1.2:
    resolution: {integrity: sha512-Zk/eNKV2zbjpKzrsQ+n1G6poVbErQxJ0LBOJXaKZ1EViLzH+hrLu9cdXI4zw9dBQJslwBEpbQ2P1oS7nDxs6jQ==}
    engines: {node: '>= 0.8.0'}
    dev: false

  /expect@29.7.0:
    resolution: {integrity: sha512-2Zks0hf1VLFYI1kbh0I5jP3KHHyCHpkfyHBzsSXRFgl/Bg9mWYfMW8oD+PdMPlEwy5HNsR9JutYy6pMeOh61nw==}
    engines: {node: ^14.15.0 || ^16.10.0 || >=18.0.0}
    dependencies:
      '@jest/expect-utils': 29.7.0
      jest-get-type: 29.6.3
      jest-matcher-utils: 29.7.0
      jest-message-util: 29.7.0
      jest-util: 29.7.0
    dev: false

  /fast-deep-equal@3.1.3:
    resolution: {integrity: sha512-f3qQ9oQy9j2AhBe/H9VC91wLmKBCCU/gDOnKNAYG5hswO7BLKj09Hc5HYNz9cGI++xlpDCIgDaitVs03ATR84Q==}
    dev: false

  /fast-glob@3.3.2:
    resolution: {integrity: sha512-oX2ruAFQwf/Orj8m737Y5adxDQO0LAB7/S5MnxCdTNDd4p6BsyIVsv9JQsATbTSq8KHRpLwIHbVlUNatxd+1Ow==}
    engines: {node: '>=8.6.0'}
    dependencies:
      '@nodelib/fs.stat': 2.0.5
      '@nodelib/fs.walk': 1.2.8
      glob-parent: 5.1.2
      merge2: 1.4.1
      micromatch: 4.0.5
    dev: false

  /fast-json-stable-stringify@2.1.0:
    resolution: {integrity: sha512-lhd/wF+Lk98HZoTCtlVraHtfh5XYijIjalXck7saUtuanSDyLMxnHhSXEDJqHxD7msR8D0uCmqlkwjCV8xvwHw==}
    dev: false

  /fast-levenshtein@2.0.6:
    resolution: {integrity: sha512-DCXu6Ifhqcks7TZKY3Hxp3y6qphY5SJZmrWMDrKcERSOXWQdMhU9Ig/PYrzyw/ul9jOIyh0N4M0tbC5hodg8dw==}
    dev: false

  /fast-xml-parser@4.2.5:
    resolution: {integrity: sha512-B9/wizE4WngqQftFPmdaMYlXoJlJOYxGQOanC77fq9k8+Z0v5dDSVh+3glErdIROP//s/jgb7ZuxKfB8nVyo0g==}
    hasBin: true
    dependencies:
      strnum: 1.0.5
    dev: false

  /fastq@1.17.1:
    resolution: {integrity: sha512-sRVD3lWVIXWg6By68ZN7vho9a1pQcN/WBFaAAsDDFzlJjvoGx0P8z7V1t72grFJfJhu3YPZBuu25f7Kaw2jN1w==}
    dependencies:
      reusify: 1.0.4
    dev: false

  /fb-watchman@2.0.2:
    resolution: {integrity: sha512-p5161BqbuCaSnB8jIbzQHOlpgsPmK5rJVDfDKO91Axs5NC1uu3HRQm6wt9cd9/+GtQQIO53JdGXXoyDpTAsgYA==}
    dependencies:
      bser: 2.1.1
    dev: false

  /file-entry-cache@6.0.1:
    resolution: {integrity: sha512-7Gps/XWymbLk2QLYK4NzpMOrYjMhdIxXuIvy2QBsLE6ljuodKvdkWs/cpyJJ3CVIVpH0Oi1Hvg1ovbMzLdFBBg==}
    engines: {node: ^10.12.0 || >=12.0.0}
    dependencies:
      flat-cache: 3.2.0
    dev: false

  /fill-range@7.0.1:
    resolution: {integrity: sha512-qOo9F+dMUmC2Lcb4BbVvnKJxTPjCm+RRpe4gDuGrzkL7mEVl/djYSu2OdQ2Pa302N4oqkSg9ir6jaLWJ2USVpQ==}
    engines: {node: '>=8'}
    dependencies:
      to-regex-range: 5.0.1
    dev: false

  /find-up@4.1.0:
    resolution: {integrity: sha512-PpOwAdQ/YlXQ2vj8a3h8IipDuYRi3wceVQQGYWxNINccq40Anw7BlsEXCMbt1Zt+OLA6Fq9suIpIWD0OsnISlw==}
    engines: {node: '>=8'}
    dependencies:
      locate-path: 5.0.0
      path-exists: 4.0.0
    dev: false

  /find-up@5.0.0:
    resolution: {integrity: sha512-78/PXT1wlLLDgTzDs7sjq9hzz0vXD+zn+7wypEe4fXQxCmdmqfGsEPQxmiCSQI3ajFV91bVSsvNtrJRiW6nGng==}
    engines: {node: '>=10'}
    dependencies:
      locate-path: 6.0.0
      path-exists: 4.0.0
    dev: false

  /flat-cache@3.2.0:
    resolution: {integrity: sha512-CYcENa+FtcUKLmhhqyctpclsq7QF38pKjZHsGNiSQF5r4FtoKDWabFDl3hzaEQMvT1LHEysw5twgLvpYYb4vbw==}
    engines: {node: ^10.12.0 || >=12.0.0}
    dependencies:
      flatted: 3.3.0
      keyv: 4.5.4
      rimraf: 3.0.2
    dev: false

  /flatted@3.3.0:
    resolution: {integrity: sha512-noqGuLw158+DuD9UPRKHpJ2hGxpFyDlYYrfM0mWt4XhT4n0lwzTLh70Tkdyy4kyTmyTT9Bv7bWAJqw7cgkEXDg==}
    dev: false

  /for-each@0.3.3:
    resolution: {integrity: sha512-jqYfLp7mo9vIyQf8ykW2v7A+2N4QjeCeI5+Dz9XraiO1ign81wjiH7Fb9vSOWvQfNtmSa4H2RoQTrrXivdUZmw==}
    dependencies:
      is-callable: 1.2.7
    dev: false

  /foreground-child@3.1.1:
    resolution: {integrity: sha512-TMKDUnIte6bfb5nWv7V/caI169OHgvwjb7V4WkeUvbQQdjr5rWKqHFiKWb/fcOwB+CzBT+qbWjvj+DVwRskpIg==}
    engines: {node: '>=14'}
    dependencies:
      cross-spawn: 7.0.3
      signal-exit: 4.1.0
    dev: false

  /form-data@4.0.0:
    resolution: {integrity: sha512-ETEklSGi5t0QMZuiXoA/Q6vcnxcLQP5vdugSpuAyi6SVGi2clPPp+xgEhuMaHC+zGgn31Kd235W35f7Hykkaww==}
    engines: {node: '>= 6'}
    dependencies:
      asynckit: 0.4.0
      combined-stream: 1.0.8
      mime-types: 2.1.35
    dev: false

  /fraction.js@4.3.7:
    resolution: {integrity: sha512-ZsDfxO51wGAXREY55a7la9LScWpwv9RxIrYABrlvOFBlH/ShPnrtsXeuUIfXKKOVicNxQ+o8JTbJvjS4M89yew==}
    dev: false

  /framer-motion@11.0.5(react-dom@18.2.0)(react@18.2.0):
    resolution: {integrity: sha512-Lb0EYbQcSK/pgyQUJm+KzsQrKrJRX9sFRyzl9hSr9gFG4Mk8yP7BjhuxvRXzblOM/+JxycrJdCDVmOQBsjpYlw==}
    peerDependencies:
      react: ^18.0.0
      react-dom: ^18.0.0
    peerDependenciesMeta:
      react:
        optional: true
      react-dom:
        optional: true
    dependencies:
      react: 18.2.0
      react-dom: 18.2.0(react@18.2.0)
      tslib: 2.6.2
    optionalDependencies:
      '@emotion/is-prop-valid': 0.8.8
    dev: false

  /fs.realpath@1.0.0:
    resolution: {integrity: sha512-OO0pH2lK6a0hZnAdau5ItzHPI6pUlvI7jMVnxUQRtw4owF2wk8lOSabtGDCTP4Ggrg2MbGnWO9X8K1t4+fGMDw==}
    dev: false

  /fsevents@2.3.3:
    resolution: {integrity: sha512-5xoDfX+fL7faATnagmWPpbFtwh/R77WmMMqqHGS65C3vvB0YHrgF+B1YmZ3441tMj5n63k0212XNoJwzlhffQw==}
    engines: {node: ^8.16.0 || ^10.6.0 || >=11.0.0}
    os: [darwin]
    requiresBuild: true
    dev: false
    optional: true

  /function-bind@1.1.2:
    resolution: {integrity: sha512-7XHNxH7qX9xG5mIwxkhumTox/MIRNcOgDrxWsMt2pAr23WHp6MrRlN7FBSFpCpr+oVO0F744iUgR82nJMfG2SA==}
    dev: false

  /function.prototype.name@1.1.6:
    resolution: {integrity: sha512-Z5kx79swU5P27WEayXM1tBi5Ze/lbIyiNgU3qyXUOf9b2rgXYyF9Dy9Cx+IQv/Lc8WCG6L82zwUPpSS9hGehIg==}
    engines: {node: '>= 0.4'}
    dependencies:
      call-bind: 1.0.7
      define-properties: 1.2.1
      es-abstract: 1.22.4
      functions-have-names: 1.2.3
    dev: false

  /functions-have-names@1.2.3:
    resolution: {integrity: sha512-xckBUXyTIqT97tq2x2AMb+g163b5JFysYk0x4qxNFwbfQkmNZoiRHb6sPzI9/QV33WeuvVYBUIiD4NzNIyqaRQ==}
    dev: false

  /gensync@1.0.0-beta.2:
    resolution: {integrity: sha512-3hN7NaskYvMDLQY55gnW3NQ+mesEAepTqlg+VEbj7zzqEMBVNhzcGYYeqFo/TlYz6eQiFcp1HcsCZO+nGgS8zg==}
    engines: {node: '>=6.9.0'}
    dev: false

  /get-caller-file@2.0.5:
    resolution: {integrity: sha512-DyFP3BM/3YHTQOCUL/w0OZHR0lpKeGrxotcHWcqNEdnltqFwXVfhEBQ94eIo34AfQpo0rGki4cyIiftY06h2Fg==}
    engines: {node: 6.* || 8.* || >= 10.*}
    dev: false

  /get-intrinsic@1.2.4:
    resolution: {integrity: sha512-5uYhsJH8VJBTv7oslg4BznJYhDoRI6waYCxMmCdnTrcCrHA/fCFKoTFz2JKKE0HdDFUF7/oQuhzumXJK7paBRQ==}
    engines: {node: '>= 0.4'}
    dependencies:
      es-errors: 1.3.0
      function-bind: 1.1.2
      has-proto: 1.0.3
      has-symbols: 1.0.3
      hasown: 2.0.1
    dev: false

  /get-nonce@1.0.1:
    resolution: {integrity: sha512-FJhYRoDaiatfEkUK8HKlicmu/3SGFD51q3itKDGoSTysQJBnfOcxU5GxnhE1E6soB76MbT0MBtnKJuXyAx+96Q==}
    engines: {node: '>=6'}
    dev: false

  /get-package-type@0.1.0:
    resolution: {integrity: sha512-pjzuKtY64GYfWizNAJ0fr9VqttZkNiK2iS430LtIHzjBEr6bX8Am2zm4sW4Ro5wjWW5cAlRL1qAMTcXbjNAO2Q==}
    engines: {node: '>=8.0.0'}
    dev: false

  /get-stream@6.0.1:
    resolution: {integrity: sha512-ts6Wi+2j3jQjqi70w5AlN8DFnkSwC+MqmxEzdEALB2qXZYV3X/b1CTfgPLGJNMeAWxdPfU8FO1ms3NUfaHCPYg==}
    engines: {node: '>=10'}
    dev: false

  /get-symbol-description@1.0.2:
    resolution: {integrity: sha512-g0QYk1dZBxGwk+Ngc+ltRH2IBp2f7zBkBMBJZCDerh6EhlhSR6+9irMCuT/09zD6qkarHUSn529sK/yL4S27mg==}
    engines: {node: '>= 0.4'}
    dependencies:
      call-bind: 1.0.7
      es-errors: 1.3.0
      get-intrinsic: 1.2.4
    dev: false

  /get-tsconfig@4.7.2:
    resolution: {integrity: sha512-wuMsz4leaj5hbGgg4IvDU0bqJagpftG5l5cXIAvo8uZrqn0NJqwtfupTN00VnkQJPcIRrxYrm1Ue24btpCha2A==}
    dependencies:
      resolve-pkg-maps: 1.0.0
    dev: false

  /glob-parent@5.1.2:
    resolution: {integrity: sha512-AOIgSQCepiJYwP3ARnGx+5VnTu2HBYdzbGP45eLw1vr3zB3vZLeyed1sC9hnbcOc9/SrMyM5RPQrkGz4aS9Zow==}
    engines: {node: '>= 6'}
    dependencies:
      is-glob: 4.0.3
    dev: false

  /glob-parent@6.0.2:
    resolution: {integrity: sha512-XxwI8EOhVQgWp6iDL+3b0r86f4d6AX6zSU55HfB4ydCEuXLXc5FcYeOu+nnGftS4TEju/11rt4KJPTMgbfmv4A==}
    engines: {node: '>=10.13.0'}
    dependencies:
      is-glob: 4.0.3
    dev: false

  /glob@10.3.10:
    resolution: {integrity: sha512-fa46+tv1Ak0UPK1TOy/pZrIybNNt4HCv7SDzwyfiOZkvZLEbjsZkJBPtDHVshZjbecAoAGSC20MjLDG/qr679g==}
    engines: {node: '>=16 || 14 >=14.17'}
    hasBin: true
    dependencies:
      foreground-child: 3.1.1
      jackspeak: 2.3.6
      minimatch: 9.0.3
      minipass: 7.0.4
      path-scurry: 1.10.1
    dev: false

  /glob@7.2.3:
    resolution: {integrity: sha512-nFR0zLpU2YCaRxwoCJvL6UvCH2JFyFVIvwTLsIf21AuHlMskA1hhTdk+LlYJtOlYt9v6dvszD2BGRqBL+iQK9Q==}
    dependencies:
      fs.realpath: 1.0.0
      inflight: 1.0.6
      inherits: 2.0.4
      minimatch: 3.1.2
      once: 1.4.0
      path-is-absolute: 1.0.1
    dev: false

  /globals@11.12.0:
    resolution: {integrity: sha512-WOBp/EEGUiIsJSp7wcv/y6MO+lV9UoncWqxuFfm8eBwzWNgyfBd6Gz+IeKQ9jCmyhoH99g15M3T+QaVHFjizVA==}
    engines: {node: '>=4'}
    dev: false

  /globals@13.24.0:
    resolution: {integrity: sha512-AhO5QUcj8llrbG09iWhPU2B204J1xnPeL8kQmVorSsy+Sjj1sk8gIyh6cUocGmH4L0UuhAJy+hJMRA4mgA4mFQ==}
    engines: {node: '>=8'}
    dependencies:
      type-fest: 0.20.2
    dev: false

  /globalthis@1.0.3:
    resolution: {integrity: sha512-sFdI5LyBiNTHjRd7cGPWapiHWMOXKyuBNX/cWJ3NfzrZQVa8GI/8cofCl74AOVqq9W5kNmguTIzJ/1s2gyI9wA==}
    engines: {node: '>= 0.4'}
    dependencies:
      define-properties: 1.2.1
    dev: false

  /globby@11.1.0:
    resolution: {integrity: sha512-jhIXaOzy1sb8IyocaruWSn1TjmnBVs8Ayhcy83rmxNJ8q2uWKCAj3CnJY+KpGSXCueAPc0i05kVvVKtP1t9S3g==}
    engines: {node: '>=10'}
    dependencies:
      array-union: 2.1.0
      dir-glob: 3.0.1
      fast-glob: 3.3.2
      ignore: 5.3.1
      merge2: 1.4.1
      slash: 3.0.0
    dev: false

  /gopd@1.0.1:
    resolution: {integrity: sha512-d65bNlIadxvpb/A2abVdlqKqV563juRnZ1Wtk6s1sIR8uNsXR70xqIzVqxVf1eTqDunwT2MkczEeaezCKTZhwA==}
    dependencies:
      get-intrinsic: 1.2.4
    dev: false

  /graceful-fs@4.2.11:
    resolution: {integrity: sha512-RbJ5/jmFcNNCcDV5o9eTnBLJ/HszWV0P73bc+Ff4nS/rJj+YaS6IGyiOL0VoBYX+l1Wrl3k63h/KrH+nhJ0XvQ==}
    dev: false

  /graphemer@1.4.0:
    resolution: {integrity: sha512-EtKwoO6kxCL9WO5xipiHTZlSzBm7WLT627TqC/uVRd0HKmq8NXyebnNYxDoBi7wt8eTWrUrKXCOVaFq9x1kgag==}
    dev: false

  /gzip-size@6.0.0:
    resolution: {integrity: sha512-ax7ZYomf6jqPTQ4+XCpUGyXKHk5WweS+e05MBO4/y3WJ5RkmPXNKvX+bx1behVILVwr6JSQvZAku021CHPXG3Q==}
    engines: {node: '>=10'}
    dependencies:
      duplexer: 0.1.2
    dev: false

  /has-bigints@1.0.2:
    resolution: {integrity: sha512-tSvCKtBr9lkF0Ex0aQiP9N+OpV4zi2r/Nee5VkRDbaqv35RLYMzbwQfFSZZH0kR+Rd6302UJZ2p/bJCEoR3VoQ==}
    dev: false

  /has-flag@3.0.0:
    resolution: {integrity: sha512-sKJf1+ceQBr4SMkvQnBDNDtf4TXpVhVGateu0t918bl30FnbE2m4vNLX+VWe/dpjlb+HugGYzW7uQXH98HPEYw==}
    engines: {node: '>=4'}
    dev: false

  /has-flag@4.0.0:
    resolution: {integrity: sha512-EykJT/Q1KjTWctppgIAgfSO0tKVuZUjhgMr17kqTumMl6Afv3EISleU7qZUzoXDFTAHTDC4NOoG/ZxU3EvlMPQ==}
    engines: {node: '>=8'}
    dev: false

  /has-property-descriptors@1.0.2:
    resolution: {integrity: sha512-55JNKuIW+vq4Ke1BjOTjM2YctQIvCT7GFzHwmfZPGo5wnrgkid0YQtnAleFSqumZm4az3n2BS+erby5ipJdgrg==}
    dependencies:
      es-define-property: 1.0.0
    dev: false

  /has-proto@1.0.3:
    resolution: {integrity: sha512-SJ1amZAJUiZS+PhsVLf5tGydlaVB8EdFpaSO4gmiUKUOxk8qzn5AIy4ZeJUmh22znIdk/uMAUT2pl3FxzVUH+Q==}
    engines: {node: '>= 0.4'}
    dev: false

  /has-symbols@1.0.3:
    resolution: {integrity: sha512-l3LCuF6MgDNwTDKkdYGEihYjt5pRPbEg46rtlmnSPlUbgmB8LOIrKJbYYFBSbnPaJexMKtiPO8hmeRjRz2Td+A==}
    engines: {node: '>= 0.4'}
    dev: false

  /has-tostringtag@1.0.2:
    resolution: {integrity: sha512-NqADB8VjPFLM2V0VvHUewwwsw0ZWBaIdgo+ieHtK3hasLz4qeCRjYcqfB6AQrBggRKppKF8L52/VqdVsO47Dlw==}
    engines: {node: '>= 0.4'}
    dependencies:
      has-symbols: 1.0.3
    dev: false

  /hasown@2.0.1:
    resolution: {integrity: sha512-1/th4MHjnwncwXsIW6QMzlvYL9kG5e/CpVvLRZe4XPa8TOUNbCELqmvhDmnkNsAjwaG4+I8gJJL0JBvTTLO9qA==}
    engines: {node: '>= 0.4'}
    dependencies:
      function-bind: 1.1.2
    dev: false

  /html-encoding-sniffer@3.0.0:
    resolution: {integrity: sha512-oWv4T4yJ52iKrufjnyZPkrN0CH3QnrUqdB6In1g5Fe1mia8GmF36gnfNySxoZtxD5+NmYw1EElVXiBk93UeskA==}
    engines: {node: '>=12'}
    dependencies:
      whatwg-encoding: 2.0.0
    dev: false

  /html-escaper@2.0.2:
    resolution: {integrity: sha512-H2iMtd0I4Mt5eYiapRdIDjp+XzelXQ0tFE4JS7YFwFevXXMmOp9myNrUvCg0D6ws8iqkRPBfKHgbwig1SmlLfg==}
    dev: false

  /http-proxy-agent@5.0.0:
    resolution: {integrity: sha512-n2hY8YdoRE1i7r6M0w9DIw5GgZN0G25P8zLCRQ8rjXtTU3vsNFBI/vWK/UIeE6g5MUUz6avwAPXmL6Fy9D/90w==}
    engines: {node: '>= 6'}
    dependencies:
      '@tootallnate/once': 2.0.0
      agent-base: 6.0.2
      debug: 4.3.4
    transitivePeerDependencies:
      - supports-color
    dev: false

  /https-proxy-agent@5.0.1:
    resolution: {integrity: sha512-dFcAjpTQFgoLMzC2VwU+C/CbS7uRL0lWmxDITmqm7C+7F0Odmj6s9l6alZc6AELXhrnggM2CeWSXHGOdX2YtwA==}
    engines: {node: '>= 6'}
    dependencies:
      agent-base: 6.0.2
      debug: 4.3.4
    transitivePeerDependencies:
      - supports-color
    dev: false

  /human-signals@2.1.0:
    resolution: {integrity: sha512-B4FFZ6q/T2jhhksgkbEW3HBvWIfDW85snkQgawt07S7J5QXTk6BkNV+0yAeZrM5QpMAdYlocGoljn0sJ/WQkFw==}
    engines: {node: '>=10.17.0'}
    dev: false

  /iconv-lite@0.6.3:
    resolution: {integrity: sha512-4fCk79wshMdzMp2rH06qWrJE4iolqLhCUH+OiuIgU++RB0+94NlDL81atO7GX55uUKueo0txHNtvEyI6D7WdMw==}
    engines: {node: '>=0.10.0'}
    dependencies:
      safer-buffer: 2.1.2
    dev: false

  /ignore@5.3.1:
    resolution: {integrity: sha512-5Fytz/IraMjqpwfd34ke28PTVMjZjJG2MPn5t7OE4eUCUNf8BAa7b5WUS9/Qvr6mwOQS7Mk6vdsMno5he+T8Xw==}
    engines: {node: '>= 4'}
    dev: false

  /import-fresh@3.3.0:
    resolution: {integrity: sha512-veYYhQa+D1QBKznvhUHxb8faxlrwUnxseDAbAp457E0wLNio2bOSKnjYDhMj+YiAq61xrMGhQk9iXVk5FzgQMw==}
    engines: {node: '>=6'}
    dependencies:
      parent-module: 1.0.1
      resolve-from: 4.0.0
    dev: false

  /import-local@3.1.0:
    resolution: {integrity: sha512-ASB07uLtnDs1o6EHjKpX34BKYDSqnFerfTOJL2HvMqF70LnxpjkzDB8J44oT9pu4AMPkQwf8jl6szgvNd2tRIg==}
    engines: {node: '>=8'}
    hasBin: true
    dependencies:
      pkg-dir: 4.2.0
      resolve-cwd: 3.0.0
    dev: false

  /imurmurhash@0.1.4:
    resolution: {integrity: sha512-JmXMZ6wuvDmLiHEml9ykzqO6lwFbof0GG4IkcGaENdCRDDmMVnny7s5HsIgHCbaq0w2MyPhDqkhTUgS2LU2PHA==}
    engines: {node: '>=0.8.19'}
    dev: false

  /indent-string@4.0.0:
    resolution: {integrity: sha512-EdDDZu4A2OyIK7Lr/2zG+w5jmbuk1DVBnEwREQvBzspBJkCEbRa8GxU1lghYcaGJCnRWibjDXlq779X1/y5xwg==}
    engines: {node: '>=8'}
    dev: false

  /inflight@1.0.6:
    resolution: {integrity: sha512-k92I/b08q4wvFscXCLvqfsHCrjrF7yiXsQuIVvVE7N82W3+aqpzuUdBbfhWcy/FZR3/4IgflMgKLOsvPDrGCJA==}
    dependencies:
      once: 1.4.0
      wrappy: 1.0.2
    dev: false

  /inherits@2.0.4:
    resolution: {integrity: sha512-k/vGaX4/Yla3WzyMCvTQOXYeIHvqOKtnqBduzTHpzpQZzAskKMhZ2K+EnBiSM9zGSoIFeMpXKxa4dYeZIQqewQ==}
    dev: false

  /internal-slot@1.0.7:
    resolution: {integrity: sha512-NGnrKwXzSms2qUUih/ILZ5JBqNTSa1+ZmP6flaIp6KmSElgE9qdndzS3cqjrDovwFdmwsGsLdeFgB6suw+1e9g==}
    engines: {node: '>= 0.4'}
    dependencies:
      es-errors: 1.3.0
      hasown: 2.0.1
      side-channel: 1.0.5
    dev: false

  /invariant@2.2.4:
    resolution: {integrity: sha512-phJfQVBuaJM5raOpJjSfkiD6BpbCE4Ns//LaXl6wGYtUBY83nWS6Rf9tXm2e8VaK60JEjYldbPif/A2B1C2gNA==}
    dependencies:
      loose-envify: 1.4.0
    dev: false

  /is-arguments@1.1.1:
    resolution: {integrity: sha512-8Q7EARjzEnKpt/PCD7e1cgUS0a6X8u5tdSiMqXhojOdoV9TsMsiO+9VLC5vAmO8N7/GmXn7yjR8qnA6bVAEzfA==}
    engines: {node: '>= 0.4'}
    dependencies:
      call-bind: 1.0.7
      has-tostringtag: 1.0.2
    dev: false

  /is-array-buffer@3.0.4:
    resolution: {integrity: sha512-wcjaerHw0ydZwfhiKbXJWLDY8A7yV7KhjQOpb83hGgGfId/aQa4TOvwyzn2PuswW2gPCYEL/nEAiSVpdOj1lXw==}
    engines: {node: '>= 0.4'}
    dependencies:
      call-bind: 1.0.7
      get-intrinsic: 1.2.4
    dev: false

  /is-arrayish@0.2.1:
    resolution: {integrity: sha512-zz06S8t0ozoDXMG+ube26zeCTNXcKIPJZJi8hBrF4idCLms4CG9QtK7qBl1boi5ODzFpjswb5JPmHCbMpjaYzg==}
    dev: false

  /is-async-function@2.0.0:
    resolution: {integrity: sha512-Y1JXKrfykRJGdlDwdKlLpLyMIiWqWvuSd17TvZk68PLAOGOoF4Xyav1z0Xhoi+gCYjZVeC5SI+hYFOfvXmGRCA==}
    engines: {node: '>= 0.4'}
    dependencies:
      has-tostringtag: 1.0.2
    dev: false

  /is-bigint@1.0.4:
    resolution: {integrity: sha512-zB9CruMamjym81i2JZ3UMn54PKGsQzsJeo6xvN3HJJ4CAsQNB6iRutp2To77OfCNuoxspsIhzaPoO1zyCEhFOg==}
    dependencies:
      has-bigints: 1.0.2
    dev: false

  /is-binary-path@2.1.0:
    resolution: {integrity: sha512-ZMERYes6pDydyuGidse7OsHxtbI7WVeUEozgR/g7rd0xUimYNlvZRE/K2MgZTjWy725IfelLeVcEM97mmtRGXw==}
    engines: {node: '>=8'}
    dependencies:
      binary-extensions: 2.2.0
    dev: false

  /is-boolean-object@1.1.2:
    resolution: {integrity: sha512-gDYaKHJmnj4aWxyj6YHyXVpdQawtVLHU5cb+eztPGczf6cjuTdwve5ZIEfgXqH4e57An1D1AKf8CZ3kYrQRqYA==}
    engines: {node: '>= 0.4'}
    dependencies:
      call-bind: 1.0.7
      has-tostringtag: 1.0.2
    dev: false

  /is-callable@1.2.7:
    resolution: {integrity: sha512-1BC0BVFhS/p0qtw6enp8e+8OD0UrK0oFLztSjNzhcKA3WDuJxxAPXzPuPtKkjEY9UUoEWlX/8fgKeu2S8i9JTA==}
    engines: {node: '>= 0.4'}
    dev: false

  /is-core-module@2.13.1:
    resolution: {integrity: sha512-hHrIjvZsftOsvKSn2TRYl63zvxsgE0K+0mYMoH6gD4omR5IWB2KynivBQczo3+wF1cCkjzvptnI9Q0sPU66ilw==}
    dependencies:
      hasown: 2.0.1
    dev: false

  /is-date-object@1.0.5:
    resolution: {integrity: sha512-9YQaSxsAiSwcvS33MBk3wTCVnWK+HhF8VZR2jRxehM16QcVOdHqPn4VPHmRK4lSr38n9JriurInLcP90xsYNfQ==}
    engines: {node: '>= 0.4'}
    dependencies:
      has-tostringtag: 1.0.2
    dev: false

  /is-extglob@2.1.1:
    resolution: {integrity: sha512-SbKbANkN603Vi4jEZv49LeVJMn4yGwsbzZworEoyEiutsN3nJYdbO36zfhGJ6QEDpOZIFkDtnq5JRxmvl3jsoQ==}
    engines: {node: '>=0.10.0'}
    dev: false

  /is-finalizationregistry@1.0.2:
    resolution: {integrity: sha512-0by5vtUJs8iFQb5TYUHHPudOR+qXYIMKtiUzvLIZITZUjknFmziyBJuLhVRc+Ds0dREFlskDNJKYIdIzu/9pfw==}
    dependencies:
      call-bind: 1.0.7
    dev: false

  /is-fullwidth-code-point@3.0.0:
    resolution: {integrity: sha512-zymm5+u+sCsSWyD9qNaejV3DFvhCKclKdizYaJUuHA83RLjb7nSuGnddCHGv0hk+KY7BMAlsWeK4Ueg6EV6XQg==}
    engines: {node: '>=8'}
    dev: false

  /is-generator-fn@2.1.0:
    resolution: {integrity: sha512-cTIB4yPYL/Grw0EaSzASzg6bBy9gqCofvWN8okThAYIxKJZC+udlRAmGbM0XLeniEJSs8uEgHPGuHSe1XsOLSQ==}
    engines: {node: '>=6'}
    dev: false

  /is-generator-function@1.0.10:
    resolution: {integrity: sha512-jsEjy9l3yiXEQ+PsXdmBwEPcOxaXWLspKdplFUVI9vq1iZgIekeC0L167qeu86czQaxed3q/Uzuw0swL0irL8A==}
    engines: {node: '>= 0.4'}
    dependencies:
      has-tostringtag: 1.0.2
    dev: false

  /is-glob@4.0.3:
    resolution: {integrity: sha512-xelSayHH36ZgE7ZWhli7pW34hNbNl8Ojv5KVmkJD4hBdD3th8Tfk9vYasLM+mXWOZhFkgZfxhLSnrwRr4elSSg==}
    engines: {node: '>=0.10.0'}
    dependencies:
      is-extglob: 2.1.1
    dev: false

  /is-map@2.0.2:
    resolution: {integrity: sha512-cOZFQQozTha1f4MxLFzlgKYPTyj26picdZTx82hbc/Xf4K/tZOOXSCkMvU4pKioRXGDLJRn0GM7Upe7kR721yg==}
    dev: false

  /is-negative-zero@2.0.3:
    resolution: {integrity: sha512-5KoIu2Ngpyek75jXodFvnafB6DJgr3u8uuK0LEZJjrU19DrMD3EVERaR8sjz8CCGgpZvxPl9SuE1GMVPFHx1mw==}
    engines: {node: '>= 0.4'}
    dev: false

  /is-number-object@1.0.7:
    resolution: {integrity: sha512-k1U0IRzLMo7ZlYIfzRu23Oh6MiIFasgpb9X76eqfFZAqwH44UI4KTBvBYIZ1dSL9ZzChTB9ShHfLkR4pdW5krQ==}
    engines: {node: '>= 0.4'}
    dependencies:
      has-tostringtag: 1.0.2
    dev: false

  /is-number@7.0.0:
    resolution: {integrity: sha512-41Cifkg6e8TylSpdtTpeLVMqvSBEVzTttHvERD741+pnZ8ANv0004MRL43QKPDlK9cGvNp6NZWZUBlbGXYxxng==}
    engines: {node: '>=0.12.0'}
    dev: false

  /is-path-inside@3.0.3:
    resolution: {integrity: sha512-Fd4gABb+ycGAmKou8eMftCupSir5lRxqf4aD/vd0cD2qc4HL07OjCeuHMr8Ro4CoMaeCKDB0/ECBOVWjTwUvPQ==}
    engines: {node: '>=8'}
    dev: false

  /is-plain-object@5.0.0:
    resolution: {integrity: sha512-VRSzKkbMm5jMDoKLbltAkFQ5Qr7VDiTFGXxYFXXowVj387GeGNOCsOH6Msy00SGZ3Fp84b1Naa1psqgcCIEP5Q==}
    engines: {node: '>=0.10.0'}
    dev: false

  /is-potential-custom-element-name@1.0.1:
    resolution: {integrity: sha512-bCYeRA2rVibKZd+s2625gGnGF/t7DSqDs4dP7CrLA1m7jKWz6pps0LpYLJN8Q64HtmPKJ1hrN3nzPNKFEKOUiQ==}
    dev: false

  /is-regex@1.1.4:
    resolution: {integrity: sha512-kvRdxDsxZjhzUX07ZnLydzS1TU/TJlTUHHY4YLL87e37oUA49DfkLqgy+VjFocowy29cKvcSiu+kIv728jTTVg==}
    engines: {node: '>= 0.4'}
    dependencies:
      call-bind: 1.0.7
      has-tostringtag: 1.0.2
    dev: false

  /is-set@2.0.2:
    resolution: {integrity: sha512-+2cnTEZeY5z/iXGbLhPrOAaK/Mau5k5eXq9j14CpRTftq0pAJu2MwVRSZhyZWBzx3o6X795Lz6Bpb6R0GKf37g==}
    dev: false

  /is-shared-array-buffer@1.0.2:
    resolution: {integrity: sha512-sqN2UDu1/0y6uvXyStCOzyhAjCSlHceFoMKJW8W9EU9cvic/QdsZ0kEU93HEy3IUEFZIiH/3w+AH/UQbPHNdhA==}
    dependencies:
      call-bind: 1.0.7
    dev: false

  /is-stream@2.0.1:
    resolution: {integrity: sha512-hFoiJiTl63nn+kstHGBtewWSKnQLpyb155KHheA1l39uvtO9nWIop1p3udqPcUd/xbF1VLMO4n7OI6p7RbngDg==}
    engines: {node: '>=8'}
    dev: false

  /is-string@1.0.7:
    resolution: {integrity: sha512-tE2UXzivje6ofPW7l23cjDOMa09gb7xlAqG6jG5ej6uPV32TlWP3NKPigtaGeHNu9fohccRYvIiZMfOOnOYUtg==}
    engines: {node: '>= 0.4'}
    dependencies:
      has-tostringtag: 1.0.2
    dev: false

  /is-symbol@1.0.4:
    resolution: {integrity: sha512-C/CPBqKWnvdcxqIARxyOh4v1UUEOCHpgDa0WYgpKDFMszcrPcffg5uhwSgPCLD2WWxmq6isisz87tzT01tuGhg==}
    engines: {node: '>= 0.4'}
    dependencies:
      has-symbols: 1.0.3
    dev: false

  /is-typed-array@1.1.13:
    resolution: {integrity: sha512-uZ25/bUAlUY5fR4OKT4rZQEBrzQWYV9ZJYGGsUmEJ6thodVJ1HX64ePQ6Z0qPWP+m+Uq6e9UugrE38jeYsDSMw==}
    engines: {node: '>= 0.4'}
    dependencies:
      which-typed-array: 1.1.14
    dev: false

  /is-weakmap@2.0.1:
    resolution: {integrity: sha512-NSBR4kH5oVj1Uwvv970ruUkCV7O1mzgVFO4/rev2cLRda9Tm9HrL70ZPut4rOHgY0FNrUu9BCbXA2sdQ+x0chA==}
    dev: false

  /is-weakref@1.0.2:
    resolution: {integrity: sha512-qctsuLZmIQ0+vSSMfoVvyFe2+GSEvnmZ2ezTup1SBse9+twCCeial6EEi3Nc2KFcf6+qz2FBPnjXsk8xhKSaPQ==}
    dependencies:
      call-bind: 1.0.7
    dev: false

  /is-weakset@2.0.2:
    resolution: {integrity: sha512-t2yVvttHkQktwnNNmBQ98AhENLdPUTDTE21uPqAQ0ARwQfGeQKRVS0NNurH7bTf7RrvcVn1OOge45CnBeHCSmg==}
    dependencies:
      call-bind: 1.0.7
      get-intrinsic: 1.2.4
    dev: false

  /isarray@2.0.5:
    resolution: {integrity: sha512-xHjhDr3cNBK0BzdUJSPXZntQUx/mwMS5Rw4A7lPJ90XGAO6ISP/ePDNuo0vhqOZU+UD5JoodwCAAoZQd3FeAKw==}
    dev: false

  /isexe@2.0.0:
    resolution: {integrity: sha512-RHxMLp9lnKHGHRng9QFhRCMbYAcVpn69smSGcq3f36xjgVVWThj4qqLbTLlq7Ssj8B+fIQ1EuCEGI2lKsyQeIw==}
    dev: false

  /istanbul-lib-coverage@3.2.2:
    resolution: {integrity: sha512-O8dpsF+r0WV/8MNRKfnmrtCWhuKjxrq2w+jpzBL5UZKTi2LeVWnWOmWRxFlesJONmc+wLAGvKQZEOanko0LFTg==}
    engines: {node: '>=8'}
    dev: false

  /istanbul-lib-instrument@5.2.1:
    resolution: {integrity: sha512-pzqtp31nLv/XFOzXGuvhCb8qhjmTVo5vjVk19XE4CRlSWz0KoeJ3bw9XsA7nOp9YBf4qHjwBxkDzKcME/J29Yg==}
    engines: {node: '>=8'}
    dependencies:
      '@babel/core': 7.23.9
      '@babel/parser': 7.23.9
      '@istanbuljs/schema': 0.1.3
      istanbul-lib-coverage: 3.2.2
      semver: 6.3.1
    transitivePeerDependencies:
      - supports-color
    dev: false

  /istanbul-lib-instrument@6.0.2:
    resolution: {integrity: sha512-1WUsZ9R1lA0HtBSohTkm39WTPlNKSJ5iFk7UwqXkBLoHQT+hfqPsfsTDVuZdKGaBwn7din9bS7SsnoAr943hvw==}
    engines: {node: '>=10'}
    dependencies:
      '@babel/core': 7.23.9
      '@babel/parser': 7.23.9
      '@istanbuljs/schema': 0.1.3
      istanbul-lib-coverage: 3.2.2
      semver: 7.6.0
    transitivePeerDependencies:
      - supports-color
    dev: false

  /istanbul-lib-report@3.0.1:
    resolution: {integrity: sha512-GCfE1mtsHGOELCU8e/Z7YWzpmybrx/+dSTfLrvY8qRmaY6zXTKWn6WQIjaAFw069icm6GVMNkgu0NzI4iPZUNw==}
    engines: {node: '>=10'}
    dependencies:
      istanbul-lib-coverage: 3.2.2
      make-dir: 4.0.0
      supports-color: 7.2.0
    dev: false

  /istanbul-lib-source-maps@4.0.1:
    resolution: {integrity: sha512-n3s8EwkdFIJCG3BPKBYvskgXGoy88ARzvegkitk60NxRdwltLOTaH7CUiMRXvwYorl0Q712iEjcWB+fK/MrWVw==}
    engines: {node: '>=10'}
    dependencies:
      debug: 4.3.4
      istanbul-lib-coverage: 3.2.2
      source-map: 0.6.1
    transitivePeerDependencies:
      - supports-color
    dev: false

  /istanbul-reports@3.1.7:
    resolution: {integrity: sha512-BewmUXImeuRk2YY0PVbxgKAysvhRPUQE0h5QRM++nVWyubKGV0l8qQ5op8+B2DOmwSe63Jivj0BjkPQVf8fP5g==}
    engines: {node: '>=8'}
    dependencies:
      html-escaper: 2.0.2
      istanbul-lib-report: 3.0.1
    dev: false

  /iterator.prototype@1.1.2:
    resolution: {integrity: sha512-DR33HMMr8EzwuRL8Y9D3u2BMj8+RqSE850jfGu59kS7tbmPLzGkZmVSfyCFSDxuZiEY6Rzt3T2NA/qU+NwVj1w==}
    dependencies:
      define-properties: 1.2.1
      get-intrinsic: 1.2.4
      has-symbols: 1.0.3
      reflect.getprototypeof: 1.0.5
      set-function-name: 2.0.2
    dev: false

  /jackspeak@2.3.6:
    resolution: {integrity: sha512-N3yCS/NegsOBokc8GAdM8UcmfsKiSS8cipheD/nivzr700H+nsMOxJjQnvwOcRYVuFkdH0wGUvW2WbXGmrZGbQ==}
    engines: {node: '>=14'}
    dependencies:
      '@isaacs/cliui': 8.0.2
    optionalDependencies:
      '@pkgjs/parseargs': 0.11.0
    dev: false

  /jest-changed-files@29.7.0:
    resolution: {integrity: sha512-fEArFiwf1BpQ+4bXSprcDc3/x4HSzL4al2tozwVpDFpsxALjLYdyiIK4e5Vz66GQJIbXJ82+35PtysofptNX2w==}
    engines: {node: ^14.15.0 || ^16.10.0 || >=18.0.0}
    dependencies:
      execa: 5.1.1
      jest-util: 29.7.0
      p-limit: 3.1.0
    dev: false

  /jest-circus@29.7.0:
    resolution: {integrity: sha512-3E1nCMgipcTkCocFwM90XXQab9bS+GMsjdpmPrlelaxwD93Ad8iVEjX/vvHPdLPnFf+L40u+5+iutRdA1N9myw==}
    engines: {node: ^14.15.0 || ^16.10.0 || >=18.0.0}
    dependencies:
      '@jest/environment': 29.7.0
      '@jest/expect': 29.7.0
      '@jest/test-result': 29.7.0
      '@jest/types': 29.6.3
      '@types/node': 20.11.19
      chalk: 4.1.2
      co: 4.6.0
      dedent: 1.5.1
      is-generator-fn: 2.1.0
      jest-each: 29.7.0
      jest-matcher-utils: 29.7.0
      jest-message-util: 29.7.0
      jest-runtime: 29.7.0
      jest-snapshot: 29.7.0
      jest-util: 29.7.0
      p-limit: 3.1.0
      pretty-format: 29.7.0
      pure-rand: 6.0.4
      slash: 3.0.0
      stack-utils: 2.0.6
    transitivePeerDependencies:
      - babel-plugin-macros
      - supports-color
    dev: false

  /jest-cli@29.7.0(@types/node@20.11.19):
    resolution: {integrity: sha512-OVVobw2IubN/GSYsxETi+gOe7Ka59EFMR/twOU3Jb2GnKKeMGJB5SGUUrEz3SFVmJASUdZUzy83sLNNQ2gZslg==}
    engines: {node: ^14.15.0 || ^16.10.0 || >=18.0.0}
    hasBin: true
    peerDependencies:
      node-notifier: ^8.0.1 || ^9.0.0 || ^10.0.0
    peerDependenciesMeta:
      node-notifier:
        optional: true
    dependencies:
      '@jest/core': 29.7.0
      '@jest/test-result': 29.7.0
      '@jest/types': 29.6.3
      chalk: 4.1.2
      create-jest: 29.7.0(@types/node@20.11.19)
      exit: 0.1.2
      import-local: 3.1.0
      jest-config: 29.7.0(@types/node@20.11.19)
      jest-util: 29.7.0
      jest-validate: 29.7.0
      yargs: 17.7.2
    transitivePeerDependencies:
      - '@types/node'
      - babel-plugin-macros
      - supports-color
      - ts-node
    dev: false

  /jest-config@29.7.0(@types/node@20.11.19):
    resolution: {integrity: sha512-uXbpfeQ7R6TZBqI3/TxCU4q4ttk3u0PJeC+E0zbfSoSjq6bJ7buBPxzQPL0ifrkY4DNu4JUdk0ImlBUYi840eQ==}
    engines: {node: ^14.15.0 || ^16.10.0 || >=18.0.0}
    peerDependencies:
      '@types/node': '*'
      ts-node: '>=9.0.0'
    peerDependenciesMeta:
      '@types/node':
        optional: true
      ts-node:
        optional: true
    dependencies:
      '@babel/core': 7.23.9
      '@jest/test-sequencer': 29.7.0
      '@jest/types': 29.6.3
      '@types/node': 20.11.19
      babel-jest: 29.7.0(@babel/core@7.23.9)
      chalk: 4.1.2
      ci-info: 3.9.0
      deepmerge: 4.3.1
      glob: 7.2.3
      graceful-fs: 4.2.11
      jest-circus: 29.7.0
      jest-environment-node: 29.7.0
      jest-get-type: 29.6.3
      jest-regex-util: 29.6.3
      jest-resolve: 29.7.0
      jest-runner: 29.7.0
      jest-util: 29.7.0
      jest-validate: 29.7.0
      micromatch: 4.0.5
      parse-json: 5.2.0
      pretty-format: 29.7.0
      slash: 3.0.0
      strip-json-comments: 3.1.1
    transitivePeerDependencies:
      - babel-plugin-macros
      - supports-color
    dev: false

  /jest-diff@29.7.0:
    resolution: {integrity: sha512-LMIgiIrhigmPrs03JHpxUh2yISK3vLFPkAodPeo0+BuF7wA2FoQbkEg1u8gBYBThncu7e1oEDUfIXVuTqLRUjw==}
    engines: {node: ^14.15.0 || ^16.10.0 || >=18.0.0}
    dependencies:
      chalk: 4.1.2
      diff-sequences: 29.6.3
      jest-get-type: 29.6.3
      pretty-format: 29.7.0
    dev: false

  /jest-docblock@29.7.0:
    resolution: {integrity: sha512-q617Auw3A612guyaFgsbFeYpNP5t2aoUNLwBUbc/0kD1R4t9ixDbyFTHd1nok4epoVFpr7PmeWHrhvuV3XaJ4g==}
    engines: {node: ^14.15.0 || ^16.10.0 || >=18.0.0}
    dependencies:
      detect-newline: 3.1.0
    dev: false

  /jest-each@29.7.0:
    resolution: {integrity: sha512-gns+Er14+ZrEoC5fhOfYCY1LOHHr0TI+rQUHZS8Ttw2l7gl+80eHc/gFf2Ktkw0+SIACDTeWvpFcv3B04VembQ==}
    engines: {node: ^14.15.0 || ^16.10.0 || >=18.0.0}
    dependencies:
      '@jest/types': 29.6.3
      chalk: 4.1.2
      jest-get-type: 29.6.3
      jest-util: 29.7.0
      pretty-format: 29.7.0
    dev: false

  /jest-environment-jsdom@29.7.0:
    resolution: {integrity: sha512-k9iQbsf9OyOfdzWH8HDmrRT0gSIcX+FLNW7IQq94tFX0gynPwqDTW0Ho6iMVNjGz/nb+l/vW3dWM2bbLLpkbXA==}
    engines: {node: ^14.15.0 || ^16.10.0 || >=18.0.0}
    peerDependencies:
      canvas: ^2.5.0
    peerDependenciesMeta:
      canvas:
        optional: true
    dependencies:
      '@jest/environment': 29.7.0
      '@jest/fake-timers': 29.7.0
      '@jest/types': 29.6.3
      '@types/jsdom': 20.0.1
      '@types/node': 20.11.19
      jest-mock: 29.7.0
      jest-util: 29.7.0
      jsdom: 20.0.3
    transitivePeerDependencies:
      - bufferutil
      - supports-color
      - utf-8-validate
    dev: false

  /jest-environment-node@29.7.0:
    resolution: {integrity: sha512-DOSwCRqXirTOyheM+4d5YZOrWcdu0LNZ87ewUoywbcb2XR4wKgqiG8vNeYwhjFMbEkfju7wx2GYH0P2gevGvFw==}
    engines: {node: ^14.15.0 || ^16.10.0 || >=18.0.0}
    dependencies:
      '@jest/environment': 29.7.0
      '@jest/fake-timers': 29.7.0
      '@jest/types': 29.6.3
      '@types/node': 20.11.19
      jest-mock: 29.7.0
      jest-util: 29.7.0
    dev: false

  /jest-get-type@29.6.3:
    resolution: {integrity: sha512-zrteXnqYxfQh7l5FHyL38jL39di8H8rHoecLH3JNxH3BwOrBsNeabdap5e0I23lD4HHI8W5VFBZqG4Eaq5LNcw==}
    engines: {node: ^14.15.0 || ^16.10.0 || >=18.0.0}
    dev: false

  /jest-haste-map@29.7.0:
    resolution: {integrity: sha512-fP8u2pyfqx0K1rGn1R9pyE0/KTn+G7PxktWidOBTqFPLYX0b9ksaMFkhK5vrS3DVun09pckLdlx90QthlW7AmA==}
    engines: {node: ^14.15.0 || ^16.10.0 || >=18.0.0}
    dependencies:
      '@jest/types': 29.6.3
      '@types/graceful-fs': 4.1.9
      '@types/node': 20.11.19
      anymatch: 3.1.3
      fb-watchman: 2.0.2
      graceful-fs: 4.2.11
      jest-regex-util: 29.6.3
      jest-util: 29.7.0
      jest-worker: 29.7.0
      micromatch: 4.0.5
      walker: 1.0.8
    optionalDependencies:
      fsevents: 2.3.3
    dev: false

  /jest-leak-detector@29.7.0:
    resolution: {integrity: sha512-kYA8IJcSYtST2BY9I+SMC32nDpBT3J2NvWJx8+JCuCdl/CR1I4EKUJROiP8XtCcxqgTTBGJNdbB1A8XRKbTetw==}
    engines: {node: ^14.15.0 || ^16.10.0 || >=18.0.0}
    dependencies:
      jest-get-type: 29.6.3
      pretty-format: 29.7.0
    dev: false

  /jest-matcher-utils@29.7.0:
    resolution: {integrity: sha512-sBkD+Xi9DtcChsI3L3u0+N0opgPYnCRPtGcQYrgXmR+hmt/fYfWAL0xRXYU8eWOdfuLgBe0YCW3AFtnRLagq/g==}
    engines: {node: ^14.15.0 || ^16.10.0 || >=18.0.0}
    dependencies:
      chalk: 4.1.2
      jest-diff: 29.7.0
      jest-get-type: 29.6.3
      pretty-format: 29.7.0
    dev: false

  /jest-message-util@29.7.0:
    resolution: {integrity: sha512-GBEV4GRADeP+qtB2+6u61stea8mGcOT4mCtrYISZwfu9/ISHFJ/5zOMXYbpBE9RsS5+Gb63DW4FgmnKJ79Kf6w==}
    engines: {node: ^14.15.0 || ^16.10.0 || >=18.0.0}
    dependencies:
      '@babel/code-frame': 7.23.5
      '@jest/types': 29.6.3
      '@types/stack-utils': 2.0.3
      chalk: 4.1.2
      graceful-fs: 4.2.11
      micromatch: 4.0.5
      pretty-format: 29.7.0
      slash: 3.0.0
      stack-utils: 2.0.6
    dev: false

  /jest-mock@29.7.0:
    resolution: {integrity: sha512-ITOMZn+UkYS4ZFh83xYAOzWStloNzJFO2s8DWrE4lhtGD+AorgnbkiKERe4wQVBydIGPx059g6riW5Btp6Llnw==}
    engines: {node: ^14.15.0 || ^16.10.0 || >=18.0.0}
    dependencies:
      '@jest/types': 29.6.3
      '@types/node': 20.11.19
      jest-util: 29.7.0
    dev: false

  /jest-pnp-resolver@1.2.3(jest-resolve@29.7.0):
    resolution: {integrity: sha512-+3NpwQEnRoIBtx4fyhblQDPgJI0H1IEIkX7ShLUjPGA7TtUTvI1oiKi3SR4oBR0hQhQR80l4WAe5RrXBwWMA8w==}
    engines: {node: '>=6'}
    peerDependencies:
      jest-resolve: '*'
    peerDependenciesMeta:
      jest-resolve:
        optional: true
    dependencies:
      jest-resolve: 29.7.0
    dev: false

  /jest-regex-util@29.6.3:
    resolution: {integrity: sha512-KJJBsRCyyLNWCNBOvZyRDnAIfUiRJ8v+hOBQYGn8gDyF3UegwiP4gwRR3/SDa42g1YbVycTidUF3rKjyLFDWbg==}
    engines: {node: ^14.15.0 || ^16.10.0 || >=18.0.0}
    dev: false

  /jest-resolve-dependencies@29.7.0:
    resolution: {integrity: sha512-un0zD/6qxJ+S0et7WxeI3H5XSe9lTBBR7bOHCHXkKR6luG5mwDDlIzVQ0V5cZCuoTgEdcdwzTghYkTWfubi+nA==}
    engines: {node: ^14.15.0 || ^16.10.0 || >=18.0.0}
    dependencies:
      jest-regex-util: 29.6.3
      jest-snapshot: 29.7.0
    transitivePeerDependencies:
      - supports-color
    dev: false

  /jest-resolve@29.7.0:
    resolution: {integrity: sha512-IOVhZSrg+UvVAshDSDtHyFCCBUl/Q3AAJv8iZ6ZjnZ74xzvwuzLXid9IIIPgTnY62SJjfuupMKZsZQRsCvxEgA==}
    engines: {node: ^14.15.0 || ^16.10.0 || >=18.0.0}
    dependencies:
      chalk: 4.1.2
      graceful-fs: 4.2.11
      jest-haste-map: 29.7.0
      jest-pnp-resolver: 1.2.3(jest-resolve@29.7.0)
      jest-util: 29.7.0
      jest-validate: 29.7.0
      resolve: 1.22.8
      resolve.exports: 2.0.2
      slash: 3.0.0
    dev: false

  /jest-runner@29.7.0:
    resolution: {integrity: sha512-fsc4N6cPCAahybGBfTRcq5wFR6fpLznMg47sY5aDpsoejOcVYFb07AHuSnR0liMcPTgBsA3ZJL6kFOjPdoNipQ==}
    engines: {node: ^14.15.0 || ^16.10.0 || >=18.0.0}
    dependencies:
      '@jest/console': 29.7.0
      '@jest/environment': 29.7.0
      '@jest/test-result': 29.7.0
      '@jest/transform': 29.7.0
      '@jest/types': 29.6.3
      '@types/node': 20.11.19
      chalk: 4.1.2
      emittery: 0.13.1
      graceful-fs: 4.2.11
      jest-docblock: 29.7.0
      jest-environment-node: 29.7.0
      jest-haste-map: 29.7.0
      jest-leak-detector: 29.7.0
      jest-message-util: 29.7.0
      jest-resolve: 29.7.0
      jest-runtime: 29.7.0
      jest-util: 29.7.0
      jest-watcher: 29.7.0
      jest-worker: 29.7.0
      p-limit: 3.1.0
      source-map-support: 0.5.13
    transitivePeerDependencies:
      - supports-color
    dev: false

  /jest-runtime@29.7.0:
    resolution: {integrity: sha512-gUnLjgwdGqW7B4LvOIkbKs9WGbn+QLqRQQ9juC6HndeDiezIwhDP+mhMwHWCEcfQ5RUXa6OPnFF8BJh5xegwwQ==}
    engines: {node: ^14.15.0 || ^16.10.0 || >=18.0.0}
    dependencies:
      '@jest/environment': 29.7.0
      '@jest/fake-timers': 29.7.0
      '@jest/globals': 29.7.0
      '@jest/source-map': 29.6.3
      '@jest/test-result': 29.7.0
      '@jest/transform': 29.7.0
      '@jest/types': 29.6.3
      '@types/node': 20.11.19
      chalk: 4.1.2
      cjs-module-lexer: 1.2.3
      collect-v8-coverage: 1.0.2
      glob: 7.2.3
      graceful-fs: 4.2.11
      jest-haste-map: 29.7.0
      jest-message-util: 29.7.0
      jest-mock: 29.7.0
      jest-regex-util: 29.6.3
      jest-resolve: 29.7.0
      jest-snapshot: 29.7.0
      jest-util: 29.7.0
      slash: 3.0.0
      strip-bom: 4.0.0
    transitivePeerDependencies:
      - supports-color
    dev: false

  /jest-snapshot@29.7.0:
    resolution: {integrity: sha512-Rm0BMWtxBcioHr1/OX5YCP8Uov4riHvKPknOGs804Zg9JGZgmIBkbtlxJC/7Z4msKYVbIJtfU+tKb8xlYNfdkw==}
    engines: {node: ^14.15.0 || ^16.10.0 || >=18.0.0}
    dependencies:
      '@babel/core': 7.23.9
      '@babel/generator': 7.23.6
      '@babel/plugin-syntax-jsx': 7.23.3(@babel/core@7.23.9)
      '@babel/plugin-syntax-typescript': 7.23.3(@babel/core@7.23.9)
      '@babel/types': 7.23.9
      '@jest/expect-utils': 29.7.0
      '@jest/transform': 29.7.0
      '@jest/types': 29.6.3
      babel-preset-current-node-syntax: 1.0.1(@babel/core@7.23.9)
      chalk: 4.1.2
      expect: 29.7.0
      graceful-fs: 4.2.11
      jest-diff: 29.7.0
      jest-get-type: 29.6.3
      jest-matcher-utils: 29.7.0
      jest-message-util: 29.7.0
      jest-util: 29.7.0
      natural-compare: 1.4.0
      pretty-format: 29.7.0
      semver: 7.6.0
    transitivePeerDependencies:
      - supports-color
    dev: false

  /jest-util@29.7.0:
    resolution: {integrity: sha512-z6EbKajIpqGKU56y5KBUgy1dt1ihhQJgWzUlZHArA/+X2ad7Cb5iF+AK1EWVL/Bo7Rz9uurpqw6SiBCefUbCGA==}
    engines: {node: ^14.15.0 || ^16.10.0 || >=18.0.0}
    dependencies:
      '@jest/types': 29.6.3
      '@types/node': 20.11.19
      chalk: 4.1.2
      ci-info: 3.9.0
      graceful-fs: 4.2.11
      picomatch: 2.3.1
    dev: false

  /jest-validate@29.7.0:
    resolution: {integrity: sha512-ZB7wHqaRGVw/9hST/OuFUReG7M8vKeq0/J2egIGLdvjHCmYqGARhzXmtgi+gVeZ5uXFF219aOc3Ls2yLg27tkw==}
    engines: {node: ^14.15.0 || ^16.10.0 || >=18.0.0}
    dependencies:
      '@jest/types': 29.6.3
      camelcase: 6.3.0
      chalk: 4.1.2
      jest-get-type: 29.6.3
      leven: 3.1.0
      pretty-format: 29.7.0
    dev: false

  /jest-watcher@29.7.0:
    resolution: {integrity: sha512-49Fg7WXkU3Vl2h6LbLtMQ/HyB6rXSIX7SqvBLQmssRBGN9I0PNvPmAmCWSOY6SOvrjhI/F7/bGAv9RtnsPA03g==}
    engines: {node: ^14.15.0 || ^16.10.0 || >=18.0.0}
    dependencies:
      '@jest/test-result': 29.7.0
      '@jest/types': 29.6.3
      '@types/node': 20.11.19
      ansi-escapes: 4.3.2
      chalk: 4.1.2
      emittery: 0.13.1
      jest-util: 29.7.0
      string-length: 4.0.2
    dev: false

  /jest-worker@29.7.0:
    resolution: {integrity: sha512-eIz2msL/EzL9UFTFFx7jBTkeZfku0yUAyZZZmJ93H2TYEiroIx2PQjEXcwYtYl8zXCxb+PAmA2hLIt/6ZEkPHw==}
    engines: {node: ^14.15.0 || ^16.10.0 || >=18.0.0}
    dependencies:
      '@types/node': 20.11.19
      jest-util: 29.7.0
      merge-stream: 2.0.0
      supports-color: 8.1.1
    dev: false

  /jest@29.7.0(@types/node@20.11.19):
    resolution: {integrity: sha512-NIy3oAFp9shda19hy4HK0HRTWKtPJmGdnvywu01nOqNC2vZg+Z+fvJDxpMQA88eb2I9EcafcdjYgsDthnYTvGw==}
    engines: {node: ^14.15.0 || ^16.10.0 || >=18.0.0}
    hasBin: true
    peerDependencies:
      node-notifier: ^8.0.1 || ^9.0.0 || ^10.0.0
    peerDependenciesMeta:
      node-notifier:
        optional: true
    dependencies:
      '@jest/core': 29.7.0
      '@jest/types': 29.6.3
      import-local: 3.1.0
      jest-cli: 29.7.0(@types/node@20.11.19)
    transitivePeerDependencies:
      - '@types/node'
      - babel-plugin-macros
      - supports-color
      - ts-node
    dev: false

  /jiti@1.21.0:
    resolution: {integrity: sha512-gFqAIbuKyyso/3G2qhiO2OM6shY6EPP/R0+mkDbyspxKazh8BXDC5FiFsUjlczgdNz/vfra0da2y+aHrusLG/Q==}
    hasBin: true
    dev: false

  /jose@5.2.2:
    resolution: {integrity: sha512-/WByRr4jDcsKlvMd1dRJnPfS1GVO3WuKyaurJ/vvXcOaUQO8rnNObCQMlv/5uCceVQIq5Q4WLF44ohsdiTohdg==}
    dev: false

  /js-tokens@4.0.0:
    resolution: {integrity: sha512-RdJUflcE3cUzKiMqQgsCu06FPu9UdIJO0beYbPhHN4k6apgJtifcoCtT9bcxOpYBtpD2kCM6Sbzg4CausW/PKQ==}
    dev: false

  /js-yaml@3.14.1:
    resolution: {integrity: sha512-okMH7OXXJ7YrN9Ok3/SXrnu4iX9yOk+25nqX4imS2npuvTYDmo/QEZoqwZkYaIDk3jVvBOTOIEgEhaLOynBS9g==}
    hasBin: true
    dependencies:
      argparse: 1.0.10
      esprima: 4.0.1
    dev: false

  /js-yaml@4.1.0:
    resolution: {integrity: sha512-wpxZs9NoxZaJESJGIZTyDEaYpl0FKSA+FB9aJiyemKhMwkxQg63h4T1KJgUGHpTqPDNRcmmYLugrRjJlBtWvRA==}
    hasBin: true
    dependencies:
      argparse: 2.0.1
    dev: false

  /jsdom@20.0.3:
    resolution: {integrity: sha512-SYhBvTh89tTfCD/CRdSOm13mOBa42iTaTyfyEWBdKcGdPxPtLFBXuHR8XHb33YNYaP+lLbmSvBTsnoesCNJEsQ==}
    engines: {node: '>=14'}
    peerDependencies:
      canvas: ^2.5.0
    peerDependenciesMeta:
      canvas:
        optional: true
    dependencies:
      abab: 2.0.6
      acorn: 8.11.3
      acorn-globals: 7.0.1
      cssom: 0.5.0
      cssstyle: 2.3.0
      data-urls: 3.0.2
      decimal.js: 10.4.3
      domexception: 4.0.0
      escodegen: 2.1.0
      form-data: 4.0.0
      html-encoding-sniffer: 3.0.0
      http-proxy-agent: 5.0.0
      https-proxy-agent: 5.0.1
      is-potential-custom-element-name: 1.0.1
      nwsapi: 2.2.7
      parse5: 7.1.2
      saxes: 6.0.0
      symbol-tree: 3.2.4
      tough-cookie: 4.1.3
      w3c-xmlserializer: 4.0.0
      webidl-conversions: 7.0.0
      whatwg-encoding: 2.0.0
      whatwg-mimetype: 3.0.0
      whatwg-url: 11.0.0
      ws: 8.16.0
      xml-name-validator: 4.0.0
    transitivePeerDependencies:
      - bufferutil
      - supports-color
      - utf-8-validate
    dev: false

  /jsesc@2.5.2:
    resolution: {integrity: sha512-OYu7XEzjkCQ3C5Ps3QIZsQfNpqoJyZZA99wd9aWd05NCtC5pWOkShK2mkL6HXQR6/Cy2lbNdPlZBpuQHXE63gA==}
    engines: {node: '>=4'}
    hasBin: true
    dev: false

  /json-buffer@3.0.1:
    resolution: {integrity: sha512-4bV5BfR2mqfQTJm+V5tPPdf+ZpuhiIvTuAB5g8kcrXOZpTT/QwwVRWBywX1ozr6lEuPdbHxwaJlm9G6mI2sfSQ==}
    dev: false

  /json-parse-even-better-errors@2.3.1:
    resolution: {integrity: sha512-xyFwyhro/JEof6Ghe2iz2NcXoj2sloNsWr/XsERDK/oiPCfaNhl5ONfp+jQdAZRQQ0IJWNzH9zIZF7li91kh2w==}
    dev: false

  /json-schema-traverse@0.4.1:
    resolution: {integrity: sha512-xbbCH5dCYU5T8LcEhhuh7HJ88HXuW3qsI3Y0zOZFKfZEHcpWiHU/Jxzk629Brsab/mMiHQti9wMP+845RPe3Vg==}
    dev: false

  /json-stable-stringify-without-jsonify@1.0.1:
    resolution: {integrity: sha512-Bdboy+l7tA3OGW6FjyFHWkP5LuByj1Tk33Ljyq0axyzdk9//JSi2u3fP1QSmd1KNwq6VOKYGlAu87CisVir6Pw==}
    dev: false

  /json5@1.0.2:
    resolution: {integrity: sha512-g1MWMLBiz8FKi1e4w0UyVL3w+iJceWAFBAaBnnGKOpNa5f8TLktkbre1+s6oICydWAm+HRUGTmI+//xv2hvXYA==}
    hasBin: true
    dependencies:
      minimist: 1.2.8
    dev: false

  /json5@2.2.3:
    resolution: {integrity: sha512-XmOWe7eyHYH14cLdVPoyg+GOH3rYX++KpzrylJwSW98t3Nk+U8XOl8FWKOgwtzdb8lXGf6zYwDUzeHMWfxasyg==}
    engines: {node: '>=6'}
    hasBin: true
    dev: false

  /jsx-ast-utils@3.3.5:
    resolution: {integrity: sha512-ZZow9HBI5O6EPgSJLUb8n2NKgmVWTwCvHGwFuJlMjvLFqlGG6pjirPhtdsseaLZjSibD8eegzmYpUZwoIlj2cQ==}
    engines: {node: '>=4.0'}
    dependencies:
      array-includes: 3.1.7
      array.prototype.flat: 1.3.2
      object.assign: 4.1.5
      object.values: 1.1.7
    dev: false

  /keyv@4.5.4:
    resolution: {integrity: sha512-oxVHkHR/EJf2CNXnWxRLW6mg7JyCCUcG0DtEGmL2ctUo1PNTin1PUil+r/+4r5MpVgC/fn1kjsx7mjSujKqIpw==}
    dependencies:
      json-buffer: 3.0.1
    dev: false

  /kleur@3.0.3:
    resolution: {integrity: sha512-eTIzlVOSUR+JxdDFepEYcBMtZ9Qqdef+rnzWdRZuMbOywu5tO2w2N7rqjoANZ5k9vywhL6Br1VRjUIgTQx4E8w==}
    engines: {node: '>=6'}
    dev: false

  /language-subtag-registry@0.3.22:
    resolution: {integrity: sha512-tN0MCzyWnoz/4nHS6uxdlFWoUZT7ABptwKPQ52Ea7URk6vll88bWBVhodtnlfEuCcKWNGoc+uGbw1cwa9IKh/w==}
    dev: false

  /language-tags@1.0.9:
    resolution: {integrity: sha512-MbjN408fEndfiQXbFQ1vnd+1NoLDsnQW41410oQBXiyXDMYH5z505juWa4KUE1LqxRC7DgOgZDbKLxHIwm27hA==}
    engines: {node: '>=0.10'}
    dependencies:
      language-subtag-registry: 0.3.22
    dev: false

  /leven@3.1.0:
    resolution: {integrity: sha512-qsda+H8jTaUaN/x5vzW2rzc+8Rw4TAQ/4KjB46IwK5VH+IlVeeeje/EoZRpiXvIqjFgK84QffqPztGI3VBLG1A==}
    engines: {node: '>=6'}
    dev: false

  /levn@0.4.1:
    resolution: {integrity: sha512-+bT2uH4E5LGE7h/n3evcS/sQlJXCpIp6ym8OWJ5eV6+67Dsql/LaaT7qJBAt2rzfoa/5QBGBhxDix1dMt2kQKQ==}
    engines: {node: '>= 0.8.0'}
    dependencies:
      prelude-ls: 1.2.1
      type-check: 0.4.0
    dev: false

  /lilconfig@2.1.0:
    resolution: {integrity: sha512-utWOt/GHzuUxnLKxB6dk81RoOeoNeHgbrXiuGk4yyF5qlRz+iIVWu56E2fqGHFrXz0QNUhLB/8nKqvRH66JKGQ==}
    engines: {node: '>=10'}
    dev: false

  /lilconfig@3.1.1:
    resolution: {integrity: sha512-O18pf7nyvHTckunPWCV1XUNXU1piu01y2b7ATJ0ppkUkk8ocqVWBrYjJBCwHDjD/ZWcfyrA0P4gKhzWGi5EINQ==}
    engines: {node: '>=14'}
    dev: false

  /lines-and-columns@1.2.4:
    resolution: {integrity: sha512-7ylylesZQ/PV29jhEDl3Ufjo6ZX7gCqJr5F7PKrqc93v7fzSymt1BpwEU8nAUXs8qzzvqhbjhK5QZg6Mt/HkBg==}
    dev: false

  /locate-path@5.0.0:
    resolution: {integrity: sha512-t7hw9pI+WvuwNJXwk5zVHpyhIqzg2qTlklJOf0mVxGSbe3Fp2VieZcduNYjaLDoy6p9uGpQEGWG87WpMKlNq8g==}
    engines: {node: '>=8'}
    dependencies:
      p-locate: 4.1.0
    dev: false

  /locate-path@6.0.0:
    resolution: {integrity: sha512-iPZK6eYjbxRu3uB4/WZ3EsEIMJFMqAoopl3R+zuq0UjcAm/MO6KCweDgPfP3elTztoKP3KtnVHxTn2NHBSDVUw==}
    engines: {node: '>=10'}
    dependencies:
      p-locate: 5.0.0
    dev: false

  /lodash.merge@4.6.2:
    resolution: {integrity: sha512-0KpjqXRVvrYyCsX1swR/XTK0va6VQkQM6MNo7PqW77ByjAhoARA8EfrP1N4+KlKj8YS0ZUCtRT/YUuhyYDujIQ==}
    dev: false

  /lodash@4.17.21:
    resolution: {integrity: sha512-v2kDEe57lecTulaDIuNTPy3Ry4gLGJ6Z1O3vE1krgXZNrsQ+LFTGHVxVjcXPs17LhbZVGedAJv8XZ1tvj5FvSg==}
    dev: false

  /loose-envify@1.4.0:
    resolution: {integrity: sha512-lyuxPGr/Wfhrlem2CL/UcnUc1zcqKAImBDzukY7Y5F/yQiNdko6+fRLevlw1HgMySw7f611UIY408EtxRSoK3Q==}
    hasBin: true
    dependencies:
      js-tokens: 4.0.0
    dev: false

  /lru-cache@10.2.0:
    resolution: {integrity: sha512-2bIM8x+VAf6JT4bKAljS1qUWgMsqZRPGJS6FSahIMPVvctcNhyVp7AJu7quxOW9jwkryBReKZY5tY5JYv2n/7Q==}
    engines: {node: 14 || >=16.14}
    dev: false

  /lru-cache@5.1.1:
    resolution: {integrity: sha512-KpNARQA3Iwv+jTA0utUVVbrh+Jlrr1Fv0e56GGzAFOXN7dk/FviaDW8LHmK52DlcH4WP2n6gI8vN1aesBFgo9w==}
    dependencies:
      yallist: 3.1.1
    dev: false

  /lru-cache@6.0.0:
    resolution: {integrity: sha512-Jo6dJ04CmSjuznwJSS3pUeWmd/H0ffTlkXXgwZi+eq1UCmqQwCh+eLsYOYCwY991i2Fah4h1BEMCx4qThGbsiA==}
    engines: {node: '>=10'}
    dependencies:
      yallist: 4.0.0
    dev: false

  /lz-string@1.5.0:
    resolution: {integrity: sha512-h5bgJWpxJNswbU7qCrV0tIKQCaS3blPDrqKWx+QxzuzL1zGUzij9XCWLrSLsJPu5t+eWA/ycetzYAO5IOMcWAQ==}
    hasBin: true
    dev: false

  /make-dir@4.0.0:
    resolution: {integrity: sha512-hXdUTZYIVOt1Ex//jAQi+wTZZpUpwBj/0QsOzqegb3rGMMeJiSEu5xLHnYfBrRV4RH2+OCSOO95Is/7x1WJ4bw==}
    engines: {node: '>=10'}
    dependencies:
      semver: 7.6.0
    dev: false

  /makeerror@1.0.12:
    resolution: {integrity: sha512-JmqCvUhmt43madlpFzG4BQzG2Z3m6tvQDNKdClZnO3VbIudJYmxsT0FNJMeiB2+JTSlTQTSbU8QdesVmwJcmLg==}
    dependencies:
      tmpl: 1.0.5
    dev: false

  /map-obj@5.0.0:
    resolution: {integrity: sha512-2L3MIgJynYrZ3TYMriLDLWocz15okFakV6J12HXvMXDHui2x/zgChzg1u9mFFGbbGWE+GsLpQByt4POb9Or+uA==}
    engines: {node: ^12.20.0 || ^14.13.1 || >=16.0.0}
    dev: false

  /merge-stream@2.0.0:
    resolution: {integrity: sha512-abv/qOcuPfk3URPfDzmZU1LKmuw8kT+0nIHvKrKgFrwifol/doWcdA4ZqsWQ8ENrFKkd67Mfpo/LovbIUsbt3w==}
    dev: false

  /merge2@1.4.1:
    resolution: {integrity: sha512-8q7VEgMJW4J8tcfVPy8g09NcQwZdbwFEqhe/WZkoIzjn/3TGDwtOCYtXGxA3O8tPzpczCCDgv+P2P5y00ZJOOg==}
    engines: {node: '>= 8'}
    dev: false

  /micromatch@4.0.5:
    resolution: {integrity: sha512-DMy+ERcEW2q8Z2Po+WNXuw3c5YaUSFjAO5GsJqfEl7UjvtIuFKO6ZrKvcItdy98dwFI2N1tg3zNIdKaQT+aNdA==}
    engines: {node: '>=8.6'}
    dependencies:
      braces: 3.0.2
      picomatch: 2.3.1
    dev: false

  /mime-db@1.52.0:
    resolution: {integrity: sha512-sPU4uV7dYlvtWJxwwxHD0PuihVNiE7TyAbQ5SWxDCB9mUYvOgroQOwYQQOKPJ8CIbE+1ETVlOoK1UC2nU3gYvg==}
    engines: {node: '>= 0.6'}
    dev: false

  /mime-types@2.1.35:
    resolution: {integrity: sha512-ZDY+bPm5zTTF+YpCrAU9nK0UgICYPT0QtT1NZWFv4s++TNkcgVaT0g6+4R2uI4MjQjzysHB1zxuWL50hzaeXiw==}
    engines: {node: '>= 0.6'}
    dependencies:
      mime-db: 1.52.0
    dev: false

  /mimic-fn@2.1.0:
    resolution: {integrity: sha512-OqbOk5oEQeAZ8WXWydlu9HJjz9WVdEIvamMCcXmuqUYjTknH/sqsWvhQ3vgwKFRR1HpjvNBKQ37nbJgYzGqGcg==}
    engines: {node: '>=6'}
    dev: false

  /min-indent@1.0.1:
    resolution: {integrity: sha512-I9jwMn07Sy/IwOj3zVkVik2JTvgpaykDZEigL6Rx6N9LbMywwUSMtxET+7lVoDLLd3O3IXwJwvuuns8UB/HeAg==}
    engines: {node: '>=4'}
    dev: false

  /mini-svg-data-uri@1.4.4:
    resolution: {integrity: sha512-r9deDe9p5FJUPZAk3A59wGH7Ii9YrjjWw0jmw/liSbHl2CHiyXj6FcDXDu2K3TjVAXqiJdaw3xxwlZZr9E6nHg==}
    hasBin: true
    dev: false

  /minimatch@3.1.2:
    resolution: {integrity: sha512-J7p63hRiAjw1NDEww1W7i37+ByIrOWO5XQQAzZ3VOcL0PNybwpfmV/N05zFAzwQ9USyEcX6t3UO+K5aqBQOIHw==}
    dependencies:
      brace-expansion: 1.1.11
    dev: false

  /minimatch@9.0.3:
    resolution: {integrity: sha512-RHiac9mvaRw0x3AYRgDC1CxAP7HTcNrrECeA8YYJeWnpo+2Q5CegtZjaotWTWxDG3UeGA1coE05iH1mPjT/2mg==}
    engines: {node: '>=16 || 14 >=14.17'}
    dependencies:
      brace-expansion: 2.0.1
    dev: false

  /minimist@1.2.8:
    resolution: {integrity: sha512-2yyAR8qBkN3YuheJanUpWC5U3bb5osDywNB8RzDVlDwDHbocAJveqqj1u8+SVD7jkWT4yvsHCpWqqWqAxb0zCA==}
    dev: false

  /minipass@7.0.4:
    resolution: {integrity: sha512-jYofLM5Dam9279rdkWzqHozUo4ybjdZmCsDHePy5V/PbBcVMiSZR97gmAy45aqi8CK1lG2ECd356FU86avfwUQ==}
    engines: {node: '>=16 || 14 >=14.17'}
    dev: false

  /mrmime@2.0.0:
    resolution: {integrity: sha512-eu38+hdgojoyq63s+yTpN4XMBdt5l8HhMhc4VKLO9KM5caLIBvUm4thi7fFaxyTmCKeNnXZ5pAlBwCUnhA09uw==}
    engines: {node: '>=10'}
    dev: false

  /ms@2.1.2:
    resolution: {integrity: sha512-sGkPx+VjMtmA6MX27oA4FBFELFCZZ4S4XqeGOXCv68tT+jb3vk/RyaKWP0PTKyWtmLSM0b+adUTEvbs1PEaH2w==}
    dev: false

  /ms@2.1.3:
    resolution: {integrity: sha512-6FlzubTLZG3J2a/NVCAleEhjzq5oxgHyaCU9yYXvcLsvoVaHJq/s5xXI6/XXP6tz7R9xAOtHnSO/tXtF3WRTlA==}
    dev: false

  /mz@2.7.0:
    resolution: {integrity: sha512-z81GNO7nnYMEhrGh9LeymoE4+Yr0Wn5McHIZMK5cfQCl+NDX08sCZgUc9/6MHni9IWuFLm1Z3HTCXu2z9fN62Q==}
    dependencies:
      any-promise: 1.3.0
      object-assign: 4.1.1
      thenify-all: 1.6.0
    dev: false

  /nanoid@3.3.7:
    resolution: {integrity: sha512-eSRppjcPIatRIMC1U6UngP8XFcz8MQWGQdt1MTBQ7NaAmvXDfvNxbvWV3x2y6CdEUciCSsDHDQZbhYaB8QEo2g==}
    engines: {node: ^10 || ^12 || ^13.7 || ^14 || >=15.0.1}
    hasBin: true
    dev: false

  /nanoid@5.0.6:
    resolution: {integrity: sha512-rRq0eMHoGZxlvaFOUdK1Ev83Bd1IgzzR+WJ3IbDJ7QOSdAxYjlurSPqFs9s4lJg29RT6nPwizFtJhQS6V5xgiA==}
    engines: {node: ^18 || >=20}
    hasBin: true
    dev: false

  /natural-compare@1.4.0:
    resolution: {integrity: sha512-OWND8ei3VtNC9h7V60qff3SVobHr996CTwgxubgyQYEpg290h9J0buyECNNJexkFm5sOajh5G116RYA1c8ZMSw==}
    dev: false

  /next-auth@5.0.0-beta.9(next@14.1.1-canary.59)(react@18.2.0):
    resolution: {integrity: sha512-BWFiwJ/wzfxWpHnGpAoFsXHSlVofWgFns6tjtIGeDrXfEf3D+afnBpmzCNyek2RNYDVgMHi8Q5uXzFoNBd2l5g==}
    peerDependencies:
      '@simplewebauthn/browser': ^9.0.1
      '@simplewebauthn/server': ^9.0.1
      next: ^14
      nodemailer: ^6.6.5
      react: ^18.2.0
    peerDependenciesMeta:
      '@simplewebauthn/browser':
        optional: true
      '@simplewebauthn/server':
        optional: true
      nodemailer:
        optional: true
    dependencies:
      '@auth/core': 0.26.3
      next: 14.1.1-canary.59(@babel/core@7.23.9)(react-dom@18.2.0)(react@18.2.0)
      react: 18.2.0
    dev: false

  /next-themes@0.2.1(next@14.1.1-canary.59)(react-dom@18.2.0)(react@18.2.0):
    resolution: {integrity: sha512-B+AKNfYNIzh0vqQQKqQItTS8evEouKD7H5Hj3kmuPERwddR2TxvDSFZuTj6T7Jfn1oyeUyJMydPl1Bkxkh0W7A==}
    peerDependencies:
      next: '*'
      react: '*'
      react-dom: '*'
    dependencies:
      next: 14.1.1-canary.59(@babel/core@7.23.9)(react-dom@18.2.0)(react@18.2.0)
      react: 18.2.0
      react-dom: 18.2.0(react@18.2.0)
    dev: false

  /next@14.1.1-canary.59(@babel/core@7.23.9)(react-dom@18.2.0)(react@18.2.0):
    resolution: {integrity: sha512-MZOg68cUQQ3owGiPkBNr25X45LaEMqC0uX1uvTzfRWZISw9l6BR7aeI24Zv/g6YWszGG/YGfMDt/g/37FgstYA==}
    engines: {node: '>=18.17.0'}
    hasBin: true
    peerDependencies:
      '@opentelemetry/api': ^1.1.0
      react: ^18.2.0
      react-dom: ^18.2.0
      sass: ^1.3.0
    peerDependenciesMeta:
      '@opentelemetry/api':
        optional: true
      sass:
        optional: true
    dependencies:
      '@next/env': 14.1.1-canary.59
      '@swc/helpers': 0.5.5
      busboy: 1.6.0
      caniuse-lite: 1.0.30001588
      graceful-fs: 4.2.11
      postcss: 8.4.31
      react: 18.2.0
      react-dom: 18.2.0(react@18.2.0)
      styled-jsx: 5.1.1(@babel/core@7.23.9)(react@18.2.0)
    optionalDependencies:
      '@next/swc-darwin-arm64': 14.1.1-canary.59
      '@next/swc-darwin-x64': 14.1.1-canary.59
      '@next/swc-linux-arm64-gnu': 14.1.1-canary.59
      '@next/swc-linux-arm64-musl': 14.1.1-canary.59
      '@next/swc-linux-x64-gnu': 14.1.1-canary.59
      '@next/swc-linux-x64-musl': 14.1.1-canary.59
      '@next/swc-win32-arm64-msvc': 14.1.1-canary.59
      '@next/swc-win32-ia32-msvc': 14.1.1-canary.59
      '@next/swc-win32-x64-msvc': 14.1.1-canary.59
    transitivePeerDependencies:
      - '@babel/core'
      - babel-plugin-macros
    dev: false

  /node-gyp-build@4.8.0:
    resolution: {integrity: sha512-u6fs2AEUljNho3EYTJNBfImO5QTo/J/1Etd+NVdCj7qWKUSN/bSLkZwhDv7I+w/MSC6qJ4cknepkAYykDdK8og==}
    hasBin: true
    dev: false

  /node-int64@0.4.0:
    resolution: {integrity: sha512-O5lz91xSOeoXP6DulyHfllpq+Eg00MWitZIbtPfoSEvqIHdl5gfcY6hYzDWnj0qD5tz52PI08u9qUvSVeUBeHw==}
    dev: false

  /node-releases@2.0.14:
    resolution: {integrity: sha512-y10wOWt8yZpqXmOgRo77WaHEmhYQYGNA6y421PKsKYWEK8aW+cqAphborZDhqfyKrbZEN92CN1X2KbafY2s7Yw==}
    dev: false

  /normalize-path@3.0.0:
    resolution: {integrity: sha512-6eZs5Ls3WtCisHWp9S2GUy8dqkpGi4BVSz3GaqiE6ezub0512ESztXUwUB6C6IKbQkY2Pnb/mD4WYojCRwcwLA==}
    engines: {node: '>=0.10.0'}
    dev: false

  /normalize-range@0.1.2:
    resolution: {integrity: sha512-bdok/XvKII3nUpklnV6P2hxtMNrCboOjAcyBuQnWEhO665FwrSNRxU+AqpsyvO6LgGYPspN+lu5CLtw4jPRKNA==}
    engines: {node: '>=0.10.0'}
    dev: false

  /npm-run-path@4.0.1:
    resolution: {integrity: sha512-S48WzZW777zhNIrn7gxOlISNAqi9ZC/uQFnRdbeIHhZhCA6UqpkOT8T1G7BvfdgP4Er8gF4sUbaS0i7QvIfCWw==}
    engines: {node: '>=8'}
    dependencies:
      path-key: 3.1.1
    dev: false

  /nwsapi@2.2.7:
    resolution: {integrity: sha512-ub5E4+FBPKwAZx0UwIQOjYWGHTEq5sPqHQNRN8Z9e4A7u3Tj1weLJsL59yH9vmvqEtBHaOmT6cYQKIZOxp35FQ==}
    dev: false

  /oauth4webapi@2.10.3:
    resolution: {integrity: sha512-9FkXEXfzVKzH63GUOZz1zMr3wBaICSzk6DLXx+CGdrQ10ItNk2ePWzYYc1fdmKq1ayGFb2aX97sRCoZ2s0mkDw==}
    dev: false

  /object-assign@4.1.1:
    resolution: {integrity: sha512-rJgTQnkUnH1sFw8yT6VSU3zD3sWmu6sZhIseY8VX+GRu3P6F7Fu+JNDoXfklElbLJSnc3FUQHVe4cU5hj+BcUg==}
    engines: {node: '>=0.10.0'}
    dev: false

  /object-hash@3.0.0:
    resolution: {integrity: sha512-RSn9F68PjH9HqtltsSnqYC1XXoWe9Bju5+213R98cNGttag9q9yAOTzdbsqvIa7aNm5WffBZFpWYr2aWrklWAw==}
    engines: {node: '>= 6'}
    dev: false

  /object-inspect@1.13.1:
    resolution: {integrity: sha512-5qoj1RUiKOMsCCNLV1CBiPYE10sziTsnmNxkAI/rZhiD63CF7IqdFGC/XzjWjpSgLf0LxXX3bDFIh0E18f6UhQ==}
    dev: false

  /object-is@1.1.5:
    resolution: {integrity: sha512-3cyDsyHgtmi7I7DfSSI2LDp6SK2lwvtbg0p0R1e0RvTqF5ceGx+K2dfSjm1bKDMVCFEDAQvy+o8c6a7VujOddw==}
    engines: {node: '>= 0.4'}
    dependencies:
      call-bind: 1.0.7
      define-properties: 1.2.1
    dev: false

  /object-keys@1.1.1:
    resolution: {integrity: sha512-NuAESUOUMrlIXOfHKzD6bpPu3tYt3xvjNdRIQ+FeT0lNb4K8WR70CaDxhuNguS2XG+GjkyMwOzsN5ZktImfhLA==}
    engines: {node: '>= 0.4'}
    dev: false

  /object.assign@4.1.5:
    resolution: {integrity: sha512-byy+U7gp+FVwmyzKPYhW2h5l3crpmGsxl7X2s8y43IgxvG4g3QZ6CffDtsNQy1WsmZpQbO+ybo0AlW7TY6DcBQ==}
    engines: {node: '>= 0.4'}
    dependencies:
      call-bind: 1.0.7
      define-properties: 1.2.1
      has-symbols: 1.0.3
      object-keys: 1.1.1
    dev: false

  /object.entries@1.1.7:
    resolution: {integrity: sha512-jCBs/0plmPsOnrKAfFQXRG2NFjlhZgjjcBLSmTnEhU8U6vVTsVe8ANeQJCHTl3gSsI4J+0emOoCgoKlmQPMgmA==}
    engines: {node: '>= 0.4'}
    dependencies:
      call-bind: 1.0.7
      define-properties: 1.2.1
      es-abstract: 1.22.4
    dev: false

  /object.fromentries@2.0.7:
    resolution: {integrity: sha512-UPbPHML6sL8PI/mOqPwsH4G6iyXcCGzLin8KvEPenOZN5lpCNBZZQ+V62vdjB1mQHrmqGQt5/OJzemUA+KJmEA==}
    engines: {node: '>= 0.4'}
    dependencies:
      call-bind: 1.0.7
      define-properties: 1.2.1
      es-abstract: 1.22.4
    dev: false

  /object.groupby@1.0.2:
    resolution: {integrity: sha512-bzBq58S+x+uo0VjurFT0UktpKHOZmv4/xePiOA1nbB9pMqpGK7rUPNgf+1YC+7mE+0HzhTMqNUuCqvKhj6FnBw==}
    dependencies:
      array.prototype.filter: 1.0.3
      call-bind: 1.0.7
      define-properties: 1.2.1
      es-abstract: 1.22.4
      es-errors: 1.3.0
    dev: false

  /object.hasown@1.1.3:
    resolution: {integrity: sha512-fFI4VcYpRHvSLXxP7yiZOMAd331cPfd2p7PFDVbgUsYOfCT3tICVqXWngbjr4m49OvsBwUBQ6O2uQoJvy3RexA==}
    dependencies:
      define-properties: 1.2.1
      es-abstract: 1.22.4
    dev: false

  /object.values@1.1.7:
    resolution: {integrity: sha512-aU6xnDFYT3x17e/f0IiiwlGPTy2jzMySGfUB4fq6z7CV8l85CWHDk5ErhyhpfDHhrOMwGFhSQkhMGHaIotA6Ng==}
    engines: {node: '>= 0.4'}
    dependencies:
      call-bind: 1.0.7
      define-properties: 1.2.1
      es-abstract: 1.22.4
    dev: false

  /once@1.4.0:
    resolution: {integrity: sha512-lNaJgI+2Q5URQBkccEKHTQOPaXdUxnZZElQTZY0MFUAuaEqe1E+Nyvgdz/aIyNi6Z9MzO5dv1H8n58/GELp3+w==}
    dependencies:
      wrappy: 1.0.2
    dev: false

  /onetime@5.1.2:
    resolution: {integrity: sha512-kbpaSSGJTWdAY5KPVeMOKXSrPtr8C8C7wodJbcsd51jRnmD+GZu8Y0VoU6Dm5Z4vWr0Ig/1NKuWRKf7j5aaYSg==}
    engines: {node: '>=6'}
    dependencies:
      mimic-fn: 2.1.0
    dev: false

  /opener@1.5.2:
    resolution: {integrity: sha512-ur5UIdyw5Y7yEj9wLzhqXiy6GZ3Mwx0yGI+5sMn2r0N0v3cKJvUmFH5yPP+WXh9e0xfyzyJX95D8l088DNFj7A==}
    hasBin: true
    dev: false

  /optionator@0.9.3:
    resolution: {integrity: sha512-JjCoypp+jKn1ttEFExxhetCKeJt9zhAgAve5FXHixTvFDW/5aEktX9bufBKLRRMdU7bNtpLfcGu94B3cdEJgjg==}
    engines: {node: '>= 0.8.0'}
    dependencies:
      '@aashutoshrathi/word-wrap': 1.2.6
      deep-is: 0.1.4
      fast-levenshtein: 2.0.6
      levn: 0.4.1
      prelude-ls: 1.2.1
      type-check: 0.4.0
    dev: false

  /p-limit@2.3.0:
    resolution: {integrity: sha512-//88mFWSJx8lxCzwdAABTJL2MyWB12+eIY7MDL2SqLmAkeKU9qxRvWuSyTjm3FUmpBEMuFfckAIqEaVGUDxb6w==}
    engines: {node: '>=6'}
    dependencies:
      p-try: 2.2.0
    dev: false

  /p-limit@3.1.0:
    resolution: {integrity: sha512-TYOanM3wGwNGsZN2cVTYPArw454xnXj5qmWF1bEoAc4+cU/ol7GVh7odevjp1FNHduHc3KZMcFduxU5Xc6uJRQ==}
    engines: {node: '>=10'}
    dependencies:
      yocto-queue: 0.1.0
    dev: false

  /p-locate@4.1.0:
    resolution: {integrity: sha512-R79ZZ/0wAxKGu3oYMlz8jy/kbhsNrS7SKZ7PxEHBgJ5+F2mtFW2fK2cOtBh1cHYkQsbzFV7I+EoRKe6Yt0oK7A==}
    engines: {node: '>=8'}
    dependencies:
      p-limit: 2.3.0
    dev: false

  /p-locate@5.0.0:
    resolution: {integrity: sha512-LaNjtRWUBY++zB5nE/NwcaoMylSPk+S+ZHNB1TzdbMJMny6dynpAGt7X/tl/QYq3TIeE6nxHppbo2LGymrG5Pw==}
    engines: {node: '>=10'}
    dependencies:
      p-limit: 3.1.0
    dev: false

  /p-try@2.2.0:
    resolution: {integrity: sha512-R4nPAVTAU0B9D35/Gk3uJf/7XYbQcyohSKdvAxIRSNghFl4e71hVoGnBNQz9cWaXxO2I10KTC+3jMdvvoKw6dQ==}
    engines: {node: '>=6'}
    dev: false

  /parent-module@1.0.1:
    resolution: {integrity: sha512-GQ2EWRpQV8/o+Aw8YqtfZZPfNRWZYkbidE9k5rpl/hC3vtHHBfGm2Ifi6qWV+coDGkrUKZAxE3Lot5kcsRlh+g==}
    engines: {node: '>=6'}
    dependencies:
      callsites: 3.1.0
    dev: false

  /parse-json@5.2.0:
    resolution: {integrity: sha512-ayCKvm/phCGxOkYRSCM82iDwct8/EonSEgCSxWxD7ve6jHggsFl4fZVQBPRNgQoKiuV/odhFrGzQXZwbifC8Rg==}
    engines: {node: '>=8'}
    dependencies:
      '@babel/code-frame': 7.23.5
      error-ex: 1.3.2
      json-parse-even-better-errors: 2.3.1
      lines-and-columns: 1.2.4
    dev: false

  /parse5@7.1.2:
    resolution: {integrity: sha512-Czj1WaSVpaoj0wbhMzLmWD69anp2WH7FXMB9n1Sy8/ZFF9jolSQVMu1Ij5WIyGmcBmhk7EOndpO4mIpihVqAXw==}
    dependencies:
      entities: 4.5.0
    dev: false

  /path-exists@4.0.0:
    resolution: {integrity: sha512-ak9Qy5Q7jYb2Wwcey5Fpvg2KoAc/ZIhLSLOSBmRmygPsGwkVVt0fZa0qrtMz+m6tJTAHfZQ8FnmB4MG4LWy7/w==}
    engines: {node: '>=8'}
    dev: false

  /path-is-absolute@1.0.1:
    resolution: {integrity: sha512-AVbw3UJ2e9bq64vSaS9Am0fje1Pa8pbGqTTsmXfaIiMpnr5DlDhfJOuLj9Sf95ZPVDAUerDfEk88MPmPe7UCQg==}
    engines: {node: '>=0.10.0'}
    dev: false

  /path-key@3.1.1:
    resolution: {integrity: sha512-ojmeN0qd+y0jszEtoY48r0Peq5dwMEkIlCOu6Q5f41lfkswXuKtYrhgoTpLnyIcHm24Uhqx+5Tqm2InSwLhE6Q==}
    engines: {node: '>=8'}
    dev: false

  /path-parse@1.0.7:
    resolution: {integrity: sha512-LDJzPVEEEPR+y48z93A0Ed0yXb8pAByGWo/k5YYdYgpY2/2EsOsksJrq7lOHxryrVOn1ejG6oAp8ahvOIQD8sw==}
    dev: false

  /path-scurry@1.10.1:
    resolution: {integrity: sha512-MkhCqzzBEpPvxxQ71Md0b1Kk51W01lrYvlMzSUaIzNsODdd7mqhiimSZlr+VegAz5Z6Vzt9Xg2ttE//XBhH3EQ==}
    engines: {node: '>=16 || 14 >=14.17'}
    dependencies:
      lru-cache: 10.2.0
      minipass: 7.0.4
    dev: false

  /path-type@4.0.0:
    resolution: {integrity: sha512-gDKb8aZMDeD/tZWs9P6+q0J9Mwkdl6xMV8TjnGP3qJVJ06bdMgkbBlLU8IdfOsIsFz2BW1rNVT3XuNEl8zPAvw==}
    engines: {node: '>=8'}
    dev: false

  /pg-int8@1.0.1:
    resolution: {integrity: sha512-WCtabS6t3c8SkpDBUlb1kjOs7l66xsGdKpIPZsg4wR+B3+u9UAum2odSsF9tnvxg80h4ZxLWMy4pRjOsFIqQpw==}
    engines: {node: '>=4.0.0'}
    dev: false

  /pg-protocol@1.6.0:
    resolution: {integrity: sha512-M+PDm637OY5WM307051+bsDia5Xej6d9IR4GwJse1qA1DIhiKlksvrneZOYQq42OM+spubpcNYEo2FcKQrDk+Q==}
    dev: false

  /pg-types@2.2.0:
    resolution: {integrity: sha512-qTAAlrEsl8s4OiEQY69wDvcMIdQN6wdz5ojQiOy6YRMuynxenON0O5oCpJI6lshc6scgAY8qvJ2On/p+CXY0GA==}
    engines: {node: '>=4'}
    dependencies:
      pg-int8: 1.0.1
      postgres-array: 2.0.0
      postgres-bytea: 1.0.0
      postgres-date: 1.0.7
      postgres-interval: 1.2.0
    dev: false

  /picocolors@1.0.0:
    resolution: {integrity: sha512-1fygroTLlHu66zi26VoTDv8yRgm0Fccecssto+MhsZ0D/DGW2sm8E8AjW7NU5VVTRt5GxbeZ5qBuJr+HyLYkjQ==}
    dev: false

  /picomatch@2.3.1:
    resolution: {integrity: sha512-JU3teHTNjmE2VCGFzuY8EXzCDVwEqB2a8fsIvwaStHhAWJEeVd1o1QD80CU6+ZdEXXSLbSsuLwJjkCBWqRQUVA==}
    engines: {node: '>=8.6'}
    dev: false

  /pify@2.3.0:
    resolution: {integrity: sha512-udgsAY+fTnvv7kI7aaxbqwWNb0AHiB0qBO89PZKPkoTmGOgdbrHDKD+0B2X4uTfJ/FT1R09r9gTsjUjNJotuog==}
    engines: {node: '>=0.10.0'}
    dev: false

  /pirates@4.0.6:
    resolution: {integrity: sha512-saLsH7WeYYPiD25LDuLRRY/i+6HaPYr6G1OUlN39otzkSTxKnubR9RTxS3/Kk50s1g2JTgFwWQDQyplC5/SHZg==}
    engines: {node: '>= 6'}
    dev: false

  /pkg-dir@4.2.0:
    resolution: {integrity: sha512-HRDzbaKjC+AOWVXxAU/x54COGeIv9eb+6CkDSQoNTt4XyWoIJvuPsXizxu/Fr23EiekbtZwmh1IcIG/l/a10GQ==}
    engines: {node: '>=8'}
    dependencies:
      find-up: 4.1.0
    dev: false

  /possible-typed-array-names@1.0.0:
    resolution: {integrity: sha512-d7Uw+eZoloe0EHDIYoe+bQ5WXnGMOpmiZFTuMWCwpjzzkL2nTjcKiAk4hh8TjnGye2TwWOk3UXucZ+3rbmBa8Q==}
    engines: {node: '>= 0.4'}
    dev: false

  /postcss-import@15.1.0(postcss@8.4.35):
    resolution: {integrity: sha512-hpr+J05B2FVYUAXHeK1YyI267J/dDDhMU6B6civm8hSY1jYJnBXxzKDKDswzJmtLHryrjhnDjqqp/49t8FALew==}
    engines: {node: '>=14.0.0'}
    peerDependencies:
      postcss: ^8.0.0
    dependencies:
      postcss: 8.4.35
      postcss-value-parser: 4.2.0
      read-cache: 1.0.0
      resolve: 1.22.8
    dev: false

  /postcss-js@4.0.1(postcss@8.4.35):
    resolution: {integrity: sha512-dDLF8pEO191hJMtlHFPRa8xsizHaM82MLfNkUHdUtVEV3tgTp5oj+8qbEqYM57SLfc74KSbw//4SeJma2LRVIw==}
    engines: {node: ^12 || ^14 || >= 16}
    peerDependencies:
      postcss: ^8.4.21
    dependencies:
      camelcase-css: 2.0.1
      postcss: 8.4.35
    dev: false

  /postcss-load-config@4.0.2(postcss@8.4.35):
    resolution: {integrity: sha512-bSVhyJGL00wMVoPUzAVAnbEoWyqRxkjv64tUl427SKnPrENtq6hJwUojroMz2VB+Q1edmi4IfrAPpami5VVgMQ==}
    engines: {node: '>= 14'}
    peerDependencies:
      postcss: '>=8.0.9'
      ts-node: '>=9.0.0'
    peerDependenciesMeta:
      postcss:
        optional: true
      ts-node:
        optional: true
    dependencies:
      lilconfig: 3.1.1
      postcss: 8.4.35
      yaml: 2.3.4
    dev: false

  /postcss-nested@6.0.1(postcss@8.4.35):
    resolution: {integrity: sha512-mEp4xPMi5bSWiMbsgoPfcP74lsWLHkQbZc3sY+jWYd65CUwXrUaTp0fmNpa01ZcETKlIgUdFN/MpS2xZtqL9dQ==}
    engines: {node: '>=12.0'}
    peerDependencies:
      postcss: ^8.2.14
    dependencies:
      postcss: 8.4.35
      postcss-selector-parser: 6.0.15
    dev: false

  /postcss-selector-parser@6.0.15:
    resolution: {integrity: sha512-rEYkQOMUCEMhsKbK66tbEU9QVIxbhN18YiniAwA7XQYTVBqrBy+P2p5JcdqsHgKM2zWylp8d7J6eszocfds5Sw==}
    engines: {node: '>=4'}
    dependencies:
      cssesc: 3.0.0
      util-deprecate: 1.0.2
    dev: false

  /postcss-value-parser@4.2.0:
    resolution: {integrity: sha512-1NNCs6uurfkVbeXG4S8JFT9t19m45ICnif8zWLd5oPSZ50QnwMfK+H3jv408d4jw/7Bttv5axS5IiHoLaVNHeQ==}
    dev: false

  /postcss@8.4.31:
    resolution: {integrity: sha512-PS08Iboia9mts/2ygV3eLpY5ghnUcfLV/EXTOW1E2qYxJKGGBUtNjN76FYHnMs36RmARn41bC0AZmn+rR0OVpQ==}
    engines: {node: ^10 || ^12 || >=14}
    dependencies:
      nanoid: 3.3.7
      picocolors: 1.0.0
      source-map-js: 1.0.2
    dev: false

  /postcss@8.4.35:
    resolution: {integrity: sha512-u5U8qYpBCpN13BsiEB0CbR1Hhh4Gc0zLFuedrHJKMctHCHAGrMdG0PRM/KErzAL3CU6/eckEtmHNB3x6e3c0vA==}
    engines: {node: ^10 || ^12 || >=14}
    dependencies:
      nanoid: 3.3.7
      picocolors: 1.0.0
      source-map-js: 1.0.2
    dev: false

  /postgres-array@2.0.0:
    resolution: {integrity: sha512-VpZrUqU5A69eQyW2c5CA1jtLecCsN2U/bD6VilrFDWq5+5UIEVO7nazS3TEcHf1zuPYO/sqGvUvW62g86RXZuA==}
    engines: {node: '>=4'}
    dev: false

  /postgres-bytea@1.0.0:
    resolution: {integrity: sha512-xy3pmLuQqRBZBXDULy7KbaitYqLcmxigw14Q5sj8QBVLqEwXfeybIKVWiqAXTlcvdvb0+xkOtDbfQMOf4lST1w==}
    engines: {node: '>=0.10.0'}
    dev: false

  /postgres-date@1.0.7:
    resolution: {integrity: sha512-suDmjLVQg78nMK2UZ454hAG+OAW+HQPZ6n++TNDUX+L0+uUlLywnoxJKDou51Zm+zTCjrCl0Nq6J9C5hP9vK/Q==}
    engines: {node: '>=0.10.0'}
    dev: false

  /postgres-interval@1.2.0:
    resolution: {integrity: sha512-9ZhXKM/rw350N1ovuWHbGxnGh/SNJ4cnxHiM0rxE4VN41wsg8P8zWn9hv/buK00RP4WvlOyr/RBDiptyxVbkZQ==}
    engines: {node: '>=0.10.0'}
    dependencies:
      xtend: 4.0.2
    dev: false

  /preact-render-to-string@5.2.3(preact@10.11.3):
    resolution: {integrity: sha512-aPDxUn5o3GhWdtJtW0svRC2SS/l8D9MAgo2+AWml+BhDImb27ALf04Q2d+AHqUUOc6RdSXFIBVa2gxzgMKgtZA==}
    peerDependencies:
      preact: '>=10'
    dependencies:
      preact: 10.11.3
      pretty-format: 3.8.0
    dev: false

  /preact@10.11.3:
    resolution: {integrity: sha512-eY93IVpod/zG3uMF22Unl8h9KkrcKIRs2EGar8hwLZZDU1lkjph303V9HZBwufh2s736U6VXuhD109LYqPoffg==}
    dev: false

  /prelude-ls@1.2.1:
    resolution: {integrity: sha512-vkcDPrRZo1QZLbn5RLGPpg/WmIQ65qoWWhcGKf/b5eplkkarX0m9z8ppCat4mlOqUsWpyNuYgO3VRyrYHSzX5g==}
    engines: {node: '>= 0.8.0'}
    dev: false

  /pretty-format@27.5.1:
    resolution: {integrity: sha512-Qb1gy5OrP5+zDf2Bvnzdl3jsTf1qXVMazbvCoKhtKqVs4/YK4ozX4gKQJJVyNe+cajNPn0KoC0MC3FUmaHWEmQ==}
    engines: {node: ^10.13.0 || ^12.13.0 || ^14.15.0 || >=15.0.0}
    dependencies:
      ansi-regex: 5.0.1
      ansi-styles: 5.2.0
      react-is: 17.0.2
    dev: false

  /pretty-format@29.7.0:
    resolution: {integrity: sha512-Pdlw/oPxN+aXdmM9R00JVC9WVFoCLTKJvDVLgmJ+qAffBMxsV85l/Lu7sNx4zSzPyoL2euImuEwHhOXdEgNFZQ==}
    engines: {node: ^14.15.0 || ^16.10.0 || >=18.0.0}
    dependencies:
      '@jest/schemas': 29.6.3
      ansi-styles: 5.2.0
      react-is: 18.2.0
    dev: false

  /pretty-format@3.8.0:
    resolution: {integrity: sha512-WuxUnVtlWL1OfZFQFuqvnvs6MiAGk9UNsBostyBOB0Is9wb5uRESevA6rnl/rkksXaGX3GzZhPup5d6Vp1nFew==}
    dev: false

  /prompts@2.4.2:
    resolution: {integrity: sha512-NxNv/kLguCA7p3jE8oL2aEBsrJWgAakBpgmgK6lpPWV+WuOmY6r2/zbAVnP+T8bQlA0nzHXSJSJW0Hq7ylaD2Q==}
    engines: {node: '>= 6'}
    dependencies:
      kleur: 3.0.3
      sisteransi: 1.0.5
    dev: false

  /prop-types@15.8.1:
    resolution: {integrity: sha512-oj87CgZICdulUohogVAR7AjlC0327U4el4L6eAvOqCeudMDVU0NThNaV+b9Df4dXgSP1gXMTnPdhfe/2qDH5cg==}
    dependencies:
      loose-envify: 1.4.0
      object-assign: 4.1.1
      react-is: 16.13.1
    dev: false

  /psl@1.9.0:
    resolution: {integrity: sha512-E/ZsdU4HLs/68gYzgGTkMicWTLPdAftJLfJFlLUAAKZGkStNU72sZjT66SnMDVOfOWY/YAoiD7Jxa9iHvngcag==}
    dev: false

  /punycode@2.3.1:
    resolution: {integrity: sha512-vYt7UD1U9Wg6138shLtLOvdAu+8DsC/ilFtEVHcH+wydcSpNE20AfSOduf6MkRFahL5FY7X1oU7nKVZFtfq8Fg==}
    engines: {node: '>=6'}
    dev: false

  /pure-rand@6.0.4:
    resolution: {integrity: sha512-LA0Y9kxMYv47GIPJy6MI84fqTd2HmYZI83W/kM/SkKfDlajnZYfmXFTxkbY+xSBPkLJxltMa9hIkmdc29eguMA==}
    dev: false

  /querystringify@2.2.0:
    resolution: {integrity: sha512-FIqgj2EUvTa7R50u0rGsyTftzjYmv/a3hO345bZNrqabNqjtgiDMgmo4mkUjd+nzU5oF3dClKqFIPUKybUyqoQ==}
    dev: false

  /queue-microtask@1.2.3:
    resolution: {integrity: sha512-NuaNSa6flKT5JaSYQzJok04JzTL1CA6aGhv5rfLW3PgqA+M2ChpZQnAC8h8i4ZFkBS8X5RqkDBHA7r4hej3K9A==}
    dev: false

  /quick-lru@6.1.2:
    resolution: {integrity: sha512-AAFUA5O1d83pIHEhJwWCq/RQcRukCkn/NSm2QsTEMle5f2hP0ChI2+3Xb051PZCkLryI/Ir1MVKviT2FIloaTQ==}
    engines: {node: '>=12'}
    dev: false

  /react-dom@18.2.0(react@18.2.0):
    resolution: {integrity: sha512-6IMTriUmvsjHUjNtEDudZfuDQUoWXVxKHhlEGSk81n4YFS+r/Kl99wXiwlVXtPBtJenozv2P+hxDsw9eA7Xo6g==}
    peerDependencies:
      react: ^18.2.0
    dependencies:
      loose-envify: 1.4.0
      react: 18.2.0
      scheduler: 0.23.0
    dev: false

  /react-icons@5.0.1(react@18.2.0):
    resolution: {integrity: sha512-WqLZJ4bLzlhmsvme6iFdgO8gfZP17rfjYEJ2m9RsZjZ+cc4k1hTzknEz63YS1MeT50kVzoa1Nz36f4BEx+Wigw==}
    peerDependencies:
      react: '*'
    dependencies:
      react: 18.2.0
    dev: false

  /react-is@16.13.1:
    resolution: {integrity: sha512-24e6ynE2H+OKt4kqsOvNd8kBpV65zoxbA4BVsEOB3ARVWQki/DHzaUoC5KuON/BiccDaCCTZBuOcfZs70kR8bQ==}
    dev: false

  /react-is@17.0.2:
    resolution: {integrity: sha512-w2GsyukL62IJnlaff/nRegPQR94C/XXamvMWmSHRJ4y7Ts/4ocGRmTHvOs8PSE6pB3dWOrD/nueuU5sduBsQ4w==}
    dev: false

  /react-is@18.2.0:
    resolution: {integrity: sha512-xWGDIW6x921xtzPkhiULtthJHoJvBbF3q26fzloPCK0hsvxtPVelvftw3zjbHWSkR2km9Z+4uxbDDK/6Zw9B8w==}
    dev: false

  /react-remove-scroll-bar@2.3.5(@types/react@18.2.57)(react@18.2.0):
    resolution: {integrity: sha512-3cqjOqg6s0XbOjWvmasmqHch+RLxIEk2r/70rzGXuz3iIGQsQheEQyqYCBb5EECoD01Vo2SIbDqW4paLeLTASw==}
    engines: {node: '>=10'}
    peerDependencies:
      '@types/react': ^16.8.0 || ^17.0.0 || ^18.0.0
      react: ^16.8.0 || ^17.0.0 || ^18.0.0
    peerDependenciesMeta:
      '@types/react':
        optional: true
    dependencies:
      '@types/react': 18.2.57
      react: 18.2.0
      react-style-singleton: 2.2.1(@types/react@18.2.57)(react@18.2.0)
      tslib: 2.6.2
    dev: false

  /react-remove-scroll@2.5.4(@types/react@18.2.57)(react@18.2.0):
    resolution: {integrity: sha512-xGVKJJr0SJGQVirVFAUZ2k1QLyO6m+2fy0l8Qawbp5Jgrv3DeLalrfMNBFSlmz5kriGGzsVBtGVnf4pTKIhhWA==}
    engines: {node: '>=10'}
    peerDependencies:
      '@types/react': ^16.8.0 || ^17.0.0 || ^18.0.0
      react: ^16.8.0 || ^17.0.0 || ^18.0.0
    peerDependenciesMeta:
      '@types/react':
        optional: true
    dependencies:
      '@types/react': 18.2.57
      react: 18.2.0
      react-remove-scroll-bar: 2.3.5(@types/react@18.2.57)(react@18.2.0)
      react-style-singleton: 2.2.1(@types/react@18.2.57)(react@18.2.0)
      tslib: 2.6.2
      use-callback-ref: 1.3.1(@types/react@18.2.57)(react@18.2.0)
      use-sidecar: 1.1.2(@types/react@18.2.57)(react@18.2.0)
    dev: false

  /react-remove-scroll@2.5.5(@types/react@18.2.57)(react@18.2.0):
    resolution: {integrity: sha512-ImKhrzJJsyXJfBZ4bzu8Bwpka14c/fQt0k+cyFp/PBhTfyDnU5hjOtM4AG/0AMyy8oKzOTR0lDgJIM7pYXI0kw==}
    engines: {node: '>=10'}
    peerDependencies:
      '@types/react': ^16.8.0 || ^17.0.0 || ^18.0.0
      react: ^16.8.0 || ^17.0.0 || ^18.0.0
    peerDependenciesMeta:
      '@types/react':
        optional: true
    dependencies:
      '@types/react': 18.2.57
      react: 18.2.0
      react-remove-scroll-bar: 2.3.5(@types/react@18.2.57)(react@18.2.0)
      react-style-singleton: 2.2.1(@types/react@18.2.57)(react@18.2.0)
      tslib: 2.6.2
      use-callback-ref: 1.3.1(@types/react@18.2.57)(react@18.2.0)
      use-sidecar: 1.1.2(@types/react@18.2.57)(react@18.2.0)
    dev: false

  /react-style-singleton@2.2.1(@types/react@18.2.57)(react@18.2.0):
    resolution: {integrity: sha512-ZWj0fHEMyWkHzKYUr2Bs/4zU6XLmq9HsgBURm7g5pAVfyn49DgUiNgY2d4lXRlYSiCif9YBGpQleewkcqddc7g==}
    engines: {node: '>=10'}
    peerDependencies:
      '@types/react': ^16.8.0 || ^17.0.0 || ^18.0.0
      react: ^16.8.0 || ^17.0.0 || ^18.0.0
    peerDependenciesMeta:
      '@types/react':
        optional: true
    dependencies:
      '@types/react': 18.2.57
      get-nonce: 1.0.1
      invariant: 2.2.4
      react: 18.2.0
      tslib: 2.6.2
    dev: false

  /react@18.2.0:
    resolution: {integrity: sha512-/3IjMdb2L9QbBdWiW5e3P2/npwMBaU9mHCSCUzNln0ZCYbcfTsGbTJrU/kGemdH2IWmB2ioZ+zkxtmq6g09fGQ==}
    engines: {node: '>=0.10.0'}
    dependencies:
      loose-envify: 1.4.0
    dev: false

  /read-cache@1.0.0:
    resolution: {integrity: sha512-Owdv/Ft7IjOgm/i0xvNDZ1LrRANRfew4b2prF3OWMQLxLfu3bS8FVhCsrSCMK4lR56Y9ya+AThoTpDCTxCmpRA==}
    dependencies:
      pify: 2.3.0
    dev: false

  /readdirp@3.6.0:
    resolution: {integrity: sha512-hOS089on8RduqdbhvQ5Z37A0ESjsqz6qnRcffsMU3495FuTdqSm+7bhJ29JvIOsBDEEnan5DPu9t3To9VRlMzA==}
    engines: {node: '>=8.10.0'}
    dependencies:
      picomatch: 2.3.1
    dev: false

  /redent@3.0.0:
    resolution: {integrity: sha512-6tDA8g98We0zd0GvVeMT9arEOnTw9qM03L9cJXaCjrip1OO764RDBLBfrB4cwzNGDj5OA5ioymC9GkizgWJDUg==}
    engines: {node: '>=8'}
    dependencies:
      indent-string: 4.0.0
      strip-indent: 3.0.0
    dev: false

  /reflect.getprototypeof@1.0.5:
    resolution: {integrity: sha512-62wgfC8dJWrmxv44CA36pLDnP6KKl3Vhxb7PL+8+qrrFMMoJij4vgiMP8zV4O8+CBMXY1mHxI5fITGHXFHVmQQ==}
    engines: {node: '>= 0.4'}
    dependencies:
      call-bind: 1.0.7
      define-properties: 1.2.1
      es-abstract: 1.22.4
      es-errors: 1.3.0
      get-intrinsic: 1.2.4
      globalthis: 1.0.3
      which-builtin-type: 1.1.3
    dev: false

  /regenerator-runtime@0.14.1:
    resolution: {integrity: sha512-dYnhHh0nJoMfnkZs6GmmhFknAGRrLznOu5nc9ML+EJxGvrx6H7teuevqVqCuPcPK//3eDrrjQhehXVx9cnkGdw==}
    dev: false

  /regexp.prototype.flags@1.5.2:
    resolution: {integrity: sha512-NcDiDkTLuPR+++OCKB0nWafEmhg/Da8aUPLPMQbK+bxKKCm1/S5he+AqYa4PlMCVBalb4/yxIRub6qkEx5yJbw==}
    engines: {node: '>= 0.4'}
    dependencies:
      call-bind: 1.0.7
      define-properties: 1.2.1
      es-errors: 1.3.0
      set-function-name: 2.0.2
    dev: false

  /require-directory@2.1.1:
    resolution: {integrity: sha512-fGxEI7+wsG9xrvdjsrlmL22OMTTiHRwAMroiEeMgq8gzoLC/PQr7RsRDSTLUg/bZAZtF+TVIkHc6/4RIKrui+Q==}
    engines: {node: '>=0.10.0'}
    dev: false

  /requires-port@1.0.0:
    resolution: {integrity: sha512-KigOCHcocU3XODJxsu8i/j8T9tzT4adHiecwORRQ0ZZFcp7ahwXuRU1m+yuO90C5ZUyGeGfocHDI14M3L3yDAQ==}
    dev: false

  /resolve-cwd@3.0.0:
    resolution: {integrity: sha512-OrZaX2Mb+rJCpH/6CpSqt9xFVpN++x01XnN2ie9g6P5/3xelLAkXWVADpdz1IHD/KFfEXyE6V0U01OQ3UO2rEg==}
    engines: {node: '>=8'}
    dependencies:
      resolve-from: 5.0.0
    dev: false

  /resolve-from@4.0.0:
    resolution: {integrity: sha512-pb/MYmXstAkysRFx8piNI1tGFNQIFA3vkE3Gq4EuA1dF6gHp/+vgZqsCGJapvy8N3Q+4o7FwvquPJcnZ7RYy4g==}
    engines: {node: '>=4'}
    dev: false

  /resolve-from@5.0.0:
    resolution: {integrity: sha512-qYg9KP24dD5qka9J47d0aVky0N+b4fTU89LN9iDnjB5waksiC49rvMB0PrUJQGoTmH50XPiqOvAjDfaijGxYZw==}
    engines: {node: '>=8'}
    dev: false

  /resolve-pkg-maps@1.0.0:
    resolution: {integrity: sha512-seS2Tj26TBVOC2NIc2rOe2y2ZO7efxITtLZcGSOnHHNOQ7CkiUBfw0Iw2ck6xkIhPwLhKNLS8BO+hEpngQlqzw==}
    dev: false

  /resolve.exports@2.0.2:
    resolution: {integrity: sha512-X2UW6Nw3n/aMgDVy+0rSqgHlv39WZAlZrXCdnbyEiKm17DSqHX4MmQMaST3FbeWR5FTuRcUwYAziZajji0Y7mg==}
    engines: {node: '>=10'}
    dev: false

  /resolve@1.22.8:
    resolution: {integrity: sha512-oKWePCxqpd6FlLvGV1VU0x7bkPmmCNolxzjMf4NczoDnQcIWrAF+cPtZn5i6n+RfD2d9i0tzpKnG6Yk168yIyw==}
    hasBin: true
    dependencies:
      is-core-module: 2.13.1
      path-parse: 1.0.7
      supports-preserve-symlinks-flag: 1.0.0
    dev: false

  /resolve@2.0.0-next.5:
    resolution: {integrity: sha512-U7WjGVG9sH8tvjW5SmGbQuui75FiyjAX72HX15DwBBwF9dNiQZRQAg9nnPhYy+TUnE0+VcrttuvNI8oSxZcocA==}
    hasBin: true
    dependencies:
      is-core-module: 2.13.1
      path-parse: 1.0.7
      supports-preserve-symlinks-flag: 1.0.0
    dev: false

  /retry@0.13.1:
    resolution: {integrity: sha512-XQBQ3I8W1Cge0Seh+6gjj03LbmRFWuoszgK9ooCpwYIrhhoO80pfq4cUkU5DkknwfOfFteRwlZ56PYOGYyFWdg==}
    engines: {node: '>= 4'}
    dev: false

  /reusify@1.0.4:
    resolution: {integrity: sha512-U9nH88a3fc/ekCF1l0/UP1IosiuIjyTh7hBvXVMHYgVcfGvt897Xguj2UOLDeI5BG2m7/uwyaLVT6fbtCwTyzw==}
    engines: {iojs: '>=1.0.0', node: '>=0.10.0'}
    dev: false

  /rimraf@3.0.2:
    resolution: {integrity: sha512-JZkJMZkAGFFPP2YqXZXPbMlMBgsxzE8ILs4lMIX/2o0L9UBw9O/Y3o6wFw/i9YLapcUJWwqbi3kdxIPdC62TIA==}
    hasBin: true
    dependencies:
      glob: 7.2.3
    dev: false

  /run-parallel@1.2.0:
    resolution: {integrity: sha512-5l4VyZR86LZ/lDxZTR6jqL8AFE2S0IFLMP26AbjsLVADxHdhB/c0GUsH+y39UfCi3dzz8OlQuPmnaJOMoDHQBA==}
    dependencies:
      queue-microtask: 1.2.3
    dev: false

  /safe-array-concat@1.1.0:
    resolution: {integrity: sha512-ZdQ0Jeb9Ofti4hbt5lX3T2JcAamT9hfzYU1MNB+z/jaEbB6wfFfPIR/zEORmZqobkCCJhSjodobH6WHNmJ97dg==}
    engines: {node: '>=0.4'}
    dependencies:
      call-bind: 1.0.7
      get-intrinsic: 1.2.4
      has-symbols: 1.0.3
      isarray: 2.0.5
    dev: false

  /safe-regex-test@1.0.3:
    resolution: {integrity: sha512-CdASjNJPvRa7roO6Ra/gLYBTzYzzPyyBXxIMdGW3USQLyjWEls2RgW5UBTXaQVp+OrpeCK3bLem8smtmheoRuw==}
    engines: {node: '>= 0.4'}
    dependencies:
      call-bind: 1.0.7
      es-errors: 1.3.0
      is-regex: 1.1.4
    dev: false

  /safer-buffer@2.1.2:
    resolution: {integrity: sha512-YZo3K82SD7Riyi0E1EQPojLz7kpepnSQI9IyPbHHg1XXXevb5dJI7tpyN2ADxGcQbHG7vcyRHk0cbwqcQriUtg==}
    dev: false

  /sax@1.2.4:
    resolution: {integrity: sha512-NqVDv9TpANUjFm0N8uM5GxL36UgKi9/atZw+x7YFnQ8ckwFGKrl4xX4yWtrey3UJm5nP1kUbnYgLopqWNSRhWw==}
    dev: false

  /saxes@6.0.0:
    resolution: {integrity: sha512-xAg7SOnEhrm5zI3puOOKyy1OMcMlIJZYNJY7xLBwSze0UjhPLnWfj2GF2EpT0jmzaJKIWKHLsaSSajf35bcYnA==}
    engines: {node: '>=v12.22.7'}
    dependencies:
      xmlchars: 2.2.0
    dev: false

  /scheduler@0.23.0:
    resolution: {integrity: sha512-CtuThmgHNg7zIZWAXi3AsyIzA3n4xx7aNyjwC2VJldO2LMVDhFK+63xGqq6CsJH4rTAt6/M+N4GhZiDYPx9eUw==}
    dependencies:
      loose-envify: 1.4.0
    dev: false

  /semver@6.3.1:
    resolution: {integrity: sha512-BR7VvDCVHO+q2xBEWskxS6DJE1qRnb7DxzUrogb71CWoSficBxYsiAGd+Kl0mmq/MprG9yArRkyrQxTO6XjMzA==}
    hasBin: true
    dev: false

  /semver@7.6.0:
    resolution: {integrity: sha512-EnwXhrlwXMk9gKu5/flx5sv/an57AkRplG3hTK68W7FRDN+k+OWBj65M7719OkA82XLBxrcX0KSHj+X5COhOVg==}
    engines: {node: '>=10'}
    hasBin: true
    dependencies:
      lru-cache: 6.0.0
    dev: false

  /server-only@0.0.1:
    resolution: {integrity: sha512-qepMx2JxAa5jjfzxG79yPPq+8BuFToHd1hm7kI+Z4zAq1ftQiP7HcxMhDDItrbtwVeLg/cY2JnKnrcFkmiswNA==}
    dev: false

  /set-function-length@1.2.1:
    resolution: {integrity: sha512-j4t6ccc+VsKwYHso+kElc5neZpjtq9EnRICFZtWyBsLojhmeF/ZBd/elqm22WJh/BziDe/SBiOeAt0m2mfLD0g==}
    engines: {node: '>= 0.4'}
    dependencies:
      define-data-property: 1.1.4
      es-errors: 1.3.0
      function-bind: 1.1.2
      get-intrinsic: 1.2.4
      gopd: 1.0.1
      has-property-descriptors: 1.0.2
    dev: false

  /set-function-name@2.0.2:
    resolution: {integrity: sha512-7PGFlmtwsEADb0WYyvCMa1t+yke6daIG4Wirafur5kcf+MhUnPms1UeR0CKQdTZD81yESwMHbtn+TR+dMviakQ==}
    engines: {node: '>= 0.4'}
    dependencies:
      define-data-property: 1.1.4
      es-errors: 1.3.0
      functions-have-names: 1.2.3
      has-property-descriptors: 1.0.2
    dev: false

  /shebang-command@2.0.0:
    resolution: {integrity: sha512-kHxr2zZpYtdmrN1qDjrrX/Z1rR1kG8Dx+gkpK1G4eXmvXswmcE1hTWBWYUzlraYw1/yZp6YuDY77YtvbN0dmDA==}
    engines: {node: '>=8'}
    dependencies:
      shebang-regex: 3.0.0
    dev: false

  /shebang-regex@3.0.0:
    resolution: {integrity: sha512-7++dFhtcx3353uBaq8DDR4NuxBetBzC7ZQOhmTQInHEd6bSrXdiEyzCvG07Z44UYdLShWUyXt5M/yhz8ekcb1A==}
    engines: {node: '>=8'}
    dev: false

  /side-channel@1.0.5:
    resolution: {integrity: sha512-QcgiIWV4WV7qWExbN5llt6frQB/lBven9pqliLXfGPB+K9ZYXxDozp0wLkHS24kWCm+6YXH/f0HhnObZnZOBnQ==}
    engines: {node: '>= 0.4'}
    dependencies:
      call-bind: 1.0.7
      es-errors: 1.3.0
      get-intrinsic: 1.2.4
      object-inspect: 1.13.1
    dev: false

  /signal-exit@3.0.7:
    resolution: {integrity: sha512-wnD2ZE+l+SPC/uoS0vXeE9L1+0wuaMqKlfz9AMUo38JsyLSBWSFcHR1Rri62LZc12vLr1gb3jl7iwQhgwpAbGQ==}
    dev: false

  /signal-exit@4.1.0:
    resolution: {integrity: sha512-bzyZ1e88w9O1iNJbKnOlvYTrWPDl46O1bG0D3XInv+9tkPrxrN8jUUTiFlDkkmKWgn1M6CfIA13SuGqOa9Korw==}
    engines: {node: '>=14'}
    dev: false

  /sirv@2.0.4:
    resolution: {integrity: sha512-94Bdh3cC2PKrbgSOUqTiGPWVZeSiXfKOVZNJniWoqrWrRkB1CJzBU3NEbiTsPcYy1lDsANA/THzS+9WBiy5nfQ==}
    engines: {node: '>= 10'}
    dependencies:
      '@polka/url': 1.0.0-next.24
      mrmime: 2.0.0
      totalist: 3.0.1
    dev: false

  /sisteransi@1.0.5:
    resolution: {integrity: sha512-bLGGlR1QxBcynn2d5YmDX4MGjlZvy2MRBDRNHLJ8VI6l6+9FUiyTFNJ0IveOSP0bcXgVDPRcfGqA0pjaqUpfVg==}
    dev: false

  /slash@3.0.0:
    resolution: {integrity: sha512-g9Q1haeby36OSStwb4ntCGGGaKsaVSjQ68fBxoQcutl5fS1vuY18H3wSt3jFyFtrkx+Kz0V1G85A4MyAdDMi2Q==}
    engines: {node: '>=8'}
    dev: false

  /sonner@1.4.0(react-dom@18.2.0)(react@18.2.0):
    resolution: {integrity: sha512-nvkTsIuOmi9e5Wz5If8ldasJjZNVfwiXYijBi2dbijvTQnQppvMcXTFNxL/NUFWlI2yJ1JX7TREDsg+gYm9WyA==}
    peerDependencies:
      react: ^18.0.0
      react-dom: ^18.0.0
    dependencies:
      react: 18.2.0
      react-dom: 18.2.0(react@18.2.0)
    dev: false

  /source-map-js@1.0.2:
    resolution: {integrity: sha512-R0XvVJ9WusLiqTCEiGCmICCMplcCkIwwR11mOSD9CR5u+IXYdiseeEuXCVAjS54zqwkLcPNnmU4OeJ6tUrWhDw==}
    engines: {node: '>=0.10.0'}
    dev: false

  /source-map-support@0.5.13:
    resolution: {integrity: sha512-SHSKFHadjVA5oR4PPqhtAVdcBWwRYVd6g6cAXnIbRiIwc2EhPrTuKUBdSLvlEKyIP3GCf89fltvcZiP9MMFA1w==}
    dependencies:
      buffer-from: 1.1.2
      source-map: 0.6.1
    dev: false

  /source-map@0.6.1:
    resolution: {integrity: sha512-UjgapumWlbMhkBgzT7Ykc5YXUT46F0iKu8SGXq0bcwP5dz/h0Plj6enJqjz1Zbq2l5WaqYnrVbwWOWMyF3F47g==}
    engines: {node: '>=0.10.0'}
    dev: false

  /sprintf-js@1.0.3:
    resolution: {integrity: sha512-D9cPgkvLlV3t3IzL0D0YLvGA9Ahk4PcvVwUbN0dSGr1aP0Nrt4AEnTUbuGvquEC0mA64Gqt1fzirlRs5ibXx8g==}
    dev: false

  /stack-utils@2.0.6:
    resolution: {integrity: sha512-XlkWvfIm6RmsWtNJx+uqtKLS8eqFbxUg0ZzLXqY0caEy9l7hruX8IpiDnjsLavoBgqCCR71TqWO8MaXYheJ3RQ==}
    engines: {node: '>=10'}
    dependencies:
      escape-string-regexp: 2.0.0
    dev: false

  /stop-iteration-iterator@1.0.0:
    resolution: {integrity: sha512-iCGQj+0l0HOdZ2AEeBADlsRC+vsnDsZsbdSiH1yNSjcfKM7fdpCMfqAL/dwF5BLiw/XhRft/Wax6zQbhq2BcjQ==}
    engines: {node: '>= 0.4'}
    dependencies:
      internal-slot: 1.0.7
    dev: false

  /streamsearch@1.1.0:
    resolution: {integrity: sha512-Mcc5wHehp9aXz1ax6bZUyY5afg9u2rv5cqQI3mRrYkGC8rW2hM02jWuwjtL++LS5qinSyhj2QfLyNsuc+VsExg==}
    engines: {node: '>=10.0.0'}
    dev: false

  /string-length@4.0.2:
    resolution: {integrity: sha512-+l6rNN5fYHNhZZy41RXsYptCjA2Igmq4EG7kZAYFQI1E1VTXarr6ZPXBg6eq7Y6eK4FEhY6AJlyuFIb/v/S0VQ==}
    engines: {node: '>=10'}
    dependencies:
      char-regex: 1.0.2
      strip-ansi: 6.0.1
    dev: false

  /string-width@4.2.3:
    resolution: {integrity: sha512-wKyQRQpjJ0sIp62ErSZdGsjMJWsap5oRNihHhu6G7JVO/9jIB6UyevL+tXuOqrng8j/cxKTWyWUwvSTriiZz/g==}
    engines: {node: '>=8'}
    dependencies:
      emoji-regex: 8.0.0
      is-fullwidth-code-point: 3.0.0
      strip-ansi: 6.0.1
    dev: false

  /string-width@5.1.2:
    resolution: {integrity: sha512-HnLOCR3vjcY8beoNLtcjZ5/nxn2afmME6lhrDrebokqMap+XbeW8n9TXpPDOqdGK5qcI3oT0GKTW6wC7EMiVqA==}
    engines: {node: '>=12'}
    dependencies:
      eastasianwidth: 0.2.0
      emoji-regex: 9.2.2
      strip-ansi: 7.1.0
    dev: false

  /string.prototype.matchall@4.0.10:
    resolution: {integrity: sha512-rGXbGmOEosIQi6Qva94HUjgPs9vKW+dkG7Y8Q5O2OYkWL6wFaTRZO8zM4mhP94uX55wgyrXzfS2aGtGzUL7EJQ==}
    dependencies:
      call-bind: 1.0.7
      define-properties: 1.2.1
      es-abstract: 1.22.4
      get-intrinsic: 1.2.4
      has-symbols: 1.0.3
      internal-slot: 1.0.7
      regexp.prototype.flags: 1.5.2
      set-function-name: 2.0.2
      side-channel: 1.0.5
    dev: false

  /string.prototype.trim@1.2.8:
    resolution: {integrity: sha512-lfjY4HcixfQXOfaqCvcBuOIapyaroTXhbkfJN3gcB1OtyupngWK4sEET9Knd0cXd28kTUqu/kHoV4HKSJdnjiQ==}
    engines: {node: '>= 0.4'}
    dependencies:
      call-bind: 1.0.7
      define-properties: 1.2.1
      es-abstract: 1.22.4
    dev: false

  /string.prototype.trimend@1.0.7:
    resolution: {integrity: sha512-Ni79DqeB72ZFq1uH/L6zJ+DKZTkOtPIHovb3YZHQViE+HDouuU4mBrLOLDn5Dde3RF8qw5qVETEjhu9locMLvA==}
    dependencies:
      call-bind: 1.0.7
      define-properties: 1.2.1
      es-abstract: 1.22.4
    dev: false

  /string.prototype.trimstart@1.0.7:
    resolution: {integrity: sha512-NGhtDFu3jCEm7B4Fy0DpLewdJQOZcQ0rGbwQ/+stjnrp2i+rlKeCvos9hOIeCmqwratM47OBxY7uFZzjxHXmrg==}
    dependencies:
      call-bind: 1.0.7
      define-properties: 1.2.1
      es-abstract: 1.22.4
    dev: false

  /strip-ansi@6.0.1:
    resolution: {integrity: sha512-Y38VPSHcqkFrCpFnQ9vuSXmquuv5oXOKpGeT6aGrr3o3Gc9AlVa6JBfUSOCnbxGGZF+/0ooI7KrPuUSztUdU5A==}
    engines: {node: '>=8'}
    dependencies:
      ansi-regex: 5.0.1
    dev: false

  /strip-ansi@7.1.0:
    resolution: {integrity: sha512-iq6eVVI64nQQTRYq2KtEg2d2uU7LElhTJwsH4YzIHZshxlgZms/wIc4VoDQTlG/IvVIrBKG06CrZnp0qv7hkcQ==}
    engines: {node: '>=12'}
    dependencies:
      ansi-regex: 6.0.1
    dev: false

  /strip-bom@3.0.0:
    resolution: {integrity: sha512-vavAMRXOgBVNF6nyEEmL3DBK19iRpDcoIwW+swQ+CbGiu7lju6t+JklA1MHweoWtadgt4ISVUsXLyDq34ddcwA==}
    engines: {node: '>=4'}
    dev: false

  /strip-bom@4.0.0:
    resolution: {integrity: sha512-3xurFv5tEgii33Zi8Jtp55wEIILR9eh34FAW00PZf+JnSsTmV/ioewSgQl97JHvgjoRGwPShsWm+IdrxB35d0w==}
    engines: {node: '>=8'}
    dev: false

  /strip-final-newline@2.0.0:
    resolution: {integrity: sha512-BrpvfNAE3dcvq7ll3xVumzjKjZQ5tI1sEUIKr3Uoks0XUl45St3FlatVqef9prk4jRDzhW6WZg+3bk93y6pLjA==}
    engines: {node: '>=6'}
    dev: false

  /strip-indent@3.0.0:
    resolution: {integrity: sha512-laJTa3Jb+VQpaC6DseHhF7dXVqHTfJPCRDaEbid/drOhgitgYku/letMUqOXFoWV0zIIUbjpdH2t+tYj4bQMRQ==}
    engines: {node: '>=8'}
    dependencies:
      min-indent: 1.0.1
    dev: false

  /strip-json-comments@3.1.1:
    resolution: {integrity: sha512-6fPc+R4ihwqP6N/aIv2f1gMH8lOVtWQHoqC4yK6oSDVVocumAsfCqjkXnqiYMhmMwS/mEHLp7Vehlt3ql6lEig==}
    engines: {node: '>=8'}
    dev: false

  /strnum@1.0.5:
    resolution: {integrity: sha512-J8bbNyKKXl5qYcR36TIO8W3mVGVHrmmxsd5PAItGkmyzwJvybiw2IVq5nqd0i4LSNSkB/sx9VHllbfFdr9k1JA==}
    dev: false

  /styled-jsx@5.1.1(@babel/core@7.23.9)(react@18.2.0):
    resolution: {integrity: sha512-pW7uC1l4mBZ8ugbiZrcIsiIvVx1UmTfw7UkC3Um2tmfUq9Bhk8IiyEIPl6F8agHgjzku6j0xQEZbfA5uSgSaCw==}
    engines: {node: '>= 12.0.0'}
    peerDependencies:
      '@babel/core': '*'
      babel-plugin-macros: '*'
      react: '>= 16.8.0 || 17.x.x || ^18.0.0-0'
    peerDependenciesMeta:
      '@babel/core':
        optional: true
      babel-plugin-macros:
        optional: true
    dependencies:
      '@babel/core': 7.23.9
      client-only: 0.0.1
      react: 18.2.0
    dev: false

  /sucrase@3.35.0:
    resolution: {integrity: sha512-8EbVDiu9iN/nESwxeSxDKe0dunta1GOlHufmSSXxMD2z2/tMZpDMpvXQGsc+ajGo8y2uYUmixaSRUc/QPoQ0GA==}
    engines: {node: '>=16 || 14 >=14.17'}
    hasBin: true
    dependencies:
      '@jridgewell/gen-mapping': 0.3.3
      commander: 4.1.1
      glob: 10.3.10
      lines-and-columns: 1.2.4
      mz: 2.7.0
      pirates: 4.0.6
      ts-interface-checker: 0.1.13
    dev: false

  /supports-color@5.5.0:
    resolution: {integrity: sha512-QjVjwdXIt408MIiAqCX4oUKsgU2EqAGzs2Ppkm4aQYbjm+ZEWEcW4SfFNTr4uMNZma0ey4f5lgLrkB0aX0QMow==}
    engines: {node: '>=4'}
    dependencies:
      has-flag: 3.0.0
    dev: false

  /supports-color@7.2.0:
    resolution: {integrity: sha512-qpCAvRl9stuOHveKsn7HncJRvv501qIacKzQlO/+Lwxc9+0q2wLyv4Dfvt80/DPn2pqOBsJdDiogXGR9+OvwRw==}
    engines: {node: '>=8'}
    dependencies:
      has-flag: 4.0.0
    dev: false

  /supports-color@8.1.1:
    resolution: {integrity: sha512-MpUEN2OodtUzxvKQl72cUF7RQ5EiHsGvSsVG0ia9c5RbWGL2CI4C7EpPS8UTBIplnlzZiNuV56w+FuNxy3ty2Q==}
    engines: {node: '>=10'}
    dependencies:
      has-flag: 4.0.0
    dev: false

  /supports-preserve-symlinks-flag@1.0.0:
    resolution: {integrity: sha512-ot0WnXS9fgdkgIcePe6RHNk1WA8+muPa6cSjeR3V8K27q9BB1rTE3R1p7Hv0z1ZyAc8s6Vvv8DIyWf681MAt0w==}
    engines: {node: '>= 0.4'}
    dev: false

  /symbol-tree@3.2.4:
    resolution: {integrity: sha512-9QNk5KwDF+Bvz+PyObkmSYjI5ksVUYtjW7AU22r2NKcfLJcXp96hkDWU3+XndOsUb+AQ9QhfzfCT2O+CNWT5Tw==}
    dev: false

  /tailwindcss@3.4.1:
    resolution: {integrity: sha512-qAYmXRfk3ENzuPBakNK0SRrUDipP8NQnEY6772uDhflcQz5EhRdD7JNZxyrFHVQNCwULPBn6FNPp9brpO7ctcA==}
    engines: {node: '>=14.0.0'}
    hasBin: true
    dependencies:
      '@alloc/quick-lru': 5.2.0
      arg: 5.0.2
      chokidar: 3.6.0
      didyoumean: 1.2.2
      dlv: 1.1.3
      fast-glob: 3.3.2
      glob-parent: 6.0.2
      is-glob: 4.0.3
      jiti: 1.21.0
      lilconfig: 2.1.0
      micromatch: 4.0.5
      normalize-path: 3.0.0
      object-hash: 3.0.0
      picocolors: 1.0.0
      postcss: 8.4.35
      postcss-import: 15.1.0(postcss@8.4.35)
      postcss-js: 4.0.1(postcss@8.4.35)
      postcss-load-config: 4.0.2(postcss@8.4.35)
      postcss-nested: 6.0.1(postcss@8.4.35)
      postcss-selector-parser: 6.0.15
      resolve: 1.22.8
      sucrase: 3.35.0
    transitivePeerDependencies:
      - ts-node
    dev: false

  /tapable@2.2.1:
    resolution: {integrity: sha512-GNzQvQTOIP6RyTfE2Qxb8ZVlNmw0n88vp1szwWRimP02mnTsx3Wtn5qRdqY9w2XduFNUgvOwhNnQsjwCp+kqaQ==}
    engines: {node: '>=6'}
    dev: false

  /test-exclude@6.0.0:
    resolution: {integrity: sha512-cAGWPIyOHU6zlmg88jwm7VRyXnMN7iV68OGAbYDk/Mh/xC/pzVPlQtY6ngoIH/5/tciuhGfvESU8GrHrcxD56w==}
    engines: {node: '>=8'}
    dependencies:
      '@istanbuljs/schema': 0.1.3
      glob: 7.2.3
      minimatch: 3.1.2
    dev: false

  /text-table@0.2.0:
    resolution: {integrity: sha512-N+8UisAXDGk8PFXP4HAzVR9nbfmVJ3zYLAWiTIoqC5v5isinhr+r5uaO8+7r3BMfuNIufIsA7RdpVgacC2cSpw==}
    dev: false

  /thenify-all@1.6.0:
    resolution: {integrity: sha512-RNxQH/qI8/t3thXJDwcstUO4zeqo64+Uy/+sNVRBx4Xn2OX+OZ9oP+iJnNFqplFra2ZUVeKCSa2oVWi3T4uVmA==}
    engines: {node: '>=0.8'}
    dependencies:
      thenify: 3.3.1
    dev: false

  /thenify@3.3.1:
    resolution: {integrity: sha512-RVZSIV5IG10Hk3enotrhvz0T9em6cyHBLkH/YAZuKqd8hRkKhSfCGIcP2KUY0EPxndzANBmNllzWPwak+bheSw==}
    dependencies:
      any-promise: 1.3.0
    dev: false

  /tmpl@1.0.5:
    resolution: {integrity: sha512-3f0uOEAQwIqGuWW2MVzYg8fV/QNnc/IpuJNG837rLuczAaLVHslWHZQj4IGiEl5Hs3kkbhwL9Ab7Hrsmuj+Smw==}
    dev: false

  /to-fast-properties@2.0.0:
    resolution: {integrity: sha512-/OaKK0xYrs3DmxRYqL/yDc+FxFUVYhDlXMhRmv3z915w2HF1tnN1omB354j8VUGO/hbRzyD6Y3sA7v7GS/ceog==}
    engines: {node: '>=4'}
    dev: false

  /to-regex-range@5.0.1:
    resolution: {integrity: sha512-65P7iz6X5yEr1cwcgvQxbbIw7Uk3gOy5dIdtZ4rDveLqhrdJP+Li/Hx6tyK0NEb+2GCyneCMJiGqrADCSNk8sQ==}
    engines: {node: '>=8.0'}
    dependencies:
      is-number: 7.0.0
    dev: false

  /totalist@3.0.1:
    resolution: {integrity: sha512-sf4i37nQ2LBx4m3wB74y+ubopq6W/dIzXg0FDGjsYnZHVa1Da8FH853wlL2gtUhg+xJXjfk3kUZS3BRoQeoQBQ==}
    engines: {node: '>=6'}
    dev: false

  /tough-cookie@4.1.3:
    resolution: {integrity: sha512-aX/y5pVRkfRnfmuX+OdbSdXvPe6ieKX/G2s7e98f4poJHnqH3281gDPm/metm6E/WRamfx7WC4HUqkWHfQHprw==}
    engines: {node: '>=6'}
    dependencies:
      psl: 1.9.0
      punycode: 2.3.1
      universalify: 0.2.0
      url-parse: 1.5.10
    dev: false

  /tr46@3.0.0:
    resolution: {integrity: sha512-l7FvfAHlcmulp8kr+flpQZmVwtu7nfRV7NZujtN0OqES8EL4O4e0qqzL0DC5gAvx/ZC/9lk6rhcUwYvkBnBnYA==}
    engines: {node: '>=12'}
    dependencies:
      punycode: 2.3.1
    dev: false

  /ts-api-utils@1.2.1(typescript@5.3.3):
    resolution: {integrity: sha512-RIYA36cJn2WiH9Hy77hdF9r7oEwxAtB/TS9/S4Qd90Ap4z5FSiin5zEiTL44OII1Y3IIlEvxwxFUVgrHSZ/UpA==}
    engines: {node: '>=16'}
    peerDependencies:
      typescript: '>=4.2.0'
    dependencies:
      typescript: 5.3.3
    dev: false

  /ts-exif-parser@0.2.2:
    resolution: {integrity: sha512-Z7qGRfvHaISUOErkKfc8Tp+GBnfMWCSyduiLJR0x/b/wKp60oiOvORk73fFML3l8Kf0gVX48mrRsYUcBEb5avQ==}
    dependencies:
      sax: 1.2.4
    dev: false

  /ts-interface-checker@0.1.13:
    resolution: {integrity: sha512-Y/arvbn+rrz3JCKl9C4kVNfTfSm2/mEp5FSz5EsZSANGPSlQrpRI5M4PKF+mJnE52jOO90PnPSc3Ur3bTQw0gA==}
    dev: false

  /tsconfig-paths@3.15.0:
    resolution: {integrity: sha512-2Ac2RgzDe/cn48GvOe3M+o82pEFewD3UPbyoUHHdKasHwJKjds4fLXWf/Ux5kATBKN20oaFGu+jbElp1pos0mg==}
    dependencies:
      '@types/json5': 0.0.29
      json5: 1.0.2
      minimist: 1.2.8
      strip-bom: 3.0.0
    dev: false

  /tslib@1.14.1:
    resolution: {integrity: sha512-Xni35NKzjgMrwevysHTCArtLDpPvye8zV/0E4EyYn43P7/7qvQwPh9BGkHewbMulVntbigmcT7rdX3BNo9wRJg==}
    dev: false

  /tslib@2.6.2:
    resolution: {integrity: sha512-AEYxH93jGFPn/a2iVAwW87VuUIkR1FVUKB77NwMF7nBTDkDrrT/Hpt/IrCJ0QXhW27jTBDcf5ZY7w6RiqTMw2Q==}
    dev: false

  /type-check@0.4.0:
    resolution: {integrity: sha512-XleUoc9uwGXqjWwXaUTZAmzMcFZ5858QA2vvx1Ur5xIcixXIP+8LnFDgRplU30us6teqdlskFfu+ae4K79Ooew==}
    engines: {node: '>= 0.8.0'}
    dependencies:
      prelude-ls: 1.2.1
    dev: false

  /type-detect@4.0.8:
    resolution: {integrity: sha512-0fr/mIH1dlO+x7TlcMy+bIDqKPsw/70tVyeHW787goQjhmqaZe10uwLujubK9q9Lg6Fiho1KUKDYz0Z7k7g5/g==}
    engines: {node: '>=4'}
    dev: false

  /type-fest@0.20.2:
    resolution: {integrity: sha512-Ne+eE4r0/iWnpAxD852z3A+N0Bt5RN//NjJwRd2VFHEmrywxf5vsZlh4R6lixl6B+wz/8d+maTSAkN1FIkI3LQ==}
    engines: {node: '>=10'}
    dev: false

  /type-fest@0.21.3:
    resolution: {integrity: sha512-t0rzBq87m3fVcduHDUFhKmyyX+9eo6WQjZvf51Ea/M0Q7+T374Jp1aUiyUl0GKxp8M/OETVHSDvmkyPgvX+X2w==}
    engines: {node: '>=10'}
    dev: false

  /type-fest@4.10.2:
    resolution: {integrity: sha512-anpAG63wSpdEbLwOqH8L84urkL6PiVIov3EMmgIhhThevh9aiMQov+6Btx0wldNcvm4wV+e2/Rt1QdDwKHFbHw==}
    engines: {node: '>=16'}
    dev: false

  /typed-array-buffer@1.0.2:
    resolution: {integrity: sha512-gEymJYKZtKXzzBzM4jqa9w6Q1Jjm7x2d+sh19AdsD4wqnMPDYyvwpsIc2Q/835kHuo3BEQ7CjelGhfTsoBb2MQ==}
    engines: {node: '>= 0.4'}
    dependencies:
      call-bind: 1.0.7
      es-errors: 1.3.0
      is-typed-array: 1.1.13
    dev: false

  /typed-array-byte-length@1.0.0:
    resolution: {integrity: sha512-Or/+kvLxNpeQ9DtSydonMxCx+9ZXOswtwJn17SNLvhptaXYDJvkFFP5zbfU/uLmvnBJlI4yrnXRxpdWH/M5tNA==}
    engines: {node: '>= 0.4'}
    dependencies:
      call-bind: 1.0.7
      for-each: 0.3.3
      has-proto: 1.0.3
      is-typed-array: 1.1.13
    dev: false

  /typed-array-byte-offset@1.0.2:
    resolution: {integrity: sha512-Ous0vodHa56FviZucS2E63zkgtgrACj7omjwd/8lTEMEPFFyjfixMZ1ZXenpgCFBBt4EC1J2XsyVS2gkG0eTFA==}
    engines: {node: '>= 0.4'}
    dependencies:
      available-typed-arrays: 1.0.7
      call-bind: 1.0.7
      for-each: 0.3.3
      gopd: 1.0.1
      has-proto: 1.0.3
      is-typed-array: 1.1.13
    dev: false

  /typed-array-length@1.0.5:
    resolution: {integrity: sha512-yMi0PlwuznKHxKmcpoOdeLwxBoVPkqZxd7q2FgMkmD3bNwvF5VW0+UlUQ1k1vmktTu4Yu13Q0RIxEP8+B+wloA==}
    engines: {node: '>= 0.4'}
    dependencies:
      call-bind: 1.0.7
      for-each: 0.3.3
      gopd: 1.0.1
      has-proto: 1.0.3
      is-typed-array: 1.1.13
      possible-typed-array-names: 1.0.0
    dev: false

  /typescript@5.3.3:
    resolution: {integrity: sha512-pXWcraxM0uxAS+tN0AG/BF2TyqmHO014Z070UsJ+pFvYuRSq8KH8DmWpnbXe0pEPDHXZV3FcAbJkijJ5oNEnWw==}
    engines: {node: '>=14.17'}
    hasBin: true
    dev: false

  /unbox-primitive@1.0.2:
    resolution: {integrity: sha512-61pPlCD9h51VoreyJ0BReideM3MDKMKnh6+V9L08331ipq6Q8OFXZYiqP6n/tbHx4s5I9uRhcye6BrbkizkBDw==}
    dependencies:
      call-bind: 1.0.7
      has-bigints: 1.0.2
      has-symbols: 1.0.3
      which-boxed-primitive: 1.0.2
    dev: false

  /undici-types@5.26.5:
    resolution: {integrity: sha512-JlCMO+ehdEIKqlFxk6IfVoAUVmgz7cU7zD/h9XZ0qzeosSHmUJVOzSQvvYSYWXkFXC+IfLKSIffhv0sVZup6pA==}
    dev: false

  /undici@5.28.2:
    resolution: {integrity: sha512-wh1pHJHnUeQV5Xa8/kyQhO7WFa8M34l026L5P/+2TYiakvGy5Rdc8jWZVyG7ieht/0WgJLEd3kcU5gKx+6GC8w==}
    engines: {node: '>=14.0'}
    dependencies:
      '@fastify/busboy': 2.1.0
    dev: false

  /universalify@0.2.0:
    resolution: {integrity: sha512-CJ1QgKmNg3CwvAv/kOFmtnEN05f0D/cn9QntgNOQlQF9dgvVTHj3t+8JPdjqawCHk7V/KA+fbUqzZ9XWhcqPUg==}
    engines: {node: '>= 4.0.0'}
    dev: false

  /update-browserslist-db@1.0.13(browserslist@4.23.0):
    resolution: {integrity: sha512-xebP81SNcPuNpPP3uzeW1NYXxI3rxyJzF3pD6sH4jE7o/IX+WtSpwnVU+qIsDPyk0d3hmFQ7mjqc6AtV604hbg==}
    hasBin: true
    peerDependencies:
      browserslist: '>= 4.21.0'
    dependencies:
      browserslist: 4.23.0
      escalade: 3.1.2
      picocolors: 1.0.0
    dev: false

  /uri-js@4.4.1:
    resolution: {integrity: sha512-7rKUyy33Q1yc98pQ1DAmLtwX109F7TIfWlW1Ydo8Wl1ii1SeHieeh0HHfPeL2fMXK6z0s8ecKs9frCuLJvndBg==}
    dependencies:
      punycode: 2.3.1
    dev: false

  /url-parse@1.5.10:
    resolution: {integrity: sha512-WypcfiRhfeUP9vvF0j6rw0J3hrWrw6iZv3+22h6iRMJ/8z1Tj6XfLP4DsUix5MhMPnXpiHDoKyoZ/bdCkwBCiQ==}
    dependencies:
      querystringify: 2.2.0
      requires-port: 1.0.0
    dev: false

  /use-callback-ref@1.3.1(@types/react@18.2.57)(react@18.2.0):
    resolution: {integrity: sha512-Lg4Vx1XZQauB42Hw3kK7JM6yjVjgFmFC5/Ab797s79aARomD2nEErc4mCgM8EZrARLmmbWpi5DGCadmK50DcAQ==}
    engines: {node: '>=10'}
    peerDependencies:
      '@types/react': ^16.8.0 || ^17.0.0 || ^18.0.0
      react: ^16.8.0 || ^17.0.0 || ^18.0.0
    peerDependenciesMeta:
      '@types/react':
        optional: true
    dependencies:
      '@types/react': 18.2.57
      react: 18.2.0
      tslib: 2.6.2
    dev: false

  /use-debounce@10.0.0(react@18.2.0):
    resolution: {integrity: sha512-XRjvlvCB46bah9IBXVnq/ACP2lxqXyZj0D9hj4K5OzNroMDpTEBg8Anuh1/UfRTRs7pLhQ+RiNxxwZu9+MVl1A==}
    engines: {node: '>= 16.0.0'}
    peerDependencies:
      react: '>=16.8.0'
    dependencies:
      react: 18.2.0
    dev: false

  /use-sidecar@1.1.2(@types/react@18.2.57)(react@18.2.0):
    resolution: {integrity: sha512-epTbsLuzZ7lPClpz2TyryBfztm7m+28DlEv2ZCQ3MDr5ssiwyOwGH/e5F9CkfWjJ1t4clvI58yF822/GUkjjhw==}
    engines: {node: '>=10'}
    peerDependencies:
      '@types/react': ^16.9.0 || ^17.0.0 || ^18.0.0
      react: ^16.8.0 || ^17.0.0 || ^18.0.0
    peerDependenciesMeta:
      '@types/react':
        optional: true
    dependencies:
      '@types/react': 18.2.57
      detect-node-es: 1.1.0
      react: 18.2.0
      tslib: 2.6.2
    dev: false

  /utf-8-validate@6.0.3:
    resolution: {integrity: sha512-uIuGf9TWQ/y+0Lp+KGZCMuJWc3N9BHA+l/UmHd/oUHwJJDeysyTRxNQVkbzsIWfGFbRe3OcgML/i0mvVRPOyDA==}
    engines: {node: '>=6.14.2'}
    requiresBuild: true
    dependencies:
      node-gyp-build: 4.8.0
    dev: false

  /util-deprecate@1.0.2:
    resolution: {integrity: sha512-EPD5q1uXyFxJpCrLnCc1nHnq3gOa6DZBocAIiI2TaSCA7VCJ1UJDMagCzIkXNsUYfD1daK//LTEQ8xiIbrHtcw==}
    dev: false

  /uuid@8.3.2:
    resolution: {integrity: sha512-+NYs2QeMWy+GWFOEm9xnn6HCDp0l7QBD7ml8zLUmJ+93Q5NF0NocErnwkTkXVFNiX3/fpC6afS8Dhb/gz7R7eg==}
    hasBin: true
    dev: false

  /v8-to-istanbul@9.2.0:
    resolution: {integrity: sha512-/EH/sDgxU2eGxajKdwLCDmQ4FWq+kpi3uCmBGpw1xJtnAxEjlD8j8PEiGWpCIMIs3ciNAgH0d3TTJiUkYzyZjA==}
    engines: {node: '>=10.12.0'}
    dependencies:
      '@jridgewell/trace-mapping': 0.3.22
      '@types/istanbul-lib-coverage': 2.0.6
      convert-source-map: 2.0.0
    dev: false

  /w3c-xmlserializer@4.0.0:
    resolution: {integrity: sha512-d+BFHzbiCx6zGfz0HyQ6Rg69w9k19nviJspaj4yNscGjrHu94sVP+aRm75yEbCh+r2/yR+7q6hux9LVtbuTGBw==}
    engines: {node: '>=14'}
    dependencies:
      xml-name-validator: 4.0.0
    dev: false

  /walker@1.0.8:
    resolution: {integrity: sha512-ts/8E8l5b7kY0vlWLewOkDXMmPdLcVV4GmOQLyxuSswIJsweeFZtAsMF7k1Nszz+TYBQrlYRmzOnr398y1JemQ==}
    dependencies:
      makeerror: 1.0.12
    dev: false

  /webidl-conversions@7.0.0:
    resolution: {integrity: sha512-VwddBukDzu71offAQR975unBIGqfKZpM+8ZX6ySk8nYhVoo5CYaZyzt3YBvYtRtO+aoGlqxPg/B87NGVZ/fu6g==}
    engines: {node: '>=12'}
    dev: false

  /webpack-bundle-analyzer@4.10.1:
    resolution: {integrity: sha512-s3P7pgexgT/HTUSYgxJyn28A+99mmLq4HsJepMPzu0R8ImJc52QNqaFYW1Z2z2uIb1/J3eYgaAWVpaC+v/1aAQ==}
    engines: {node: '>= 10.13.0'}
    hasBin: true
    dependencies:
      '@discoveryjs/json-ext': 0.5.7
      acorn: 8.11.3
      acorn-walk: 8.3.2
      commander: 7.2.0
      debounce: 1.2.1
      escape-string-regexp: 4.0.0
      gzip-size: 6.0.0
      html-escaper: 2.0.2
      is-plain-object: 5.0.0
      opener: 1.5.2
      picocolors: 1.0.0
      sirv: 2.0.4
      ws: 7.5.9
    transitivePeerDependencies:
      - bufferutil
      - utf-8-validate
    dev: false

  /whatwg-encoding@2.0.0:
    resolution: {integrity: sha512-p41ogyeMUrw3jWclHWTQg1k05DSVXPLcVxRTYsXUk+ZooOCZLcoYgPZ/HL/D/N+uQPOtcp1me1WhBEaX02mhWg==}
    engines: {node: '>=12'}
    dependencies:
      iconv-lite: 0.6.3
    dev: false

  /whatwg-mimetype@3.0.0:
    resolution: {integrity: sha512-nt+N2dzIutVRxARx1nghPKGv1xHikU7HKdfafKkLNLindmPU/ch3U31NOCGGA/dmPcmb1VlofO0vnKAcsm0o/Q==}
    engines: {node: '>=12'}
    dev: false

  /whatwg-url@11.0.0:
    resolution: {integrity: sha512-RKT8HExMpoYx4igMiVMY83lN6UeITKJlBQ+vR/8ZJ8OCdSiN3RwCq+9gH0+Xzj0+5IrM6i4j/6LuvzbZIQgEcQ==}
    engines: {node: '>=12'}
    dependencies:
      tr46: 3.0.0
      webidl-conversions: 7.0.0
    dev: false

  /which-boxed-primitive@1.0.2:
    resolution: {integrity: sha512-bwZdv0AKLpplFY2KZRX6TvyuN7ojjr7lwkg6ml0roIy9YeuSr7JS372qlNW18UQYzgYK9ziGcerWqZOmEn9VNg==}
    dependencies:
      is-bigint: 1.0.4
      is-boolean-object: 1.1.2
      is-number-object: 1.0.7
      is-string: 1.0.7
      is-symbol: 1.0.4
    dev: false

  /which-builtin-type@1.1.3:
    resolution: {integrity: sha512-YmjsSMDBYsM1CaFiayOVT06+KJeXf0o5M/CAd4o1lTadFAtacTUM49zoYxr/oroopFDfhvN6iEcBxUyc3gvKmw==}
    engines: {node: '>= 0.4'}
    dependencies:
      function.prototype.name: 1.1.6
      has-tostringtag: 1.0.2
      is-async-function: 2.0.0
      is-date-object: 1.0.5
      is-finalizationregistry: 1.0.2
      is-generator-function: 1.0.10
      is-regex: 1.1.4
      is-weakref: 1.0.2
      isarray: 2.0.5
      which-boxed-primitive: 1.0.2
      which-collection: 1.0.1
      which-typed-array: 1.1.14
    dev: false

  /which-collection@1.0.1:
    resolution: {integrity: sha512-W8xeTUwaln8i3K/cY1nGXzdnVZlidBcagyNFtBdD5kxnb4TvGKR7FfSIS3mYpwWS1QUCutfKz8IY8RjftB0+1A==}
    dependencies:
      is-map: 2.0.2
      is-set: 2.0.2
      is-weakmap: 2.0.1
      is-weakset: 2.0.2
    dev: false

  /which-typed-array@1.1.14:
    resolution: {integrity: sha512-VnXFiIW8yNn9kIHN88xvZ4yOWchftKDsRJ8fEPacX/wl1lOvBrhsJ/OeJCXq7B0AaijRuqgzSKalJoPk+D8MPg==}
    engines: {node: '>= 0.4'}
    dependencies:
      available-typed-arrays: 1.0.7
      call-bind: 1.0.7
      for-each: 0.3.3
      gopd: 1.0.1
      has-tostringtag: 1.0.2
    dev: false

  /which@2.0.2:
    resolution: {integrity: sha512-BLI3Tl1TW3Pvl70l3yq3Y64i+awpwXqsGBYWkkqMtnbXgrMD+yj7rhW0kuEDxzJaYXGjEW5ogapKNMEKNMjibA==}
    engines: {node: '>= 8'}
    hasBin: true
    dependencies:
      isexe: 2.0.0
    dev: false

  /wrap-ansi@7.0.0:
    resolution: {integrity: sha512-YVGIj2kamLSTxw6NsZjoBxfSwsn0ycdesmc4p+Q21c5zPuZ1pl+NfxVdxPtdHvmNVOQ6XSYG4AUtyt/Fi7D16Q==}
    engines: {node: '>=10'}
    dependencies:
      ansi-styles: 4.3.0
      string-width: 4.2.3
      strip-ansi: 6.0.1
    dev: false

  /wrap-ansi@8.1.0:
    resolution: {integrity: sha512-si7QWI6zUMq56bESFvagtmzMdGOtoxfR+Sez11Mobfc7tm+VkUckk9bW2UeffTGVUbOksxmSw0AA2gs8g71NCQ==}
    engines: {node: '>=12'}
    dependencies:
      ansi-styles: 6.2.1
      string-width: 5.1.2
      strip-ansi: 7.1.0
    dev: false

  /wrappy@1.0.2:
    resolution: {integrity: sha512-l4Sp/DRseor9wL6EvV2+TuQn63dMkPjZ/sp9XkghTEbV9KlPS1xUsZ3u7/IQO4wxtcFB4bgpQPRcR3QCvezPcQ==}
    dev: false

  /write-file-atomic@4.0.2:
    resolution: {integrity: sha512-7KxauUdBmSdWnmpaGFg+ppNjKF8uNLry8LyzjauQDOVONfFLNKrKvQOxZ/VuTIcS/gge/YNahf5RIIQWTSarlg==}
    engines: {node: ^12.13.0 || ^14.15.0 || >=16.0.0}
    dependencies:
      imurmurhash: 0.1.4
      signal-exit: 3.0.7
    dev: false

  /ws@7.5.9:
    resolution: {integrity: sha512-F+P9Jil7UiSKSkppIiD94dN07AwvFixvLIj1Og1Rl9GGMuNipJnV9JzjD6XuqmAeiswGvUmNLjr5cFuXwNS77Q==}
    engines: {node: '>=8.3.0'}
    peerDependencies:
      bufferutil: ^4.0.1
      utf-8-validate: ^5.0.2
    peerDependenciesMeta:
      bufferutil:
        optional: true
      utf-8-validate:
        optional: true
    dev: false

  /ws@8.14.2(bufferutil@4.0.8)(utf-8-validate@6.0.3):
    resolution: {integrity: sha512-wEBG1ftX4jcglPxgFCMJmZ2PLtSbJ2Peg6TmpJFTbe9GZYOQCDPdMYu/Tm0/bGZkw8paZnJY45J4K2PZrLYq8g==}
    engines: {node: '>=10.0.0'}
    peerDependencies:
      bufferutil: ^4.0.1
      utf-8-validate: '>=5.0.2'
    peerDependenciesMeta:
      bufferutil:
        optional: true
      utf-8-validate:
        optional: true
    dependencies:
      bufferutil: 4.0.8
      utf-8-validate: 6.0.3
    dev: false

  /ws@8.16.0:
    resolution: {integrity: sha512-HS0c//TP7Ina87TfiPUz1rQzMhHrl/SG2guqRcTOIUYD2q8uhUdNHZYJUaQ8aTGPzCh+c6oawMKW35nFl1dxyQ==}
    engines: {node: '>=10.0.0'}
    peerDependencies:
      bufferutil: ^4.0.1
      utf-8-validate: '>=5.0.2'
    peerDependenciesMeta:
      bufferutil:
        optional: true
      utf-8-validate:
        optional: true
    dev: false

  /xml-name-validator@4.0.0:
    resolution: {integrity: sha512-ICP2e+jsHvAj2E2lIHxa5tjXRlKDJo4IdvPvCXbXQGdzSfmSpNVyIKMvoZHjDY9DP0zV17iI85o90vRFXNccRw==}
    engines: {node: '>=12'}
    dev: false

  /xmlchars@2.2.0:
    resolution: {integrity: sha512-JZnDKK8B0RCDw84FNdDAIpZK+JuJw+s7Lz8nksI7SIuU3UXJJslUthsi+uWBUYOwPFwW7W7PRLRfUKpxjtjFCw==}
    dev: false

  /xtend@4.0.2:
    resolution: {integrity: sha512-LKYU1iAXJXUgAXn9URjiu+MWhyUXHsvfp7mcuYm9dSUKK0/CjtrUwFAxD82/mCWbtLsGjFIad0wIsod4zrTAEQ==}
    engines: {node: '>=0.4'}
    dev: false

  /y18n@5.0.8:
    resolution: {integrity: sha512-0pfFzegeDWJHJIAmTLRP2DwHjdF5s7jo9tuztdQxAhINCdvS+3nGINqPd00AphqJR/0LhANUS6/+7SCb98YOfA==}
    engines: {node: '>=10'}
    dev: false

  /yallist@3.1.1:
    resolution: {integrity: sha512-a4UGQaWPH59mOXUYnAG2ewncQS4i4F43Tv3JoAM+s2VDAmS9NsK8GpDMLrCHPksFT7h3K6TOoUNn2pb7RoXx4g==}
    dev: false

  /yallist@4.0.0:
    resolution: {integrity: sha512-3wdGidZyq5PB084XLES5TpOSRA3wjXAlIWMhum2kRcv/41Sn2emQ0dycQW4uZXLejwKvg6EsvbdlVL+FYEct7A==}
    dev: false

  /yaml@2.3.4:
    resolution: {integrity: sha512-8aAvwVUSHpfEqTQ4w/KMlf3HcRdt50E5ODIQJBw1fQ5RL34xabzxtUlzTXVqc4rkZsPbvrXKWnABCD7kWSmocA==}
    engines: {node: '>= 14'}
    dev: false

  /yargs-parser@21.1.1:
    resolution: {integrity: sha512-tVpsJW7DdjecAiFpbIB1e3qxIQsE6NoPc5/eTdrbbIC4h0LVsWhnoa3g+m2HclBIujHzsxZ4VJVA+GUuc2/LBw==}
    engines: {node: '>=12'}
    dev: false

  /yargs@17.7.2:
    resolution: {integrity: sha512-7dSzzRQ++CKnNI/krKnYRV7JKKPUXMEh61soaHKg9mrWEhzFWhFnxPxGl+69cD1Ou63C13NUPCnmIcrvqCuM6w==}
    engines: {node: '>=12'}
    dependencies:
      cliui: 8.0.1
      escalade: 3.1.2
      get-caller-file: 2.0.5
      require-directory: 2.1.1
      string-width: 4.2.3
      y18n: 5.0.8
      yargs-parser: 21.1.1
    dev: false

  /yocto-queue@0.1.0:
    resolution: {integrity: sha512-rVksvsnNCdJ/ohGc6xgPwyN8eheCxsiLM8mxuE/t/mOVqJewPuO1miLpTHQiRgTKCLexL4MeAFVagts7HmNZ2Q==}
    engines: {node: '>=10'}
    dev: false<|MERGE_RESOLUTION|>--- conflicted
+++ resolved
@@ -45,13 +45,8 @@
     specifier: ^7.0.2
     version: 7.0.2(eslint@8.56.0)(typescript@5.3.3)
   '@vercel/analytics':
-<<<<<<< HEAD
-    specifier: ^1.2.0
-    version: 1.2.0(next@14.1.1-canary.59)(react@18.2.0)
-=======
     specifier: ^1.2.2
-    version: 1.2.2(next@14.1.0)(react@18.2.0)
->>>>>>> 19f2384a
+    version: 1.2.2(next@14.1.1-canary.65)(react@18.2.0)
   '@vercel/blob':
     specifier: ^0.22.0
     version: 0.22.0
@@ -60,7 +55,7 @@
     version: 0.7.2
   '@vercel/speed-insights':
     specifier: ^1.0.10
-    version: 1.0.10(next@14.1.1-canary.59)(react@18.2.0)
+    version: 1.0.10(next@14.1.1-canary.65)(react@18.2.0)
   autoprefixer:
     specifier: 10.4.17
     version: 10.4.17(postcss@8.4.35)
@@ -98,14 +93,14 @@
     specifier: ^5.0.6
     version: 5.0.6
   next:
-    specifier: 14.1.1-canary.59
-    version: 14.1.1-canary.59(@babel/core@7.23.9)(react-dom@18.2.0)(react@18.2.0)
+    specifier: 14.1.1-canary.65
+    version: 14.1.1-canary.65(@babel/core@7.23.9)(react-dom@18.2.0)(react@18.2.0)
   next-auth:
     specifier: 5.0.0-beta.9
-    version: 5.0.0-beta.9(next@14.1.1-canary.59)(react@18.2.0)
+    version: 5.0.0-beta.9(next@14.1.1-canary.65)(react@18.2.0)
   next-themes:
     specifier: ^0.2.1
-    version: 0.2.1(next@14.1.1-canary.59)(react-dom@18.2.0)(react@18.2.0)
+    version: 0.2.1(next@14.1.1-canary.65)(react-dom@18.2.0)(react@18.2.0)
   postcss:
     specifier: 8.4.35
     version: 8.4.35
@@ -1568,8 +1563,8 @@
       - utf-8-validate
     dev: false
 
-  /@next/env@14.1.1-canary.59:
-    resolution: {integrity: sha512-7tBm5NJmAkmiBZf/HRe5RUIYln24SsxVUKdJpDGW7/OHcrQXZ9iO1WsGpZLJFAWpfLQU9aUXyovKLuKvqhyOTQ==}
+  /@next/env@14.1.1-canary.65:
+    resolution: {integrity: sha512-dRDptxh4OuL8IcaHVCC4J2WhBxvW1yIL3McqlVG6/oZc0ixUWOomVh8h2I1EkjXVxfkfn+J6FBxEAMcyJgOk1g==}
     dev: false
 
   /@next/eslint-plugin-next@14.1.0:
@@ -1578,8 +1573,8 @@
       glob: 10.3.10
     dev: false
 
-  /@next/swc-darwin-arm64@14.1.1-canary.59:
-    resolution: {integrity: sha512-WVSg1dkNvprYkakRIYYHhkIiSvaU7+S/bCffs0hGKRmKr45Lc7HfvwVAWHPxIO3d7cUtnz1d7fXRD42pWom4EQ==}
+  /@next/swc-darwin-arm64@14.1.1-canary.65:
+    resolution: {integrity: sha512-aGW1TR4Qzn8AEo5EZO46COIIvo22F7bCQc2UX2Qc5eEuzVMbVnzzlySDPQT8MtnQ1cQZVMLcN2KA1RE/hJ3Niw==}
     engines: {node: '>= 10'}
     cpu: [arm64]
     os: [darwin]
@@ -1587,8 +1582,8 @@
     dev: false
     optional: true
 
-  /@next/swc-darwin-x64@14.1.1-canary.59:
-    resolution: {integrity: sha512-yvVLVK9QPdU+JfviXNuUkGV2/dKo/Toy0g8VBN1n4oltTJWsZRnqguz5dZAfFX/fdQmc7QhK7TgJbpsk99+aUg==}
+  /@next/swc-darwin-x64@14.1.1-canary.65:
+    resolution: {integrity: sha512-IRNh80ojRTZVlUjUY7EnIcyynotMtT6karQmMrGjjniewledfI5RTIkpWjjD5AAXKCZTIV7rgZshzTk94ZeDTg==}
     engines: {node: '>= 10'}
     cpu: [x64]
     os: [darwin]
@@ -1596,8 +1591,8 @@
     dev: false
     optional: true
 
-  /@next/swc-linux-arm64-gnu@14.1.1-canary.59:
-    resolution: {integrity: sha512-aKAAEjTA0kQDuPcpSji26RiyIJVHMvSfa6V14oI270wkzGDzA+I7yDIdfAjghZg2AqpqP37sppTtk94hpg0Jpw==}
+  /@next/swc-linux-arm64-gnu@14.1.1-canary.65:
+    resolution: {integrity: sha512-FjV0hXX1xwsZmsw4vcOHPdl2QW+7QkRYXbcY3L6CuFxa/8uFxaiRdWiTIdNjzIv6x25Xhe2f66SeibzXuH2koQ==}
     engines: {node: '>= 10'}
     cpu: [arm64]
     os: [linux]
@@ -1605,8 +1600,8 @@
     dev: false
     optional: true
 
-  /@next/swc-linux-arm64-musl@14.1.1-canary.59:
-    resolution: {integrity: sha512-63sUd3fspUDPP8pKfSDBpegxNV8t7QqM9uKCWiVVF253/fjLrm21ziTSP22Ij2HyxMzYDjUcXXw3oaV0/9+lHw==}
+  /@next/swc-linux-arm64-musl@14.1.1-canary.65:
+    resolution: {integrity: sha512-0Vpl0fNj2LIkVIY9ZPyNuuX7KSwhbDQkgoMoi1kxSU91JDuUU6t0HNGmF/YwAgBWU5bmOg6Kpob9vBn8cHlHiA==}
     engines: {node: '>= 10'}
     cpu: [arm64]
     os: [linux]
@@ -1614,8 +1609,8 @@
     dev: false
     optional: true
 
-  /@next/swc-linux-x64-gnu@14.1.1-canary.59:
-    resolution: {integrity: sha512-XguNPS4Q7b3plMqfiYJvY4dQ+vyoEITt/rLxjRmnNmT0inaPA4Q9Lbl0rST6luVPYNaysmk1lzF1Rqodb5uudw==}
+  /@next/swc-linux-x64-gnu@14.1.1-canary.65:
+    resolution: {integrity: sha512-pIbXT6ENh0bfABGLpmFZgDmJrAjg9dSq3gj7ze91OpsDPl1S9K7MVl67y9p+emcC42DKdvhxXHMnfKqmPt/3jg==}
     engines: {node: '>= 10'}
     cpu: [x64]
     os: [linux]
@@ -1623,8 +1618,8 @@
     dev: false
     optional: true
 
-  /@next/swc-linux-x64-musl@14.1.1-canary.59:
-    resolution: {integrity: sha512-Hy+av18riWV3kYpO5vK0eQq6lN1NcZvnYG70mnsFwxiFaT2XVJimbIdSWiXNIB5QNF1Vv7AjcCVAw0nTojRKVg==}
+  /@next/swc-linux-x64-musl@14.1.1-canary.65:
+    resolution: {integrity: sha512-Q3HdTQ0FiABW3gaMJkTEaUPCzkjbyr7phDWpcVOv3zwuqjQhoOCSgZmqjnHdTHSIQdGwMB6y2bGzXgXaoA/aTw==}
     engines: {node: '>= 10'}
     cpu: [x64]
     os: [linux]
@@ -1632,8 +1627,8 @@
     dev: false
     optional: true
 
-  /@next/swc-win32-arm64-msvc@14.1.1-canary.59:
-    resolution: {integrity: sha512-Z7dj8ox/ih0HiKp5J2R5SV9sZLQ8mbuYy9g6MvwwmtGLkoCH9trLuo966ubYZ+nIFrzItWGf1HnMrnvNS00KlA==}
+  /@next/swc-win32-arm64-msvc@14.1.1-canary.65:
+    resolution: {integrity: sha512-szCer+XtV8dkjri/6UEMLw7AUSNePhaewWraEYN5r9ba8I9EI32KYNlhEfdH6iL8Uc3h42jRenaB8XaKlcoYSA==}
     engines: {node: '>= 10'}
     cpu: [arm64]
     os: [win32]
@@ -1641,8 +1636,8 @@
     dev: false
     optional: true
 
-  /@next/swc-win32-ia32-msvc@14.1.1-canary.59:
-    resolution: {integrity: sha512-VQpCBFfbUiQax+/CWwjPwYHGZwUydpd7ZoUskkHHA0ZTbIDsSj64EzMFhK3tdo8JOOnNfVDAT/l95afmxYnzSA==}
+  /@next/swc-win32-ia32-msvc@14.1.1-canary.65:
+    resolution: {integrity: sha512-Jhfgw+KoP7LppzCPPZ1p/p//mofbRFBrL2Zd460bmJToUe9VZX5CoCa2shYSe6J4qf/N6Apf0n6FiRnTRjghmQ==}
     engines: {node: '>= 10'}
     cpu: [ia32]
     os: [win32]
@@ -1650,8 +1645,8 @@
     dev: false
     optional: true
 
-  /@next/swc-win32-x64-msvc@14.1.1-canary.59:
-    resolution: {integrity: sha512-p7h/35PoqYxDNxce2EPkegIhe0149Wvdcq+HyVYkN8tp2fwAy2kKQM0RK8HlMU8NbiRwmlAx4lST/0pu+sd95g==}
+  /@next/swc-win32-x64-msvc@14.1.1-canary.65:
+    resolution: {integrity: sha512-4X/zI49OoFFquw193Fho+weFwRQaXOA9IaMecg7awnOHma4nVzAl/ANAOFEkp5qJzGUSvL1qKBJpmkmstq8roQ==}
     engines: {node: '>= 10'}
     cpu: [x64]
     os: [win32]
@@ -3248,13 +3243,8 @@
     resolution: {integrity: sha512-zuVdFrMJiuCDQUMCzQaD6KL28MjnqqN8XnAqiEq9PNm/hCPTSGfrXCOfwj1ow4LFb/tNymJPwsNbVePc1xFqrQ==}
     dev: false
 
-<<<<<<< HEAD
-  /@vercel/analytics@1.2.0(next@14.1.1-canary.59)(react@18.2.0):
-    resolution: {integrity: sha512-Q9hduY6+i73Is1m57Y3OlawleeYVi4cvuh/0j6IwmSndMOE4+BKkMwjnwz+7xnqfZCanipIG6+q+zHalH9X0Zg==}
-=======
-  /@vercel/analytics@1.2.2(next@14.1.0)(react@18.2.0):
+  /@vercel/analytics@1.2.2(next@14.1.1-canary.65)(react@18.2.0):
     resolution: {integrity: sha512-X0rctVWkQV1e5Y300ehVNqpOfSOufo7ieA5PIdna8yX/U7Vjz0GFsGf4qvAhxV02uQ2CVt7GYcrFfddXXK2Y4A==}
->>>>>>> 19f2384a
     peerDependencies:
       next: '>= 13'
       react: ^18 || ^19
@@ -3264,7 +3254,7 @@
       react:
         optional: true
     dependencies:
-      next: 14.1.1-canary.59(@babel/core@7.23.9)(react-dom@18.2.0)(react@18.2.0)
+      next: 14.1.1-canary.65(@babel/core@7.23.9)(react-dom@18.2.0)(react@18.2.0)
       react: 18.2.0
       server-only: 0.0.1
     dev: false
@@ -3288,7 +3278,7 @@
       ws: 8.14.2(bufferutil@4.0.8)(utf-8-validate@6.0.3)
     dev: false
 
-  /@vercel/speed-insights@1.0.10(next@14.1.1-canary.59)(react@18.2.0):
+  /@vercel/speed-insights@1.0.10(next@14.1.1-canary.65)(react@18.2.0):
     resolution: {integrity: sha512-4uzdKB0RW6Ff2FkzshzjZ+RlJfLPxgm/00i0XXgxfMPhwnnsk92YgtqsxT9OcPLdJUyVU1DqFlSWWjIQMPkh0g==}
     requiresBuild: true
     peerDependencies:
@@ -3312,7 +3302,7 @@
       vue-router:
         optional: true
     dependencies:
-      next: 14.1.1-canary.59(@babel/core@7.23.9)(react-dom@18.2.0)(react@18.2.0)
+      next: 14.1.1-canary.65(@babel/core@7.23.9)(react-dom@18.2.0)(react@18.2.0)
       react: 18.2.0
     dev: false
 
@@ -6211,7 +6201,7 @@
     resolution: {integrity: sha512-OWND8ei3VtNC9h7V60qff3SVobHr996CTwgxubgyQYEpg290h9J0buyECNNJexkFm5sOajh5G116RYA1c8ZMSw==}
     dev: false
 
-  /next-auth@5.0.0-beta.9(next@14.1.1-canary.59)(react@18.2.0):
+  /next-auth@5.0.0-beta.9(next@14.1.1-canary.65)(react@18.2.0):
     resolution: {integrity: sha512-BWFiwJ/wzfxWpHnGpAoFsXHSlVofWgFns6tjtIGeDrXfEf3D+afnBpmzCNyek2RNYDVgMHi8Q5uXzFoNBd2l5g==}
     peerDependencies:
       '@simplewebauthn/browser': ^9.0.1
@@ -6228,24 +6218,24 @@
         optional: true
     dependencies:
       '@auth/core': 0.26.3
-      next: 14.1.1-canary.59(@babel/core@7.23.9)(react-dom@18.2.0)(react@18.2.0)
+      next: 14.1.1-canary.65(@babel/core@7.23.9)(react-dom@18.2.0)(react@18.2.0)
       react: 18.2.0
     dev: false
 
-  /next-themes@0.2.1(next@14.1.1-canary.59)(react-dom@18.2.0)(react@18.2.0):
+  /next-themes@0.2.1(next@14.1.1-canary.65)(react-dom@18.2.0)(react@18.2.0):
     resolution: {integrity: sha512-B+AKNfYNIzh0vqQQKqQItTS8evEouKD7H5Hj3kmuPERwddR2TxvDSFZuTj6T7Jfn1oyeUyJMydPl1Bkxkh0W7A==}
     peerDependencies:
       next: '*'
       react: '*'
       react-dom: '*'
     dependencies:
-      next: 14.1.1-canary.59(@babel/core@7.23.9)(react-dom@18.2.0)(react@18.2.0)
+      next: 14.1.1-canary.65(@babel/core@7.23.9)(react-dom@18.2.0)(react@18.2.0)
       react: 18.2.0
       react-dom: 18.2.0(react@18.2.0)
     dev: false
 
-  /next@14.1.1-canary.59(@babel/core@7.23.9)(react-dom@18.2.0)(react@18.2.0):
-    resolution: {integrity: sha512-MZOg68cUQQ3owGiPkBNr25X45LaEMqC0uX1uvTzfRWZISw9l6BR7aeI24Zv/g6YWszGG/YGfMDt/g/37FgstYA==}
+  /next@14.1.1-canary.65(@babel/core@7.23.9)(react-dom@18.2.0)(react@18.2.0):
+    resolution: {integrity: sha512-R2cHGTguLRL38HlX2UYQY1M6SdRkz2Fu4sl6gYk/bR/HrmrekvEwpQG87o2BkII2ygLTOWgJHe9+iuaZpXeysg==}
     engines: {node: '>=18.17.0'}
     hasBin: true
     peerDependencies:
@@ -6259,7 +6249,7 @@
       sass:
         optional: true
     dependencies:
-      '@next/env': 14.1.1-canary.59
+      '@next/env': 14.1.1-canary.65
       '@swc/helpers': 0.5.5
       busboy: 1.6.0
       caniuse-lite: 1.0.30001588
@@ -6269,15 +6259,15 @@
       react-dom: 18.2.0(react@18.2.0)
       styled-jsx: 5.1.1(@babel/core@7.23.9)(react@18.2.0)
     optionalDependencies:
-      '@next/swc-darwin-arm64': 14.1.1-canary.59
-      '@next/swc-darwin-x64': 14.1.1-canary.59
-      '@next/swc-linux-arm64-gnu': 14.1.1-canary.59
-      '@next/swc-linux-arm64-musl': 14.1.1-canary.59
-      '@next/swc-linux-x64-gnu': 14.1.1-canary.59
-      '@next/swc-linux-x64-musl': 14.1.1-canary.59
-      '@next/swc-win32-arm64-msvc': 14.1.1-canary.59
-      '@next/swc-win32-ia32-msvc': 14.1.1-canary.59
-      '@next/swc-win32-x64-msvc': 14.1.1-canary.59
+      '@next/swc-darwin-arm64': 14.1.1-canary.65
+      '@next/swc-darwin-x64': 14.1.1-canary.65
+      '@next/swc-linux-arm64-gnu': 14.1.1-canary.65
+      '@next/swc-linux-arm64-musl': 14.1.1-canary.65
+      '@next/swc-linux-x64-gnu': 14.1.1-canary.65
+      '@next/swc-linux-x64-musl': 14.1.1-canary.65
+      '@next/swc-win32-arm64-msvc': 14.1.1-canary.65
+      '@next/swc-win32-ia32-msvc': 14.1.1-canary.65
+      '@next/swc-win32-x64-msvc': 14.1.1-canary.65
     transitivePeerDependencies:
       - '@babel/core'
       - babel-plugin-macros
