--- conflicted
+++ resolved
@@ -49,7 +49,7 @@
     version: 7.2.0(eslint@8.57.0)(typescript@5.4.2)
   '@vercel/analytics':
     specifier: ^1.2.2
-    version: 1.2.2(next@14.2.0-canary.18)(react@18.2.0)
+    version: 1.2.2(next@14.2.0-canary.21)(react@18.2.0)
   '@vercel/blob':
     specifier: ^0.22.1
     version: 0.22.1
@@ -58,7 +58,7 @@
     version: 0.7.2
   '@vercel/speed-insights':
     specifier: ^1.0.10
-    version: 1.0.10(next@14.2.0-canary.18)(react@18.2.0)
+    version: 1.0.10(next@14.2.0-canary.21)(react@18.2.0)
   autoprefixer:
     specifier: 10.4.18
     version: 10.4.18(postcss@8.4.35)
@@ -96,19 +96,14 @@
     specifier: ^5.0.6
     version: 5.0.6
   next:
-    specifier: 14.2.0-canary.18
-    version: 14.2.0-canary.18(@babel/core@7.23.9)(react-dom@18.2.0)(react@18.2.0)
+    specifier: 14.2.0-canary.21
+    version: 14.2.0-canary.21(@babel/core@7.23.9)(react-dom@18.2.0)(react@18.2.0)
   next-auth:
     specifier: 5.0.0-beta.13
-    version: 5.0.0-beta.13(next@14.2.0-canary.18)(react@18.2.0)
+    version: 5.0.0-beta.13(next@14.2.0-canary.21)(react@18.2.0)
   next-themes:
-<<<<<<< HEAD
-    specifier: ^0.2.1
-    version: 0.2.1(next@14.2.0-canary.18)(react-dom@18.2.0)(react@18.2.0)
-=======
     specifier: ^0.3.0
     version: 0.3.0(react-dom@18.2.0)(react@18.2.0)
->>>>>>> 97c927cb
   postcss:
     specifier: 8.4.35
     version: 8.4.35
@@ -1556,8 +1551,8 @@
       - utf-8-validate
     dev: false
 
-  /@next/env@14.2.0-canary.18:
-    resolution: {integrity: sha512-43D/fo0QrVzBcAzI4bRXM6iOfQ4+4y8l7FU6XYoSu/BVc2bD4QwR7j1nRCU9c1Kv2Y0PWU/4kN/7yINH6YMj5Q==}
+  /@next/env@14.2.0-canary.21:
+    resolution: {integrity: sha512-J1iLIGns8PUIwTD9EKm3sMWj3tvut872q/LlG80nUM97Pm3nxXGEtBaF102F1bPtaKnEQXSj5OW2WEGjm7Ol6Q==}
     dev: false
 
   /@next/eslint-plugin-next@14.1.3:
@@ -1566,8 +1561,8 @@
       glob: 10.3.10
     dev: false
 
-  /@next/swc-darwin-arm64@14.2.0-canary.18:
-    resolution: {integrity: sha512-qlS1egS1ADnO9tTGAWp9+V1DQlAUiRJ3izoeIzx/AYP0nkVABz83CeVd+kNdcov/9cnYUTfFvO3zId2cwci34g==}
+  /@next/swc-darwin-arm64@14.2.0-canary.21:
+    resolution: {integrity: sha512-XU0gVw9TReqFep1C6qPW7+ezcHvyAHd8YfEvGnMo6jzRQgYL3Opf02g48AUV1+mlKN43UiHn9VbFRCwBQqIpig==}
     engines: {node: '>= 10'}
     cpu: [arm64]
     os: [darwin]
@@ -1575,8 +1570,8 @@
     dev: false
     optional: true
 
-  /@next/swc-darwin-x64@14.2.0-canary.18:
-    resolution: {integrity: sha512-Dc91Dd+eG6VdwlJV2FuIkyXqr0vVpRdkELowc0Tk+L91UUNTn+wdEtxaxJu9+bthtUaMUmB76F5m2ywUSfsUMA==}
+  /@next/swc-darwin-x64@14.2.0-canary.21:
+    resolution: {integrity: sha512-FXSyOIP+xmlb42rnOUoDO8cktKE+mFSpWGG2nxjZwPlnRFC9kVhw2b1Djt1gXhu524ts/bYnfPWvNbNfuNU8bg==}
     engines: {node: '>= 10'}
     cpu: [x64]
     os: [darwin]
@@ -1584,8 +1579,8 @@
     dev: false
     optional: true
 
-  /@next/swc-linux-arm64-gnu@14.2.0-canary.18:
-    resolution: {integrity: sha512-QRsypnnw6c16YAI8t6O3jFo6jPGFle5WosRk8SnBz7n3JHwvsUJBxeH2/kzEZkg0bJyCKJr6JW9sBVZJAFVfzw==}
+  /@next/swc-linux-arm64-gnu@14.2.0-canary.21:
+    resolution: {integrity: sha512-fGJxv3g7PlkkAlHP5ahDsQQKGRxggtZfPXuqtPDF3BNPm9Z6e4clyUyeOCD8HUlaB+3yg5mWt9lvR1t82BeqSA==}
     engines: {node: '>= 10'}
     cpu: [arm64]
     os: [linux]
@@ -1593,8 +1588,8 @@
     dev: false
     optional: true
 
-  /@next/swc-linux-arm64-musl@14.2.0-canary.18:
-    resolution: {integrity: sha512-SnHPs7zf/Mf8vC3hI5gdMmr0CpgtYV5A77XkOceTCSByRyiOJ6t+5Ri3TpZIyKWhEH/k6ixO/T9L3KOeWVkDog==}
+  /@next/swc-linux-arm64-musl@14.2.0-canary.21:
+    resolution: {integrity: sha512-5N+wkZi7DTNrnw9dm9CME3DYGvARp8qOvUwUd4Jg4yZmYNUK2GjtKx5oGCzPe82HqXyZPWDeTaCi8rCEDrO45w==}
     engines: {node: '>= 10'}
     cpu: [arm64]
     os: [linux]
@@ -1602,8 +1597,8 @@
     dev: false
     optional: true
 
-  /@next/swc-linux-x64-gnu@14.2.0-canary.18:
-    resolution: {integrity: sha512-hWtpuvQkCOrGIv+72ythGDzhKtcymfl5629X7P1pd5blpA0nO8yg6B6U+T3dqwLIGtkzUv033FXOki08CbkSjw==}
+  /@next/swc-linux-x64-gnu@14.2.0-canary.21:
+    resolution: {integrity: sha512-gmE/b9WCV5CTtBYygo5TPnBRyGO7jpF+FTHHiTT4IcQD4KenHS7EuEpRKsh+ILZV8LpCCHSiUXKJLjz78OP5Sw==}
     engines: {node: '>= 10'}
     cpu: [x64]
     os: [linux]
@@ -1611,8 +1606,8 @@
     dev: false
     optional: true
 
-  /@next/swc-linux-x64-musl@14.2.0-canary.18:
-    resolution: {integrity: sha512-6uY/CWQjtNln2OgYP5C0YUQd0eKTnPG8DIDyTE4ufvxJGCGJy54PFpsDkAe5IXEtI/+lPuy66YhnK5hoH+Uztg==}
+  /@next/swc-linux-x64-musl@14.2.0-canary.21:
+    resolution: {integrity: sha512-bZtw5eCh00sRyVyKNjofrx6Gyi0xklGUbdvGykQgbh26IiUwNZCXS5wrR5kSF1kMfRZhTdPTIXrEU4aolxdKUw==}
     engines: {node: '>= 10'}
     cpu: [x64]
     os: [linux]
@@ -1620,8 +1615,8 @@
     dev: false
     optional: true
 
-  /@next/swc-win32-arm64-msvc@14.2.0-canary.18:
-    resolution: {integrity: sha512-rQql3CxCfadEIk3tYD9hsSfJdKO0+DGn3sNDQ4plE0689FHXGjG4ittYSHrV1no0W3II8+YBZxCbuutdE4xtrg==}
+  /@next/swc-win32-arm64-msvc@14.2.0-canary.21:
+    resolution: {integrity: sha512-bfPh6G3WYsSWeG0IhA7Kh9XWjMxfmvvd9wkK0YHyl7c2iAZsvY6m9kWNlpMUFpXZRNiagDJNc2Zz5a+lpTMBHg==}
     engines: {node: '>= 10'}
     cpu: [arm64]
     os: [win32]
@@ -1629,8 +1624,8 @@
     dev: false
     optional: true
 
-  /@next/swc-win32-ia32-msvc@14.2.0-canary.18:
-    resolution: {integrity: sha512-gXypz+UiqXERgpLMuWL6ezY4Izu2ot/SqrzAWBhaWDlgmpWGkBlnAISiAf0S0L6fhYqaC+YLTXjikcLZzgPkfg==}
+  /@next/swc-win32-ia32-msvc@14.2.0-canary.21:
+    resolution: {integrity: sha512-nApW0yh16ye/ggHsX6TqYN5PWexsjjJm/EiCHU+7gq+TeVFH274a+uQOUDHJ31H3sthaC6bvnLrTkdZt6/12cA==}
     engines: {node: '>= 10'}
     cpu: [ia32]
     os: [win32]
@@ -1638,8 +1633,8 @@
     dev: false
     optional: true
 
-  /@next/swc-win32-x64-msvc@14.2.0-canary.18:
-    resolution: {integrity: sha512-+jtEH4Ptr1cfskFsKjwxE9wNihrZv8TujJR1NOYK2eB/yP9D28Ag165H8669ddby6oBIA9JUKcT7n+wpIKf4LA==}
+  /@next/swc-win32-x64-msvc@14.2.0-canary.21:
+    resolution: {integrity: sha512-anyhM5mDXz4xMN5qo/naoaGsSPBFiT+3M8jZmY0bPcp251dehNoum6uiGLAShEiF1yFa6m1IzkkOI+3GY5q1DA==}
     engines: {node: '>= 10'}
     cpu: [x64]
     os: [win32]
@@ -3093,7 +3088,7 @@
     resolution: {integrity: sha512-zuVdFrMJiuCDQUMCzQaD6KL28MjnqqN8XnAqiEq9PNm/hCPTSGfrXCOfwj1ow4LFb/tNymJPwsNbVePc1xFqrQ==}
     dev: false
 
-  /@vercel/analytics@1.2.2(next@14.2.0-canary.18)(react@18.2.0):
+  /@vercel/analytics@1.2.2(next@14.2.0-canary.21)(react@18.2.0):
     resolution: {integrity: sha512-X0rctVWkQV1e5Y300ehVNqpOfSOufo7ieA5PIdna8yX/U7Vjz0GFsGf4qvAhxV02uQ2CVt7GYcrFfddXXK2Y4A==}
     peerDependencies:
       next: '>= 13'
@@ -3104,7 +3099,7 @@
       react:
         optional: true
     dependencies:
-      next: 14.2.0-canary.18(@babel/core@7.23.9)(react-dom@18.2.0)(react@18.2.0)
+      next: 14.2.0-canary.21(@babel/core@7.23.9)(react-dom@18.2.0)(react@18.2.0)
       react: 18.2.0
       server-only: 0.0.1
     dev: false
@@ -3129,7 +3124,7 @@
       ws: 8.14.2(bufferutil@4.0.8)(utf-8-validate@6.0.3)
     dev: false
 
-  /@vercel/speed-insights@1.0.10(next@14.2.0-canary.18)(react@18.2.0):
+  /@vercel/speed-insights@1.0.10(next@14.2.0-canary.21)(react@18.2.0):
     resolution: {integrity: sha512-4uzdKB0RW6Ff2FkzshzjZ+RlJfLPxgm/00i0XXgxfMPhwnnsk92YgtqsxT9OcPLdJUyVU1DqFlSWWjIQMPkh0g==}
     requiresBuild: true
     peerDependencies:
@@ -3153,7 +3148,7 @@
       vue-router:
         optional: true
     dependencies:
-      next: 14.2.0-canary.18(@babel/core@7.23.9)(react-dom@18.2.0)(react@18.2.0)
+      next: 14.2.0-canary.21(@babel/core@7.23.9)(react-dom@18.2.0)(react@18.2.0)
       react: 18.2.0
     dev: false
 
@@ -6062,7 +6057,7 @@
     resolution: {integrity: sha512-OWND8ei3VtNC9h7V60qff3SVobHr996CTwgxubgyQYEpg290h9J0buyECNNJexkFm5sOajh5G116RYA1c8ZMSw==}
     dev: false
 
-  /next-auth@5.0.0-beta.13(next@14.2.0-canary.18)(react@18.2.0):
+  /next-auth@5.0.0-beta.13(next@14.2.0-canary.21)(react@18.2.0):
     resolution: {integrity: sha512-2m2Gq69WQ0YXcHCCpHn2y5z1bxSlqD/XOuAgrdtz49/VIAdTFFeYZz97RYqf6xMF8VGmoG32VUnJ6LzaHk6Fwg==}
     peerDependencies:
       '@simplewebauthn/browser': ^9.0.1
@@ -6079,31 +6074,22 @@
         optional: true
     dependencies:
       '@auth/core': 0.27.0
-      next: 14.2.0-canary.18(@babel/core@7.23.9)(react-dom@18.2.0)(react@18.2.0)
+      next: 14.2.0-canary.21(@babel/core@7.23.9)(react-dom@18.2.0)(react@18.2.0)
       react: 18.2.0
     dev: false
 
-<<<<<<< HEAD
-  /next-themes@0.2.1(next@14.2.0-canary.18)(react-dom@18.2.0)(react@18.2.0):
-    resolution: {integrity: sha512-B+AKNfYNIzh0vqQQKqQItTS8evEouKD7H5Hj3kmuPERwddR2TxvDSFZuTj6T7Jfn1oyeUyJMydPl1Bkxkh0W7A==}
-=======
   /next-themes@0.3.0(react-dom@18.2.0)(react@18.2.0):
     resolution: {integrity: sha512-/QHIrsYpd6Kfk7xakK4svpDI5mmXP0gfvCoJdGpZQ2TOrQZmsW0QxjaiLn8wbIKjtm4BTSqLoix4lxYYOnLJ/w==}
->>>>>>> 97c927cb
     peerDependencies:
       react: ^16.8 || ^17 || ^18
       react-dom: ^16.8 || ^17 || ^18
     dependencies:
-<<<<<<< HEAD
-      next: 14.2.0-canary.18(@babel/core@7.23.9)(react-dom@18.2.0)(react@18.2.0)
-=======
->>>>>>> 97c927cb
       react: 18.2.0
       react-dom: 18.2.0(react@18.2.0)
     dev: false
 
-  /next@14.2.0-canary.18(@babel/core@7.23.9)(react-dom@18.2.0)(react@18.2.0):
-    resolution: {integrity: sha512-Tsy1KgyfSazDUlZ39mrcWOPKs3FfCjq2tC4eLJ5MlsccB9tVM4/KRjLdzgAlBz/I6NKsrp1U3A2Q6DxnRLA+PQ==}
+  /next@14.2.0-canary.21(@babel/core@7.23.9)(react-dom@18.2.0)(react@18.2.0):
+    resolution: {integrity: sha512-8EjhlMmgnXCD+AzgwuomJBREzj5Kj3ZGuDSGgQuVNAoat+OIUDn/0lmX5yEacUJjiDstV4DopvwjTP8Jgm7l6A==}
     engines: {node: '>=18.17.0'}
     hasBin: true
     peerDependencies:
@@ -6117,7 +6103,7 @@
       sass:
         optional: true
     dependencies:
-      '@next/env': 14.2.0-canary.18
+      '@next/env': 14.2.0-canary.21
       '@swc/helpers': 0.5.5
       busboy: 1.6.0
       caniuse-lite: 1.0.30001591
@@ -6127,15 +6113,15 @@
       react-dom: 18.2.0(react@18.2.0)
       styled-jsx: 5.1.1(@babel/core@7.23.9)(react@18.2.0)
     optionalDependencies:
-      '@next/swc-darwin-arm64': 14.2.0-canary.18
-      '@next/swc-darwin-x64': 14.2.0-canary.18
-      '@next/swc-linux-arm64-gnu': 14.2.0-canary.18
-      '@next/swc-linux-arm64-musl': 14.2.0-canary.18
-      '@next/swc-linux-x64-gnu': 14.2.0-canary.18
-      '@next/swc-linux-x64-musl': 14.2.0-canary.18
-      '@next/swc-win32-arm64-msvc': 14.2.0-canary.18
-      '@next/swc-win32-ia32-msvc': 14.2.0-canary.18
-      '@next/swc-win32-x64-msvc': 14.2.0-canary.18
+      '@next/swc-darwin-arm64': 14.2.0-canary.21
+      '@next/swc-darwin-x64': 14.2.0-canary.21
+      '@next/swc-linux-arm64-gnu': 14.2.0-canary.21
+      '@next/swc-linux-arm64-musl': 14.2.0-canary.21
+      '@next/swc-linux-x64-gnu': 14.2.0-canary.21
+      '@next/swc-linux-x64-musl': 14.2.0-canary.21
+      '@next/swc-win32-arm64-msvc': 14.2.0-canary.21
+      '@next/swc-win32-ia32-msvc': 14.2.0-canary.21
+      '@next/swc-win32-x64-msvc': 14.2.0-canary.21
     transitivePeerDependencies:
       - '@babel/core'
       - babel-plugin-macros
