lockfileVersion: '6.0'

settings:
  autoInstallPeers: true
  excludeLinksFromLockfile: false

dependencies:
  '@aws-sdk/client-s3':
    specifier: 3.515.0
    version: 3.515.0
  '@aws-sdk/s3-request-presigner':
    specifier: 3.515.0
    version: 3.515.0
  '@next/bundle-analyzer':
    specifier: 14.1.0
    version: 14.1.0
  '@radix-ui/react-dropdown-menu':
    specifier: ^2.0.6
    version: 2.0.6(@types/react-dom@18.2.19)(@types/react@18.2.55)(react-dom@18.2.0)(react@18.2.0)
  '@tailwindcss/forms':
    specifier: ^0.5.7
    version: 0.5.7(tailwindcss@3.4.1)
  '@testing-library/jest-dom':
    specifier: ^6.4.2
    version: 6.4.2(@types/jest@29.5.12)(jest@29.7.0)
  '@testing-library/react':
    specifier: ^14.2.1
    version: 14.2.1(react-dom@18.2.0)(react@18.2.0)
  '@types/jest':
    specifier: ^29.5.12
    version: 29.5.12
  '@types/node':
    specifier: ^20.11.19
    version: 20.11.19
  '@types/react':
    specifier: 18.2.55
    version: 18.2.55
  '@types/react-dom':
    specifier: 18.2.19
    version: 18.2.19
  '@typescript-eslint/eslint-plugin':
    specifier: ^7.0.1
    version: 7.0.1(@typescript-eslint/parser@7.0.1)(eslint@8.56.0)(typescript@5.3.3)
  '@typescript-eslint/parser':
    specifier: ^7.0.1
    version: 7.0.1(eslint@8.56.0)(typescript@5.3.3)
  '@vercel/analytics':
    specifier: ^1.2.0
    version: 1.2.0(next@14.1.0)(react@18.2.0)
  '@vercel/blob':
    specifier: ^0.22.0
    version: 0.22.0
  '@vercel/postgres':
    specifier: 0.7.2
    version: 0.7.2
  '@vercel/speed-insights':
<<<<<<< HEAD
    specifier: ^1.0.9
    version: 1.0.9(next@14.1.1-canary.56)(react@18.2.0)
=======
    specifier: ^1.0.10
    version: 1.0.10(next@14.1.0)(react@18.2.0)
>>>>>>> 5d85fbf8
  autoprefixer:
    specifier: 10.4.17
    version: 10.4.17(postcss@8.4.35)
  camelcase-keys:
    specifier: ^9.1.3
    version: 9.1.3
  clsx:
    specifier: ^2.1.0
    version: 2.1.0
  date-fns:
    specifier: ^3.3.1
    version: 3.3.1
  eslint:
    specifier: 8.56.0
    version: 8.56.0
  eslint-config-next:
    specifier: 14.1.0
    version: 14.1.0(eslint@8.56.0)(typescript@5.3.3)
  exifr:
    specifier: ^7.1.3
    version: 7.1.3
  framer-motion:
    specifier: ^11.0.5
    version: 11.0.5(react-dom@18.2.0)(react@18.2.0)
  jest:
    specifier: ^29.7.0
    version: 29.7.0(@types/node@20.11.19)
  jest-environment-jsdom:
    specifier: ^29.7.0
    version: 29.7.0
  nanoid:
    specifier: ^5.0.5
    version: 5.0.5
  next:
    specifier: 14.1.1-canary.56
    version: 14.1.1-canary.56(@babel/core@7.23.9)(react-dom@18.2.0)(react@18.2.0)
  next-auth:
    specifier: 5.0.0-beta.9
    version: 5.0.0-beta.9(next@14.1.1-canary.56)(react@18.2.0)
  next-themes:
    specifier: ^0.2.1
    version: 0.2.1(next@14.1.1-canary.56)(react-dom@18.2.0)(react@18.2.0)
  postcss:
    specifier: 8.4.35
    version: 8.4.35
  react:
    specifier: 18.2.0
    version: 18.2.0
  react-dom:
    specifier: 18.2.0
    version: 18.2.0(react@18.2.0)
  react-icons:
    specifier: ^5.0.1
    version: 5.0.1(react@18.2.0)
  sonner:
    specifier: ^1.4.0
    version: 1.4.0(react-dom@18.2.0)(react@18.2.0)
  tailwindcss:
    specifier: 3.4.1
    version: 3.4.1
  ts-exif-parser:
    specifier: ^0.2.2
    version: 0.2.2
  typescript:
    specifier: 5.3.3
    version: 5.3.3

packages:

  /@aashutoshrathi/word-wrap@1.2.6:
    resolution: {integrity: sha512-1Yjs2SvM8TflER/OD3cOjhWWOZb58A2t7wpE2S9XfBYTiIl+XFhQG2bjy4Pu1I+EAlCNUzRDYDdFwFYUKvXcIA==}
    engines: {node: '>=0.10.0'}
    dev: false

  /@adobe/css-tools@4.3.3:
    resolution: {integrity: sha512-rE0Pygv0sEZ4vBWHlAgJLGDU7Pm8xoO6p3wsEceb7GYAjScrOHpEo8KK/eVkAcnSM+slAEtXjA2JpdjLp4fJQQ==}
    dev: false

  /@alloc/quick-lru@5.2.0:
    resolution: {integrity: sha512-UrcABB+4bUrFABwbluTIBErXwvbsU/V7TZWfmbgJfbkwiBuziS9gxdODUyuiecfdGQ85jglMW6juS3+z5TsKLw==}
    engines: {node: '>=10'}
    dev: false

  /@ampproject/remapping@2.2.1:
    resolution: {integrity: sha512-lFMjJTrFL3j7L9yBxwYfCq2k6qqwHyzuUl/XBnif78PWTJYyL/dfowQHWE3sp6U6ZzqWiiIZnpTMO96zhkjwtg==}
    engines: {node: '>=6.0.0'}
    dependencies:
      '@jridgewell/gen-mapping': 0.3.3
      '@jridgewell/trace-mapping': 0.3.22
    dev: false

  /@auth/core@0.26.3:
    resolution: {integrity: sha512-Ka6rMjWMdiQCvLW/CnYZxj4Rq2bhQ/ZtU32NLxmtyAaixGb0mRXQ9MxJUBZA7GHovbghdzu55p2Cb54qNlVFzw==}
    peerDependencies:
      '@simplewebauthn/browser': ^9.0.1
      '@simplewebauthn/server': ^9.0.1
      nodemailer: ^6.8.0
    peerDependenciesMeta:
      '@simplewebauthn/browser':
        optional: true
      '@simplewebauthn/server':
        optional: true
      nodemailer:
        optional: true
    dependencies:
      '@panva/hkdf': 1.1.1
      '@types/cookie': 0.6.0
      cookie: 0.6.0
      jose: 5.2.1
      oauth4webapi: 2.10.3
      preact: 10.11.3
      preact-render-to-string: 5.2.3(preact@10.11.3)
    dev: false

  /@aws-crypto/crc32@3.0.0:
    resolution: {integrity: sha512-IzSgsrxUcsrejQbPVilIKy16kAT52EwB6zSaI+M3xxIhKh5+aldEyvI+z6erM7TCLB2BJsFrtHjp6/4/sr+3dA==}
    dependencies:
      '@aws-crypto/util': 3.0.0
      '@aws-sdk/types': 3.515.0
      tslib: 1.14.1
    dev: false

  /@aws-crypto/crc32c@3.0.0:
    resolution: {integrity: sha512-ENNPPManmnVJ4BTXlOjAgD7URidbAznURqD0KvfREyc4o20DPYdEldU1f5cQ7Jbj0CJJSPaMIk/9ZshdB3210w==}
    dependencies:
      '@aws-crypto/util': 3.0.0
      '@aws-sdk/types': 3.515.0
      tslib: 1.14.1
    dev: false

  /@aws-crypto/ie11-detection@3.0.0:
    resolution: {integrity: sha512-341lBBkiY1DfDNKai/wXM3aujNBkXR7tq1URPQDL9wi3AUbI80NR74uF1TXHMm7po1AcnFk8iu2S2IeU/+/A+Q==}
    dependencies:
      tslib: 1.14.1
    dev: false

  /@aws-crypto/sha1-browser@3.0.0:
    resolution: {integrity: sha512-NJth5c997GLHs6nOYTzFKTbYdMNA6/1XlKVgnZoaZcQ7z7UJlOgj2JdbHE8tiYLS3fzXNCguct77SPGat2raSw==}
    dependencies:
      '@aws-crypto/ie11-detection': 3.0.0
      '@aws-crypto/supports-web-crypto': 3.0.0
      '@aws-crypto/util': 3.0.0
      '@aws-sdk/types': 3.515.0
      '@aws-sdk/util-locate-window': 3.495.0
      '@aws-sdk/util-utf8-browser': 3.259.0
      tslib: 1.14.1
    dev: false

  /@aws-crypto/sha256-browser@3.0.0:
    resolution: {integrity: sha512-8VLmW2B+gjFbU5uMeqtQM6Nj0/F1bro80xQXCW6CQBWgosFWXTx77aeOF5CAIAmbOK64SdMBJdNr6J41yP5mvQ==}
    dependencies:
      '@aws-crypto/ie11-detection': 3.0.0
      '@aws-crypto/sha256-js': 3.0.0
      '@aws-crypto/supports-web-crypto': 3.0.0
      '@aws-crypto/util': 3.0.0
      '@aws-sdk/types': 3.515.0
      '@aws-sdk/util-locate-window': 3.495.0
      '@aws-sdk/util-utf8-browser': 3.259.0
      tslib: 1.14.1
    dev: false

  /@aws-crypto/sha256-js@3.0.0:
    resolution: {integrity: sha512-PnNN7os0+yd1XvXAy23CFOmTbMaDxgxXtTKHybrJ39Y8kGzBATgBFibWJKH6BhytLI/Zyszs87xCOBNyBig6vQ==}
    dependencies:
      '@aws-crypto/util': 3.0.0
      '@aws-sdk/types': 3.515.0
      tslib: 1.14.1
    dev: false

  /@aws-crypto/supports-web-crypto@3.0.0:
    resolution: {integrity: sha512-06hBdMwUAb2WFTuGG73LSC0wfPu93xWwo5vL2et9eymgmu3Id5vFAHBbajVWiGhPO37qcsdCap/FqXvJGJWPIg==}
    dependencies:
      tslib: 1.14.1
    dev: false

  /@aws-crypto/util@3.0.0:
    resolution: {integrity: sha512-2OJlpeJpCR48CC8r+uKVChzs9Iungj9wkZrl8Z041DWEWvyIHILYKCPNzJghKsivj+S3mLo6BVc7mBNzdxA46w==}
    dependencies:
      '@aws-sdk/types': 3.515.0
      '@aws-sdk/util-utf8-browser': 3.259.0
      tslib: 1.14.1
    dev: false

  /@aws-sdk/client-s3@3.515.0:
    resolution: {integrity: sha512-K527n83hrMUdosxOYTzL63wtlJtmN5SUJZnGY1sUR6UyOrnOr9lS6t3AB6BgHqLFRFZJqSqmhflv2cOD7P1UPg==}
    engines: {node: '>=14.0.0'}
    dependencies:
      '@aws-crypto/sha1-browser': 3.0.0
      '@aws-crypto/sha256-browser': 3.0.0
      '@aws-crypto/sha256-js': 3.0.0
      '@aws-sdk/client-sts': 3.515.0(@aws-sdk/credential-provider-node@3.515.0)
      '@aws-sdk/core': 3.513.0
      '@aws-sdk/credential-provider-node': 3.515.0
      '@aws-sdk/middleware-bucket-endpoint': 3.515.0
      '@aws-sdk/middleware-expect-continue': 3.515.0
      '@aws-sdk/middleware-flexible-checksums': 3.515.0
      '@aws-sdk/middleware-host-header': 3.515.0
      '@aws-sdk/middleware-location-constraint': 3.515.0
      '@aws-sdk/middleware-logger': 3.515.0
      '@aws-sdk/middleware-recursion-detection': 3.515.0
      '@aws-sdk/middleware-sdk-s3': 3.515.0
      '@aws-sdk/middleware-signing': 3.515.0
      '@aws-sdk/middleware-ssec': 3.515.0
      '@aws-sdk/middleware-user-agent': 3.515.0
      '@aws-sdk/region-config-resolver': 3.515.0
      '@aws-sdk/signature-v4-multi-region': 3.515.0
      '@aws-sdk/types': 3.515.0
      '@aws-sdk/util-endpoints': 3.515.0
      '@aws-sdk/util-user-agent-browser': 3.515.0
      '@aws-sdk/util-user-agent-node': 3.515.0
      '@aws-sdk/xml-builder': 3.496.0
      '@smithy/config-resolver': 2.1.1
      '@smithy/core': 1.3.2
      '@smithy/eventstream-serde-browser': 2.1.1
      '@smithy/eventstream-serde-config-resolver': 2.1.1
      '@smithy/eventstream-serde-node': 2.1.1
      '@smithy/fetch-http-handler': 2.4.1
      '@smithy/hash-blob-browser': 2.1.1
      '@smithy/hash-node': 2.1.1
      '@smithy/hash-stream-node': 2.1.1
      '@smithy/invalid-dependency': 2.1.1
      '@smithy/md5-js': 2.1.1
      '@smithy/middleware-content-length': 2.1.1
      '@smithy/middleware-endpoint': 2.4.1
      '@smithy/middleware-retry': 2.1.1
      '@smithy/middleware-serde': 2.1.1
      '@smithy/middleware-stack': 2.1.1
      '@smithy/node-config-provider': 2.2.1
      '@smithy/node-http-handler': 2.3.1
      '@smithy/protocol-http': 3.1.1
      '@smithy/smithy-client': 2.3.1
      '@smithy/types': 2.9.1
      '@smithy/url-parser': 2.1.1
      '@smithy/util-base64': 2.1.1
      '@smithy/util-body-length-browser': 2.1.1
      '@smithy/util-body-length-node': 2.2.1
      '@smithy/util-defaults-mode-browser': 2.1.1
      '@smithy/util-defaults-mode-node': 2.2.0
      '@smithy/util-endpoints': 1.1.1
      '@smithy/util-retry': 2.1.1
      '@smithy/util-stream': 2.1.1
      '@smithy/util-utf8': 2.1.1
      '@smithy/util-waiter': 2.1.1
      fast-xml-parser: 4.2.5
      tslib: 2.6.2
    transitivePeerDependencies:
      - aws-crt
    dev: false

  /@aws-sdk/client-sso-oidc@3.515.0(@aws-sdk/credential-provider-node@3.515.0):
    resolution: {integrity: sha512-zACa8LNlPUdlNUBqQRf5a3MfouLNtcBfm84v2c8M976DwJrMGONPe1QjyLLsD38uESQiXiVQRruj/b000iMXNw==}
    engines: {node: '>=14.0.0'}
    peerDependencies:
      '@aws-sdk/credential-provider-node': ^3.515.0
    dependencies:
      '@aws-crypto/sha256-browser': 3.0.0
      '@aws-crypto/sha256-js': 3.0.0
      '@aws-sdk/client-sts': 3.515.0(@aws-sdk/credential-provider-node@3.515.0)
      '@aws-sdk/core': 3.513.0
      '@aws-sdk/credential-provider-node': 3.515.0
      '@aws-sdk/middleware-host-header': 3.515.0
      '@aws-sdk/middleware-logger': 3.515.0
      '@aws-sdk/middleware-recursion-detection': 3.515.0
      '@aws-sdk/middleware-user-agent': 3.515.0
      '@aws-sdk/region-config-resolver': 3.515.0
      '@aws-sdk/types': 3.515.0
      '@aws-sdk/util-endpoints': 3.515.0
      '@aws-sdk/util-user-agent-browser': 3.515.0
      '@aws-sdk/util-user-agent-node': 3.515.0
      '@smithy/config-resolver': 2.1.1
      '@smithy/core': 1.3.2
      '@smithy/fetch-http-handler': 2.4.1
      '@smithy/hash-node': 2.1.1
      '@smithy/invalid-dependency': 2.1.1
      '@smithy/middleware-content-length': 2.1.1
      '@smithy/middleware-endpoint': 2.4.1
      '@smithy/middleware-retry': 2.1.1
      '@smithy/middleware-serde': 2.1.1
      '@smithy/middleware-stack': 2.1.1
      '@smithy/node-config-provider': 2.2.1
      '@smithy/node-http-handler': 2.3.1
      '@smithy/protocol-http': 3.1.1
      '@smithy/smithy-client': 2.3.1
      '@smithy/types': 2.9.1
      '@smithy/url-parser': 2.1.1
      '@smithy/util-base64': 2.1.1
      '@smithy/util-body-length-browser': 2.1.1
      '@smithy/util-body-length-node': 2.2.1
      '@smithy/util-defaults-mode-browser': 2.1.1
      '@smithy/util-defaults-mode-node': 2.2.0
      '@smithy/util-endpoints': 1.1.1
      '@smithy/util-middleware': 2.1.1
      '@smithy/util-retry': 2.1.1
      '@smithy/util-utf8': 2.1.1
      tslib: 2.6.2
    transitivePeerDependencies:
      - aws-crt
    dev: false

  /@aws-sdk/client-sso@3.515.0:
    resolution: {integrity: sha512-4oGBLW476zmkdN98lAns3bObRNO+DLOfg4MDUSR6l6GYBV/zGAtoy2O/FhwYKgA2L5h2ZtElGopLlk/1Q0ePLw==}
    engines: {node: '>=14.0.0'}
    dependencies:
      '@aws-crypto/sha256-browser': 3.0.0
      '@aws-crypto/sha256-js': 3.0.0
      '@aws-sdk/core': 3.513.0
      '@aws-sdk/middleware-host-header': 3.515.0
      '@aws-sdk/middleware-logger': 3.515.0
      '@aws-sdk/middleware-recursion-detection': 3.515.0
      '@aws-sdk/middleware-user-agent': 3.515.0
      '@aws-sdk/region-config-resolver': 3.515.0
      '@aws-sdk/types': 3.515.0
      '@aws-sdk/util-endpoints': 3.515.0
      '@aws-sdk/util-user-agent-browser': 3.515.0
      '@aws-sdk/util-user-agent-node': 3.515.0
      '@smithy/config-resolver': 2.1.1
      '@smithy/core': 1.3.2
      '@smithy/fetch-http-handler': 2.4.1
      '@smithy/hash-node': 2.1.1
      '@smithy/invalid-dependency': 2.1.1
      '@smithy/middleware-content-length': 2.1.1
      '@smithy/middleware-endpoint': 2.4.1
      '@smithy/middleware-retry': 2.1.1
      '@smithy/middleware-serde': 2.1.1
      '@smithy/middleware-stack': 2.1.1
      '@smithy/node-config-provider': 2.2.1
      '@smithy/node-http-handler': 2.3.1
      '@smithy/protocol-http': 3.1.1
      '@smithy/smithy-client': 2.3.1
      '@smithy/types': 2.9.1
      '@smithy/url-parser': 2.1.1
      '@smithy/util-base64': 2.1.1
      '@smithy/util-body-length-browser': 2.1.1
      '@smithy/util-body-length-node': 2.2.1
      '@smithy/util-defaults-mode-browser': 2.1.1
      '@smithy/util-defaults-mode-node': 2.2.0
      '@smithy/util-endpoints': 1.1.1
      '@smithy/util-middleware': 2.1.1
      '@smithy/util-retry': 2.1.1
      '@smithy/util-utf8': 2.1.1
      tslib: 2.6.2
    transitivePeerDependencies:
      - aws-crt
    dev: false

  /@aws-sdk/client-sts@3.515.0(@aws-sdk/credential-provider-node@3.515.0):
    resolution: {integrity: sha512-ScYuvaIDgip3atOJIA1FU2n0gJkEdveu1KrrCPathoUCV5zpK8qQmO/n+Fj/7hKFxeKdFbB+4W4CsJWYH94nlg==}
    engines: {node: '>=14.0.0'}
    peerDependencies:
      '@aws-sdk/credential-provider-node': ^3.515.0
    dependencies:
      '@aws-crypto/sha256-browser': 3.0.0
      '@aws-crypto/sha256-js': 3.0.0
      '@aws-sdk/core': 3.513.0
      '@aws-sdk/credential-provider-node': 3.515.0
      '@aws-sdk/middleware-host-header': 3.515.0
      '@aws-sdk/middleware-logger': 3.515.0
      '@aws-sdk/middleware-recursion-detection': 3.515.0
      '@aws-sdk/middleware-user-agent': 3.515.0
      '@aws-sdk/region-config-resolver': 3.515.0
      '@aws-sdk/types': 3.515.0
      '@aws-sdk/util-endpoints': 3.515.0
      '@aws-sdk/util-user-agent-browser': 3.515.0
      '@aws-sdk/util-user-agent-node': 3.515.0
      '@smithy/config-resolver': 2.1.1
      '@smithy/core': 1.3.2
      '@smithy/fetch-http-handler': 2.4.1
      '@smithy/hash-node': 2.1.1
      '@smithy/invalid-dependency': 2.1.1
      '@smithy/middleware-content-length': 2.1.1
      '@smithy/middleware-endpoint': 2.4.1
      '@smithy/middleware-retry': 2.1.1
      '@smithy/middleware-serde': 2.1.1
      '@smithy/middleware-stack': 2.1.1
      '@smithy/node-config-provider': 2.2.1
      '@smithy/node-http-handler': 2.3.1
      '@smithy/protocol-http': 3.1.1
      '@smithy/smithy-client': 2.3.1
      '@smithy/types': 2.9.1
      '@smithy/url-parser': 2.1.1
      '@smithy/util-base64': 2.1.1
      '@smithy/util-body-length-browser': 2.1.1
      '@smithy/util-body-length-node': 2.2.1
      '@smithy/util-defaults-mode-browser': 2.1.1
      '@smithy/util-defaults-mode-node': 2.2.0
      '@smithy/util-endpoints': 1.1.1
      '@smithy/util-middleware': 2.1.1
      '@smithy/util-retry': 2.1.1
      '@smithy/util-utf8': 2.1.1
      fast-xml-parser: 4.2.5
      tslib: 2.6.2
    transitivePeerDependencies:
      - aws-crt
    dev: false

  /@aws-sdk/core@3.513.0:
    resolution: {integrity: sha512-L+9DL4apWuqNKVOMJ8siAuWoRM9rZf9w1iPv8S2o83WO2jVK7E/m+rNW1dFo9HsA5V1ccDl2H2qLXx24HiHmOw==}
    engines: {node: '>=14.0.0'}
    dependencies:
      '@smithy/core': 1.3.2
      '@smithy/protocol-http': 3.1.1
      '@smithy/signature-v4': 2.1.1
      '@smithy/smithy-client': 2.3.1
      '@smithy/types': 2.9.1
      tslib: 2.6.2
    dev: false

  /@aws-sdk/credential-provider-env@3.515.0:
    resolution: {integrity: sha512-45vxdyqhTAaUMERYVWOziG3K8L2TV9G4ryQS/KZ84o7NAybE9GMdoZRVmGHAO7mJJ1wQiYCM/E+i5b3NW9JfNA==}
    engines: {node: '>=14.0.0'}
    dependencies:
      '@aws-sdk/types': 3.515.0
      '@smithy/property-provider': 2.1.1
      '@smithy/types': 2.9.1
      tslib: 2.6.2
    dev: false

  /@aws-sdk/credential-provider-http@3.515.0:
    resolution: {integrity: sha512-Ba6FXK77vU4WyheiamNjEuTFmir0eAXuJGPO27lBaA8g+V/seXGHScsbOG14aQGDOr2P02OPwKGZrWWA7BFpfQ==}
    engines: {node: '>=14.0.0'}
    dependencies:
      '@aws-sdk/types': 3.515.0
      '@smithy/fetch-http-handler': 2.4.1
      '@smithy/node-http-handler': 2.3.1
      '@smithy/property-provider': 2.1.1
      '@smithy/protocol-http': 3.1.1
      '@smithy/smithy-client': 2.3.1
      '@smithy/types': 2.9.1
      '@smithy/util-stream': 2.1.1
      tslib: 2.6.2
    dev: false

  /@aws-sdk/credential-provider-ini@3.515.0(@aws-sdk/credential-provider-node@3.515.0):
    resolution: {integrity: sha512-ouDlNZdv2TKeVEA/YZk2+XklTXyAAGdbWnl4IgN9ItaodWI+lZjdIoNC8BAooVH+atIV/cZgoGTGQL7j2TxJ9A==}
    engines: {node: '>=14.0.0'}
    dependencies:
      '@aws-sdk/client-sts': 3.515.0(@aws-sdk/credential-provider-node@3.515.0)
      '@aws-sdk/credential-provider-env': 3.515.0
      '@aws-sdk/credential-provider-process': 3.515.0
      '@aws-sdk/credential-provider-sso': 3.515.0(@aws-sdk/credential-provider-node@3.515.0)
      '@aws-sdk/credential-provider-web-identity': 3.515.0(@aws-sdk/credential-provider-node@3.515.0)
      '@aws-sdk/types': 3.515.0
      '@smithy/credential-provider-imds': 2.2.1
      '@smithy/property-provider': 2.1.1
      '@smithy/shared-ini-file-loader': 2.3.1
      '@smithy/types': 2.9.1
      tslib: 2.6.2
    transitivePeerDependencies:
      - '@aws-sdk/credential-provider-node'
      - aws-crt
    dev: false

  /@aws-sdk/credential-provider-node@3.515.0:
    resolution: {integrity: sha512-Y4kHSpbxksiCZZNcvsiKUd8Fb2XlyUuONEwqWFNL82ZH6TCCjBGS31wJQCSxBHqYcOL3tiORUEJkoO7uS30uQA==}
    engines: {node: '>=14.0.0'}
    dependencies:
      '@aws-sdk/credential-provider-env': 3.515.0
      '@aws-sdk/credential-provider-http': 3.515.0
      '@aws-sdk/credential-provider-ini': 3.515.0(@aws-sdk/credential-provider-node@3.515.0)
      '@aws-sdk/credential-provider-process': 3.515.0
      '@aws-sdk/credential-provider-sso': 3.515.0(@aws-sdk/credential-provider-node@3.515.0)
      '@aws-sdk/credential-provider-web-identity': 3.515.0(@aws-sdk/credential-provider-node@3.515.0)
      '@aws-sdk/types': 3.515.0
      '@smithy/credential-provider-imds': 2.2.1
      '@smithy/property-provider': 2.1.1
      '@smithy/shared-ini-file-loader': 2.3.1
      '@smithy/types': 2.9.1
      tslib: 2.6.2
    transitivePeerDependencies:
      - aws-crt
    dev: false

  /@aws-sdk/credential-provider-process@3.515.0:
    resolution: {integrity: sha512-pSjiOA2FM63LHRKNDvEpBRp80FVGT0Mw/gzgbqFXP+sewk0WVonYbEcMDTJptH3VsLPGzqH/DQ1YL/aEIBuXFQ==}
    engines: {node: '>=14.0.0'}
    dependencies:
      '@aws-sdk/types': 3.515.0
      '@smithy/property-provider': 2.1.1
      '@smithy/shared-ini-file-loader': 2.3.1
      '@smithy/types': 2.9.1
      tslib: 2.6.2
    dev: false

  /@aws-sdk/credential-provider-sso@3.515.0(@aws-sdk/credential-provider-node@3.515.0):
    resolution: {integrity: sha512-j7vUkiSmuhpBvZYoPTRTI4ePnQbiZMFl6TNhg9b9DprC1zHkucsZnhRhqjOVlrw/H6J4jmcPGcHHTZ5WQNI5xQ==}
    engines: {node: '>=14.0.0'}
    dependencies:
      '@aws-sdk/client-sso': 3.515.0
      '@aws-sdk/token-providers': 3.515.0(@aws-sdk/credential-provider-node@3.515.0)
      '@aws-sdk/types': 3.515.0
      '@smithy/property-provider': 2.1.1
      '@smithy/shared-ini-file-loader': 2.3.1
      '@smithy/types': 2.9.1
      tslib: 2.6.2
    transitivePeerDependencies:
      - '@aws-sdk/credential-provider-node'
      - aws-crt
    dev: false

  /@aws-sdk/credential-provider-web-identity@3.515.0(@aws-sdk/credential-provider-node@3.515.0):
    resolution: {integrity: sha512-66+2g4z3fWwdoGReY8aUHvm6JrKZMTRxjuizljVmMyOBttKPeBYXvUTop/g3ZGUx1f8j+C5qsGK52viYBvtjuQ==}
    engines: {node: '>=14.0.0'}
    dependencies:
      '@aws-sdk/client-sts': 3.515.0(@aws-sdk/credential-provider-node@3.515.0)
      '@aws-sdk/types': 3.515.0
      '@smithy/property-provider': 2.1.1
      '@smithy/types': 2.9.1
      tslib: 2.6.2
    transitivePeerDependencies:
      - '@aws-sdk/credential-provider-node'
      - aws-crt
    dev: false

  /@aws-sdk/middleware-bucket-endpoint@3.515.0:
    resolution: {integrity: sha512-Vm423j3udFrhKPaKiXtie+6aF05efjX8lhAu5VOruIvbam7olvdWNdkH7sGWlz1ko3CVa7PwOYjGHiOOhxpEOA==}
    engines: {node: '>=14.0.0'}
    dependencies:
      '@aws-sdk/types': 3.515.0
      '@aws-sdk/util-arn-parser': 3.495.0
      '@smithy/node-config-provider': 2.2.1
      '@smithy/protocol-http': 3.1.1
      '@smithy/types': 2.9.1
      '@smithy/util-config-provider': 2.2.1
      tslib: 2.6.2
    dev: false

  /@aws-sdk/middleware-expect-continue@3.515.0:
    resolution: {integrity: sha512-TWCXulivab4reOMx/vxa/IwnPX78fLwI9NUoAxjsqB6W9qjmSnPD43BSVeGvbbl/YNmgk7XfMbZb6IgxW7RyzA==}
    engines: {node: '>=14.0.0'}
    dependencies:
      '@aws-sdk/types': 3.515.0
      '@smithy/protocol-http': 3.1.1
      '@smithy/types': 2.9.1
      tslib: 2.6.2
    dev: false

  /@aws-sdk/middleware-flexible-checksums@3.515.0:
    resolution: {integrity: sha512-ydGjnqNeYlJaAkmQeQnS4pZRAAvzefdm8c234Qh0Fg55xRwHTNLp7uYsdfkTjrdAlj6YIO3Zr6vK6VJ6MGCwug==}
    engines: {node: '>=14.0.0'}
    dependencies:
      '@aws-crypto/crc32': 3.0.0
      '@aws-crypto/crc32c': 3.0.0
      '@aws-sdk/types': 3.515.0
      '@smithy/is-array-buffer': 2.1.1
      '@smithy/protocol-http': 3.1.1
      '@smithy/types': 2.9.1
      '@smithy/util-utf8': 2.1.1
      tslib: 2.6.2
    dev: false

  /@aws-sdk/middleware-host-header@3.515.0:
    resolution: {integrity: sha512-I1MwWPzdRKM1luvdDdjdGsDjNVPhj9zaIytEchjTY40NcKOg+p2evLD2y69ozzg8pyXK63r8DdvDGOo9QPuh0A==}
    engines: {node: '>=14.0.0'}
    dependencies:
      '@aws-sdk/types': 3.515.0
      '@smithy/protocol-http': 3.1.1
      '@smithy/types': 2.9.1
      tslib: 2.6.2
    dev: false

  /@aws-sdk/middleware-location-constraint@3.515.0:
    resolution: {integrity: sha512-ORFC5oijjTJsHhUXy9o52/vl5Irf6e83bE/8tBp+sVVx81+E8zTTWZbysoa41c0B5Ycd0H3wCWutvjdXT16ydQ==}
    engines: {node: '>=14.0.0'}
    dependencies:
      '@aws-sdk/types': 3.515.0
      '@smithy/types': 2.9.1
      tslib: 2.6.2
    dev: false

  /@aws-sdk/middleware-logger@3.515.0:
    resolution: {integrity: sha512-qXomJzg2m/5seQOxHi/yOXOKfSjwrrJSmEmfwJKJyQgdMbBcjz3Cz0H/1LyC6c5hHm6a/SZgSTzDAbAoUmyL+Q==}
    engines: {node: '>=14.0.0'}
    dependencies:
      '@aws-sdk/types': 3.515.0
      '@smithy/types': 2.9.1
      tslib: 2.6.2
    dev: false

  /@aws-sdk/middleware-recursion-detection@3.515.0:
    resolution: {integrity: sha512-dokHLbTV3IHRIBrw9mGoxcNTnQsjlm7TpkJhPdGT9T4Mq399EyQo51u6IsVMm07RXLl2Zw7u+u9p+qWBFzmFRA==}
    engines: {node: '>=14.0.0'}
    dependencies:
      '@aws-sdk/types': 3.515.0
      '@smithy/protocol-http': 3.1.1
      '@smithy/types': 2.9.1
      tslib: 2.6.2
    dev: false

  /@aws-sdk/middleware-sdk-s3@3.515.0:
    resolution: {integrity: sha512-vB8JwiTEAqm1UT9xfugnCgl0H0dtBLUQQK99JwQEWjHPZmQ3HQuVkykmJRY3X0hzKMEgqXodz0hZOvf3Hq1mvQ==}
    engines: {node: '>=14.0.0'}
    dependencies:
      '@aws-sdk/types': 3.515.0
      '@aws-sdk/util-arn-parser': 3.495.0
      '@smithy/node-config-provider': 2.2.1
      '@smithy/protocol-http': 3.1.1
      '@smithy/signature-v4': 2.1.1
      '@smithy/smithy-client': 2.3.1
      '@smithy/types': 2.9.1
      '@smithy/util-config-provider': 2.2.1
      tslib: 2.6.2
    dev: false

  /@aws-sdk/middleware-signing@3.515.0:
    resolution: {integrity: sha512-SdjCyQCL702I07KhCiBFcoh6+NYtnruHJQIzWwMpBteuYHnCHW1k9uZ6pqacsS+Y6qpAKfTVNpQx2zP2s6QoHA==}
    engines: {node: '>=14.0.0'}
    dependencies:
      '@aws-sdk/types': 3.515.0
      '@smithy/property-provider': 2.1.1
      '@smithy/protocol-http': 3.1.1
      '@smithy/signature-v4': 2.1.1
      '@smithy/types': 2.9.1
      '@smithy/util-middleware': 2.1.1
      tslib: 2.6.2
    dev: false

  /@aws-sdk/middleware-ssec@3.515.0:
    resolution: {integrity: sha512-0qLjKiorosVBzzaV/o7MEyS9xqLLu02qGbP564Z/FZY74JUQEpBNedgveMUbb6lqr85RnOuwZ0GZ0cBRfH2brQ==}
    engines: {node: '>=14.0.0'}
    dependencies:
      '@aws-sdk/types': 3.515.0
      '@smithy/types': 2.9.1
      tslib: 2.6.2
    dev: false

  /@aws-sdk/middleware-user-agent@3.515.0:
    resolution: {integrity: sha512-nOqZjGA/GkjuJ5fUshec9Fv6HFd7ovOTxMJbw3MfAhqXuVZ6dKF41lpVJ4imNsgyFt3shUg9WDY8zGFjlYMB3g==}
    engines: {node: '>=14.0.0'}
    dependencies:
      '@aws-sdk/types': 3.515.0
      '@aws-sdk/util-endpoints': 3.515.0
      '@smithy/protocol-http': 3.1.1
      '@smithy/types': 2.9.1
      tslib: 2.6.2
    dev: false

  /@aws-sdk/region-config-resolver@3.515.0:
    resolution: {integrity: sha512-RIRx9loxMgEAc/r1wPfnfShOuzn4RBi8pPPv6/jhhITEeMnJe6enAh2k5y9DdiVDDgCWZgVFSv0YkAIfzAFsnQ==}
    engines: {node: '>=14.0.0'}
    dependencies:
      '@aws-sdk/types': 3.515.0
      '@smithy/node-config-provider': 2.2.1
      '@smithy/types': 2.9.1
      '@smithy/util-config-provider': 2.2.1
      '@smithy/util-middleware': 2.1.1
      tslib: 2.6.2
    dev: false

  /@aws-sdk/s3-request-presigner@3.515.0:
    resolution: {integrity: sha512-B6RcXWJTOHSqZDII/sYeM89MWc//AwA7iIcZk+oXyUSdVTl03z6raJMxWqY0dPx7KuBjLTnZPqUXKCCoQvnp/g==}
    engines: {node: '>=14.0.0'}
    dependencies:
      '@aws-sdk/signature-v4-multi-region': 3.515.0
      '@aws-sdk/types': 3.515.0
      '@aws-sdk/util-format-url': 3.515.0
      '@smithy/middleware-endpoint': 2.4.1
      '@smithy/protocol-http': 3.1.1
      '@smithy/smithy-client': 2.3.1
      '@smithy/types': 2.9.1
      tslib: 2.6.2
    dev: false

  /@aws-sdk/signature-v4-multi-region@3.515.0:
    resolution: {integrity: sha512-5lrCn4DSE0zL41k0L6moqcdExZhWdAnV0/oMEagrISzQYoia+aNTEeyVD3xqJhRbEW4gCj3Uoyis6c8muf7b9g==}
    engines: {node: '>=14.0.0'}
    dependencies:
      '@aws-sdk/middleware-sdk-s3': 3.515.0
      '@aws-sdk/types': 3.515.0
      '@smithy/protocol-http': 3.1.1
      '@smithy/signature-v4': 2.1.1
      '@smithy/types': 2.9.1
      tslib: 2.6.2
    dev: false

  /@aws-sdk/token-providers@3.515.0(@aws-sdk/credential-provider-node@3.515.0):
    resolution: {integrity: sha512-MQuf04rIcTXqwDzmyHSpFPF1fKEzRl64oXtCRUF3ddxTdK6wxXkePfK6wNCuL+GEbEcJAoCtIGIRpzGPJvQjHA==}
    engines: {node: '>=14.0.0'}
    dependencies:
      '@aws-sdk/client-sso-oidc': 3.515.0(@aws-sdk/credential-provider-node@3.515.0)
      '@aws-sdk/types': 3.515.0
      '@smithy/property-provider': 2.1.1
      '@smithy/shared-ini-file-loader': 2.3.1
      '@smithy/types': 2.9.1
      tslib: 2.6.2
    transitivePeerDependencies:
      - '@aws-sdk/credential-provider-node'
      - aws-crt
    dev: false

  /@aws-sdk/types@3.515.0:
    resolution: {integrity: sha512-B3gUpiMlpT6ERaLvZZ61D0RyrQPsFYDkCncLPVkZOKkCOoFU46zi1o6T5JcYiz8vkx1q9RGloQ5exh79s5pU/w==}
    engines: {node: '>=14.0.0'}
    dependencies:
      '@smithy/types': 2.9.1
      tslib: 2.6.2
    dev: false

  /@aws-sdk/util-arn-parser@3.495.0:
    resolution: {integrity: sha512-hwdA3XAippSEUxs7jpznwD63YYFR+LtQvlEcebPTgWR9oQgG9TfS+39PUfbnEeje1ICuOrN3lrFqFbmP9uzbMg==}
    engines: {node: '>=14.0.0'}
    dependencies:
      tslib: 2.6.2
    dev: false

  /@aws-sdk/util-endpoints@3.515.0:
    resolution: {integrity: sha512-UJi+jdwcGFV/F7d3+e2aQn5yZOVpDiAgfgNhPnEtgV0WozJ5/ZUeZBgWvSc/K415N4A4D/9cbBc7+I+35qzcDQ==}
    engines: {node: '>=14.0.0'}
    dependencies:
      '@aws-sdk/types': 3.515.0
      '@smithy/types': 2.9.1
      '@smithy/util-endpoints': 1.1.1
      tslib: 2.6.2
    dev: false

  /@aws-sdk/util-format-url@3.515.0:
    resolution: {integrity: sha512-7BgmUldmECebZU2qUAxOoEkHnji5NZX/j6TcgY4xgl1tUycw72BeKdcQYLUt4YoXQmIGZHiBL8L/TfO48W+FpA==}
    engines: {node: '>=14.0.0'}
    dependencies:
      '@aws-sdk/types': 3.515.0
      '@smithy/querystring-builder': 2.1.1
      '@smithy/types': 2.9.1
      tslib: 2.6.2
    dev: false

  /@aws-sdk/util-locate-window@3.495.0:
    resolution: {integrity: sha512-MfaPXT0kLX2tQaR90saBT9fWQq2DHqSSJRzW+MZWsmF+y5LGCOhO22ac/2o6TKSQm7h0HRc2GaADqYYYor62yg==}
    engines: {node: '>=14.0.0'}
    dependencies:
      tslib: 2.6.2
    dev: false

  /@aws-sdk/util-user-agent-browser@3.515.0:
    resolution: {integrity: sha512-pTWQb0JCafTmLHLDv3Qqs/nAAJghcPdGQIBpsCStb0YEzg3At/dOi2AIQ683yYnXmeOxLXJDzmlsovfVObJScw==}
    dependencies:
      '@aws-sdk/types': 3.515.0
      '@smithy/types': 2.9.1
      bowser: 2.11.0
      tslib: 2.6.2
    dev: false

  /@aws-sdk/util-user-agent-node@3.515.0:
    resolution: {integrity: sha512-A/KJ+/HTohHyVXLH+t/bO0Z2mPrQgELbQO8tX+B2nElo8uklj70r5cT7F8ETsI9oOy+HDVpiL5/v45ZgpUOiPg==}
    engines: {node: '>=14.0.0'}
    peerDependencies:
      aws-crt: '>=1.0.0'
    peerDependenciesMeta:
      aws-crt:
        optional: true
    dependencies:
      '@aws-sdk/types': 3.515.0
      '@smithy/node-config-provider': 2.2.1
      '@smithy/types': 2.9.1
      tslib: 2.6.2
    dev: false

  /@aws-sdk/util-utf8-browser@3.259.0:
    resolution: {integrity: sha512-UvFa/vR+e19XookZF8RzFZBrw2EUkQWxiBW0yYQAhvk3C+QVGl0H3ouca8LDBlBfQKXwmW3huo/59H8rwb1wJw==}
    dependencies:
      tslib: 2.6.2
    dev: false

  /@aws-sdk/xml-builder@3.496.0:
    resolution: {integrity: sha512-GvEjh537IIeOw1ZkZuB37sV12u+ipS5Z1dwjEC/HAvhl5ac23ULtTr1/n+U1gLNN+BAKSWjKiQ2ksj8DiUzeyw==}
    engines: {node: '>=14.0.0'}
    dependencies:
      '@smithy/types': 2.9.1
      tslib: 2.6.2
    dev: false

  /@babel/code-frame@7.23.5:
    resolution: {integrity: sha512-CgH3s1a96LipHCmSUmYFPwY7MNx8C3avkq7i4Wl3cfa662ldtUe4VM1TPXX70pfmrlWTb6jLqTYrZyT2ZTJBgA==}
    engines: {node: '>=6.9.0'}
    dependencies:
      '@babel/highlight': 7.23.4
      chalk: 2.4.2
    dev: false

  /@babel/compat-data@7.23.5:
    resolution: {integrity: sha512-uU27kfDRlhfKl+w1U6vp16IuvSLtjAxdArVXPa9BvLkrr7CYIsxH5adpHObeAGY/41+syctUWOZ140a2Rvkgjw==}
    engines: {node: '>=6.9.0'}
    dev: false

  /@babel/core@7.23.9:
    resolution: {integrity: sha512-5q0175NOjddqpvvzU+kDiSOAk4PfdO6FvwCWoQ6RO7rTzEe8vlo+4HVfcnAREhD4npMs0e9uZypjTwzZPCf/cw==}
    engines: {node: '>=6.9.0'}
    dependencies:
      '@ampproject/remapping': 2.2.1
      '@babel/code-frame': 7.23.5
      '@babel/generator': 7.23.6
      '@babel/helper-compilation-targets': 7.23.6
      '@babel/helper-module-transforms': 7.23.3(@babel/core@7.23.9)
      '@babel/helpers': 7.23.9
      '@babel/parser': 7.23.9
      '@babel/template': 7.23.9
      '@babel/traverse': 7.23.9
      '@babel/types': 7.23.9
      convert-source-map: 2.0.0
      debug: 4.3.4
      gensync: 1.0.0-beta.2
      json5: 2.2.3
      semver: 6.3.1
    transitivePeerDependencies:
      - supports-color
    dev: false

  /@babel/generator@7.23.6:
    resolution: {integrity: sha512-qrSfCYxYQB5owCmGLbl8XRpX1ytXlpueOb0N0UmQwA073KZxejgQTzAmJezxvpwQD9uGtK2shHdi55QT+MbjIw==}
    engines: {node: '>=6.9.0'}
    dependencies:
      '@babel/types': 7.23.9
      '@jridgewell/gen-mapping': 0.3.3
      '@jridgewell/trace-mapping': 0.3.22
      jsesc: 2.5.2
    dev: false

  /@babel/helper-compilation-targets@7.23.6:
    resolution: {integrity: sha512-9JB548GZoQVmzrFgp8o7KxdgkTGm6xs9DW0o/Pim72UDjzr5ObUQ6ZzYPqA+g9OTS2bBQoctLJrky0RDCAWRgQ==}
    engines: {node: '>=6.9.0'}
    dependencies:
      '@babel/compat-data': 7.23.5
      '@babel/helper-validator-option': 7.23.5
      browserslist: 4.22.3
      lru-cache: 5.1.1
      semver: 6.3.1
    dev: false

  /@babel/helper-environment-visitor@7.22.20:
    resolution: {integrity: sha512-zfedSIzFhat/gFhWfHtgWvlec0nqB9YEIVrpuwjruLlXfUSnA8cJB0miHKwqDnQ7d32aKo2xt88/xZptwxbfhA==}
    engines: {node: '>=6.9.0'}
    dev: false

  /@babel/helper-function-name@7.23.0:
    resolution: {integrity: sha512-OErEqsrxjZTJciZ4Oo+eoZqeW9UIiOcuYKRJA4ZAgV9myA+pOXhhmpfNCKjEH/auVfEYVFJ6y1Tc4r0eIApqiw==}
    engines: {node: '>=6.9.0'}
    dependencies:
      '@babel/template': 7.23.9
      '@babel/types': 7.23.9
    dev: false

  /@babel/helper-hoist-variables@7.22.5:
    resolution: {integrity: sha512-wGjk9QZVzvknA6yKIUURb8zY3grXCcOZt+/7Wcy8O2uctxhplmUPkOdlgoNhmdVee2c92JXbf1xpMtVNbfoxRw==}
    engines: {node: '>=6.9.0'}
    dependencies:
      '@babel/types': 7.23.9
    dev: false

  /@babel/helper-module-imports@7.22.15:
    resolution: {integrity: sha512-0pYVBnDKZO2fnSPCrgM/6WMc7eS20Fbok+0r88fp+YtWVLZrp4CkafFGIp+W0VKw4a22sgebPT99y+FDNMdP4w==}
    engines: {node: '>=6.9.0'}
    dependencies:
      '@babel/types': 7.23.9
    dev: false

  /@babel/helper-module-transforms@7.23.3(@babel/core@7.23.9):
    resolution: {integrity: sha512-7bBs4ED9OmswdfDzpz4MpWgSrV7FXlc3zIagvLFjS5H+Mk7Snr21vQ6QwrsoCGMfNC4e4LQPdoULEt4ykz0SRQ==}
    engines: {node: '>=6.9.0'}
    peerDependencies:
      '@babel/core': ^7.0.0
    dependencies:
      '@babel/core': 7.23.9
      '@babel/helper-environment-visitor': 7.22.20
      '@babel/helper-module-imports': 7.22.15
      '@babel/helper-simple-access': 7.22.5
      '@babel/helper-split-export-declaration': 7.22.6
      '@babel/helper-validator-identifier': 7.22.20
    dev: false

  /@babel/helper-plugin-utils@7.22.5:
    resolution: {integrity: sha512-uLls06UVKgFG9QD4OeFYLEGteMIAa5kpTPcFL28yuCIIzsf6ZyKZMllKVOCZFhiZ5ptnwX4mtKdWCBE/uT4amg==}
    engines: {node: '>=6.9.0'}
    dev: false

  /@babel/helper-simple-access@7.22.5:
    resolution: {integrity: sha512-n0H99E/K+Bika3++WNL17POvo4rKWZ7lZEp1Q+fStVbUi8nxPQEBOlTmCOxW/0JsS56SKKQ+ojAe2pHKJHN35w==}
    engines: {node: '>=6.9.0'}
    dependencies:
      '@babel/types': 7.23.9
    dev: false

  /@babel/helper-split-export-declaration@7.22.6:
    resolution: {integrity: sha512-AsUnxuLhRYsisFiaJwvp1QF+I3KjD5FOxut14q/GzovUe6orHLesW2C7d754kRm53h5gqrz6sFl6sxc4BVtE/g==}
    engines: {node: '>=6.9.0'}
    dependencies:
      '@babel/types': 7.23.9
    dev: false

  /@babel/helper-string-parser@7.23.4:
    resolution: {integrity: sha512-803gmbQdqwdf4olxrX4AJyFBV/RTr3rSmOj0rKwesmzlfhYNDEs+/iOcznzpNWlJlIlTJC2QfPFcHB6DlzdVLQ==}
    engines: {node: '>=6.9.0'}
    dev: false

  /@babel/helper-validator-identifier@7.22.20:
    resolution: {integrity: sha512-Y4OZ+ytlatR8AI+8KZfKuL5urKp7qey08ha31L8b3BwewJAoJamTzyvxPR/5D+KkdJCGPq/+8TukHBlY10FX9A==}
    engines: {node: '>=6.9.0'}
    dev: false

  /@babel/helper-validator-option@7.23.5:
    resolution: {integrity: sha512-85ttAOMLsr53VgXkTbkx8oA6YTfT4q7/HzXSLEYmjcSTJPMPQtvq1BD79Byep5xMUYbGRzEpDsjUf3dyp54IKw==}
    engines: {node: '>=6.9.0'}
    dev: false

  /@babel/helpers@7.23.9:
    resolution: {integrity: sha512-87ICKgU5t5SzOT7sBMfCOZQ2rHjRU+Pcb9BoILMYz600W6DkVRLFBPwQ18gwUVvggqXivaUakpnxWQGbpywbBQ==}
    engines: {node: '>=6.9.0'}
    dependencies:
      '@babel/template': 7.23.9
      '@babel/traverse': 7.23.9
      '@babel/types': 7.23.9
    transitivePeerDependencies:
      - supports-color
    dev: false

  /@babel/highlight@7.23.4:
    resolution: {integrity: sha512-acGdbYSfp2WheJoJm/EBBBLh/ID8KDc64ISZ9DYtBmC8/Q204PZJLHyzeB5qMzJ5trcOkybd78M4x2KWsUq++A==}
    engines: {node: '>=6.9.0'}
    dependencies:
      '@babel/helper-validator-identifier': 7.22.20
      chalk: 2.4.2
      js-tokens: 4.0.0
    dev: false

  /@babel/parser@7.23.9:
    resolution: {integrity: sha512-9tcKgqKbs3xGJ+NtKF2ndOBBLVwPjl1SHxPQkd36r3Dlirw3xWUeGaTbqr7uGZcTaxkVNwc+03SVP7aCdWrTlA==}
    engines: {node: '>=6.0.0'}
    hasBin: true
    dependencies:
      '@babel/types': 7.23.9
    dev: false

  /@babel/plugin-syntax-async-generators@7.8.4(@babel/core@7.23.9):
    resolution: {integrity: sha512-tycmZxkGfZaxhMRbXlPXuVFpdWlXpir2W4AMhSJgRKzk/eDlIXOhb2LHWoLpDF7TEHylV5zNhykX6KAgHJmTNw==}
    peerDependencies:
      '@babel/core': ^7.0.0-0
    dependencies:
      '@babel/core': 7.23.9
      '@babel/helper-plugin-utils': 7.22.5
    dev: false

  /@babel/plugin-syntax-bigint@7.8.3(@babel/core@7.23.9):
    resolution: {integrity: sha512-wnTnFlG+YxQm3vDxpGE57Pj0srRU4sHE/mDkt1qv2YJJSeUAec2ma4WLUnUPeKjyrfntVwe/N6dCXpU+zL3Npg==}
    peerDependencies:
      '@babel/core': ^7.0.0-0
    dependencies:
      '@babel/core': 7.23.9
      '@babel/helper-plugin-utils': 7.22.5
    dev: false

  /@babel/plugin-syntax-class-properties@7.12.13(@babel/core@7.23.9):
    resolution: {integrity: sha512-fm4idjKla0YahUNgFNLCB0qySdsoPiZP3iQE3rky0mBUtMZ23yDJ9SJdg6dXTSDnulOVqiF3Hgr9nbXvXTQZYA==}
    peerDependencies:
      '@babel/core': ^7.0.0-0
    dependencies:
      '@babel/core': 7.23.9
      '@babel/helper-plugin-utils': 7.22.5
    dev: false

  /@babel/plugin-syntax-import-meta@7.10.4(@babel/core@7.23.9):
    resolution: {integrity: sha512-Yqfm+XDx0+Prh3VSeEQCPU81yC+JWZ2pDPFSS4ZdpfZhp4MkFMaDC1UqseovEKwSUpnIL7+vK+Clp7bfh0iD7g==}
    peerDependencies:
      '@babel/core': ^7.0.0-0
    dependencies:
      '@babel/core': 7.23.9
      '@babel/helper-plugin-utils': 7.22.5
    dev: false

  /@babel/plugin-syntax-json-strings@7.8.3(@babel/core@7.23.9):
    resolution: {integrity: sha512-lY6kdGpWHvjoe2vk4WrAapEuBR69EMxZl+RoGRhrFGNYVK8mOPAW8VfbT/ZgrFbXlDNiiaxQnAtgVCZ6jv30EA==}
    peerDependencies:
      '@babel/core': ^7.0.0-0
    dependencies:
      '@babel/core': 7.23.9
      '@babel/helper-plugin-utils': 7.22.5
    dev: false

  /@babel/plugin-syntax-jsx@7.23.3(@babel/core@7.23.9):
    resolution: {integrity: sha512-EB2MELswq55OHUoRZLGg/zC7QWUKfNLpE57m/S2yr1uEneIgsTgrSzXP3NXEsMkVn76OlaVVnzN+ugObuYGwhg==}
    engines: {node: '>=6.9.0'}
    peerDependencies:
      '@babel/core': ^7.0.0-0
    dependencies:
      '@babel/core': 7.23.9
      '@babel/helper-plugin-utils': 7.22.5
    dev: false

  /@babel/plugin-syntax-logical-assignment-operators@7.10.4(@babel/core@7.23.9):
    resolution: {integrity: sha512-d8waShlpFDinQ5MtvGU9xDAOzKH47+FFoney2baFIoMr952hKOLp1HR7VszoZvOsV/4+RRszNY7D17ba0te0ig==}
    peerDependencies:
      '@babel/core': ^7.0.0-0
    dependencies:
      '@babel/core': 7.23.9
      '@babel/helper-plugin-utils': 7.22.5
    dev: false

  /@babel/plugin-syntax-nullish-coalescing-operator@7.8.3(@babel/core@7.23.9):
    resolution: {integrity: sha512-aSff4zPII1u2QD7y+F8oDsz19ew4IGEJg9SVW+bqwpwtfFleiQDMdzA/R+UlWDzfnHFCxxleFT0PMIrR36XLNQ==}
    peerDependencies:
      '@babel/core': ^7.0.0-0
    dependencies:
      '@babel/core': 7.23.9
      '@babel/helper-plugin-utils': 7.22.5
    dev: false

  /@babel/plugin-syntax-numeric-separator@7.10.4(@babel/core@7.23.9):
    resolution: {integrity: sha512-9H6YdfkcK/uOnY/K7/aA2xpzaAgkQn37yzWUMRK7OaPOqOpGS1+n0H5hxT9AUw9EsSjPW8SVyMJwYRtWs3X3ug==}
    peerDependencies:
      '@babel/core': ^7.0.0-0
    dependencies:
      '@babel/core': 7.23.9
      '@babel/helper-plugin-utils': 7.22.5
    dev: false

  /@babel/plugin-syntax-object-rest-spread@7.8.3(@babel/core@7.23.9):
    resolution: {integrity: sha512-XoqMijGZb9y3y2XskN+P1wUGiVwWZ5JmoDRwx5+3GmEplNyVM2s2Dg8ILFQm8rWM48orGy5YpI5Bl8U1y7ydlA==}
    peerDependencies:
      '@babel/core': ^7.0.0-0
    dependencies:
      '@babel/core': 7.23.9
      '@babel/helper-plugin-utils': 7.22.5
    dev: false

  /@babel/plugin-syntax-optional-catch-binding@7.8.3(@babel/core@7.23.9):
    resolution: {integrity: sha512-6VPD0Pc1lpTqw0aKoeRTMiB+kWhAoT24PA+ksWSBrFtl5SIRVpZlwN3NNPQjehA2E/91FV3RjLWoVTglWcSV3Q==}
    peerDependencies:
      '@babel/core': ^7.0.0-0
    dependencies:
      '@babel/core': 7.23.9
      '@babel/helper-plugin-utils': 7.22.5
    dev: false

  /@babel/plugin-syntax-optional-chaining@7.8.3(@babel/core@7.23.9):
    resolution: {integrity: sha512-KoK9ErH1MBlCPxV0VANkXW2/dw4vlbGDrFgz8bmUsBGYkFRcbRwMh6cIJubdPrkxRwuGdtCk0v/wPTKbQgBjkg==}
    peerDependencies:
      '@babel/core': ^7.0.0-0
    dependencies:
      '@babel/core': 7.23.9
      '@babel/helper-plugin-utils': 7.22.5
    dev: false

  /@babel/plugin-syntax-top-level-await@7.14.5(@babel/core@7.23.9):
    resolution: {integrity: sha512-hx++upLv5U1rgYfwe1xBQUhRmU41NEvpUvrp8jkrSCdvGSnM5/qdRMtylJ6PG5OFkBaHkbTAKTnd3/YyESRHFw==}
    engines: {node: '>=6.9.0'}
    peerDependencies:
      '@babel/core': ^7.0.0-0
    dependencies:
      '@babel/core': 7.23.9
      '@babel/helper-plugin-utils': 7.22.5
    dev: false

  /@babel/plugin-syntax-typescript@7.23.3(@babel/core@7.23.9):
    resolution: {integrity: sha512-9EiNjVJOMwCO+43TqoTrgQ8jMwcAd0sWyXi9RPfIsLTj4R2MADDDQXELhffaUx/uJv2AYcxBgPwH6j4TIA4ytQ==}
    engines: {node: '>=6.9.0'}
    peerDependencies:
      '@babel/core': ^7.0.0-0
    dependencies:
      '@babel/core': 7.23.9
      '@babel/helper-plugin-utils': 7.22.5
    dev: false

  /@babel/runtime@7.23.9:
    resolution: {integrity: sha512-0CX6F+BI2s9dkUqr08KFrAIZgNFj75rdBU/DjCyYLIaV/quFjkk6T+EJ2LkZHyZTbEV4L5p97mNkUsHl2wLFAw==}
    engines: {node: '>=6.9.0'}
    dependencies:
      regenerator-runtime: 0.14.1
    dev: false

  /@babel/template@7.23.9:
    resolution: {integrity: sha512-+xrD2BWLpvHKNmX2QbpdpsBaWnRxahMwJjO+KZk2JOElj5nSmKezyS1B4u+QbHMTX69t4ukm6hh9lsYQ7GHCKA==}
    engines: {node: '>=6.9.0'}
    dependencies:
      '@babel/code-frame': 7.23.5
      '@babel/parser': 7.23.9
      '@babel/types': 7.23.9
    dev: false

  /@babel/traverse@7.23.9:
    resolution: {integrity: sha512-I/4UJ9vs90OkBtY6iiiTORVMyIhJ4kAVmsKo9KFc8UOxMeUfi2hvtIBsET5u9GizXE6/GFSuKCTNfgCswuEjRg==}
    engines: {node: '>=6.9.0'}
    dependencies:
      '@babel/code-frame': 7.23.5
      '@babel/generator': 7.23.6
      '@babel/helper-environment-visitor': 7.22.20
      '@babel/helper-function-name': 7.23.0
      '@babel/helper-hoist-variables': 7.22.5
      '@babel/helper-split-export-declaration': 7.22.6
      '@babel/parser': 7.23.9
      '@babel/types': 7.23.9
      debug: 4.3.4
      globals: 11.12.0
    transitivePeerDependencies:
      - supports-color
    dev: false

  /@babel/types@7.23.9:
    resolution: {integrity: sha512-dQjSq/7HaSjRM43FFGnv5keM2HsxpmyV1PfaSVm0nzzjwwTmjOe6J4bC8e3+pTEIgHaHj+1ZlLThRJ2auc/w1Q==}
    engines: {node: '>=6.9.0'}
    dependencies:
      '@babel/helper-string-parser': 7.23.4
      '@babel/helper-validator-identifier': 7.22.20
      to-fast-properties: 2.0.0
    dev: false

  /@bcoe/v8-coverage@0.2.3:
    resolution: {integrity: sha512-0hYQ8SB4Db5zvZB4axdMHGwEaQjkZzFjQiN9LVYvIFB2nSUHW9tYpxWriPrWDASIxiaXax83REcLxuSdnGPZtw==}
    dev: false

  /@discoveryjs/json-ext@0.5.7:
    resolution: {integrity: sha512-dBVuXR082gk3jsFp7Rd/JI4kytwGHecnCoTtXFb7DB6CNHp4rg5k1bhg0nWdLGLnOV71lmDzGQaLMy8iPLY0pw==}
    engines: {node: '>=10.0.0'}
    dev: false

  /@emotion/is-prop-valid@0.8.8:
    resolution: {integrity: sha512-u5WtneEAr5IDG2Wv65yhunPSMLIpuKsbuOktRojfrEiEvRyC85LgPMZI63cr7NUqT8ZIGdSVg8ZKGxIug4lXcA==}
    requiresBuild: true
    dependencies:
      '@emotion/memoize': 0.7.4
    dev: false
    optional: true

  /@emotion/memoize@0.7.4:
    resolution: {integrity: sha512-Ja/Vfqe3HpuzRsG1oBtWTHk2PGZ7GR+2Vz5iYGelAw8dx32K0y7PjVuxK6z1nMpZOqAFsRUPCkK1YjJ56qJlgw==}
    requiresBuild: true
    dev: false
    optional: true

  /@eslint-community/eslint-utils@4.4.0(eslint@8.56.0):
    resolution: {integrity: sha512-1/sA4dwrzBAyeUoQ6oxahHKmrZvsnLCg4RfxW3ZFGGmQkSNQPFNLV9CUEFQP1x9EYXHTo5p6xdhZM1Ne9p/AfA==}
    engines: {node: ^12.22.0 || ^14.17.0 || >=16.0.0}
    peerDependencies:
      eslint: ^6.0.0 || ^7.0.0 || >=8.0.0
    dependencies:
      eslint: 8.56.0
      eslint-visitor-keys: 3.4.3
    dev: false

  /@eslint-community/regexpp@4.10.0:
    resolution: {integrity: sha512-Cu96Sd2By9mCNTx2iyKOmq10v22jUVQv0lQnlGNy16oE9589yE+QADPbrMGCkA51cKZSg3Pu/aTJVTGfL/qjUA==}
    engines: {node: ^12.0.0 || ^14.0.0 || >=16.0.0}
    dev: false

  /@eslint/eslintrc@2.1.4:
    resolution: {integrity: sha512-269Z39MS6wVJtsoUl10L60WdkhJVdPG24Q4eZTH3nnF6lpvSShEK3wQjDX9JRWAUPvPh7COouPpU9IrqaZFvtQ==}
    engines: {node: ^12.22.0 || ^14.17.0 || >=16.0.0}
    dependencies:
      ajv: 6.12.6
      debug: 4.3.4
      espree: 9.6.1
      globals: 13.24.0
      ignore: 5.3.1
      import-fresh: 3.3.0
      js-yaml: 4.1.0
      minimatch: 3.1.2
      strip-json-comments: 3.1.1
    transitivePeerDependencies:
      - supports-color
    dev: false

  /@eslint/js@8.56.0:
    resolution: {integrity: sha512-gMsVel9D7f2HLkBma9VbtzZRehRogVRfbr++f06nL2vnCGCNlzOD+/MUov/F4p8myyAHspEhVobgjpX64q5m6A==}
    engines: {node: ^12.22.0 || ^14.17.0 || >=16.0.0}
    dev: false

  /@fastify/busboy@2.1.0:
    resolution: {integrity: sha512-+KpH+QxZU7O4675t3mnkQKcZZg56u+K/Ct2K+N2AZYNVK8kyeo/bI18tI8aPm3tvNNRyTWfj6s5tnGNlcbQRsA==}
    engines: {node: '>=14'}
    dev: false

  /@floating-ui/core@1.6.0:
    resolution: {integrity: sha512-PcF++MykgmTj3CIyOQbKA/hDzOAiqI3mhuoN44WRCopIs1sgoDoU4oty4Jtqaj/y3oDU6fnVSm4QG0a3t5i0+g==}
    dependencies:
      '@floating-ui/utils': 0.2.1
    dev: false

  /@floating-ui/dom@1.6.1:
    resolution: {integrity: sha512-iA8qE43/H5iGozC3W0YSnVSW42Vh522yyM1gj+BqRwVsTNOyr231PsXDaV04yT39PsO0QL2QpbI/M0ZaLUQgRQ==}
    dependencies:
      '@floating-ui/core': 1.6.0
      '@floating-ui/utils': 0.2.1
    dev: false

  /@floating-ui/react-dom@2.0.8(react-dom@18.2.0)(react@18.2.0):
    resolution: {integrity: sha512-HOdqOt3R3OGeTKidaLvJKcgg75S6tibQ3Tif4eyd91QnIJWr0NLvoXFpJA/j8HqkFSL68GDca9AuyWEHlhyClw==}
    peerDependencies:
      react: '>=16.8.0'
      react-dom: '>=16.8.0'
    dependencies:
      '@floating-ui/dom': 1.6.1
      react: 18.2.0
      react-dom: 18.2.0(react@18.2.0)
    dev: false

  /@floating-ui/utils@0.2.1:
    resolution: {integrity: sha512-9TANp6GPoMtYzQdt54kfAyMmz1+osLlXdg2ENroU7zzrtflTLrrC/lgrIfaSe+Wu0b89GKccT7vxXA0MoAIO+Q==}
    dev: false

  /@humanwhocodes/config-array@0.11.14:
    resolution: {integrity: sha512-3T8LkOmg45BV5FICb15QQMsyUSWrQ8AygVfC7ZG32zOalnqrilm018ZVCw0eapXux8FtA33q8PSRSstjee3jSg==}
    engines: {node: '>=10.10.0'}
    dependencies:
      '@humanwhocodes/object-schema': 2.0.2
      debug: 4.3.4
      minimatch: 3.1.2
    transitivePeerDependencies:
      - supports-color
    dev: false

  /@humanwhocodes/module-importer@1.0.1:
    resolution: {integrity: sha512-bxveV4V8v5Yb4ncFTT3rPSgZBOpCkjfK0y4oVVVJwIuDVBRMDXrPyXRL988i5ap9m9bnyEEjWfm5WkBmtffLfA==}
    engines: {node: '>=12.22'}
    dev: false

  /@humanwhocodes/object-schema@2.0.2:
    resolution: {integrity: sha512-6EwiSjwWYP7pTckG6I5eyFANjPhmPjUX9JRLUSfNPC7FX7zK9gyZAfUEaECL6ALTpGX5AjnBq3C9XmVWPitNpw==}
    dev: false

  /@isaacs/cliui@8.0.2:
    resolution: {integrity: sha512-O8jcjabXaleOG9DQ0+ARXWZBTfnP4WNAqzuiJK7ll44AmxGKv/J2M4TPjxjY3znBCfvBXFzucm1twdyFybFqEA==}
    engines: {node: '>=12'}
    dependencies:
      string-width: 5.1.2
      string-width-cjs: /string-width@4.2.3
      strip-ansi: 7.1.0
      strip-ansi-cjs: /strip-ansi@6.0.1
      wrap-ansi: 8.1.0
      wrap-ansi-cjs: /wrap-ansi@7.0.0
    dev: false

  /@istanbuljs/load-nyc-config@1.1.0:
    resolution: {integrity: sha512-VjeHSlIzpv/NyD3N0YuHfXOPDIixcA1q2ZV98wsMqcYlPmv2n3Yb2lYP9XMElnaFVXg5A7YLTeLu6V84uQDjmQ==}
    engines: {node: '>=8'}
    dependencies:
      camelcase: 5.3.1
      find-up: 4.1.0
      get-package-type: 0.1.0
      js-yaml: 3.14.1
      resolve-from: 5.0.0
    dev: false

  /@istanbuljs/schema@0.1.3:
    resolution: {integrity: sha512-ZXRY4jNvVgSVQ8DL3LTcakaAtXwTVUxE81hslsyD2AtoXW/wVob10HkOJ1X/pAlcI7D+2YoZKg5do8G/w6RYgA==}
    engines: {node: '>=8'}
    dev: false

  /@jest/console@29.7.0:
    resolution: {integrity: sha512-5Ni4CU7XHQi32IJ398EEP4RrB8eV09sXP2ROqD4bksHrnTree52PsxvX8tpL8LvTZ3pFzXyPbNQReSN41CAhOg==}
    engines: {node: ^14.15.0 || ^16.10.0 || >=18.0.0}
    dependencies:
      '@jest/types': 29.6.3
      '@types/node': 20.11.19
      chalk: 4.1.2
      jest-message-util: 29.7.0
      jest-util: 29.7.0
      slash: 3.0.0
    dev: false

  /@jest/core@29.7.0:
    resolution: {integrity: sha512-n7aeXWKMnGtDA48y8TLWJPJmLmmZ642Ceo78cYWEpiD7FzDgmNDV/GCVRorPABdXLJZ/9wzzgZAlHjXjxDHGsg==}
    engines: {node: ^14.15.0 || ^16.10.0 || >=18.0.0}
    peerDependencies:
      node-notifier: ^8.0.1 || ^9.0.0 || ^10.0.0
    peerDependenciesMeta:
      node-notifier:
        optional: true
    dependencies:
      '@jest/console': 29.7.0
      '@jest/reporters': 29.7.0
      '@jest/test-result': 29.7.0
      '@jest/transform': 29.7.0
      '@jest/types': 29.6.3
      '@types/node': 20.11.19
      ansi-escapes: 4.3.2
      chalk: 4.1.2
      ci-info: 3.9.0
      exit: 0.1.2
      graceful-fs: 4.2.11
      jest-changed-files: 29.7.0
      jest-config: 29.7.0(@types/node@20.11.19)
      jest-haste-map: 29.7.0
      jest-message-util: 29.7.0
      jest-regex-util: 29.6.3
      jest-resolve: 29.7.0
      jest-resolve-dependencies: 29.7.0
      jest-runner: 29.7.0
      jest-runtime: 29.7.0
      jest-snapshot: 29.7.0
      jest-util: 29.7.0
      jest-validate: 29.7.0
      jest-watcher: 29.7.0
      micromatch: 4.0.5
      pretty-format: 29.7.0
      slash: 3.0.0
      strip-ansi: 6.0.1
    transitivePeerDependencies:
      - babel-plugin-macros
      - supports-color
      - ts-node
    dev: false

  /@jest/environment@29.7.0:
    resolution: {integrity: sha512-aQIfHDq33ExsN4jP1NWGXhxgQ/wixs60gDiKO+XVMd8Mn0NWPWgc34ZQDTb2jKaUWQ7MuwoitXAsN2XVXNMpAw==}
    engines: {node: ^14.15.0 || ^16.10.0 || >=18.0.0}
    dependencies:
      '@jest/fake-timers': 29.7.0
      '@jest/types': 29.6.3
      '@types/node': 20.11.19
      jest-mock: 29.7.0
    dev: false

  /@jest/expect-utils@29.7.0:
    resolution: {integrity: sha512-GlsNBWiFQFCVi9QVSx7f5AgMeLxe9YCCs5PuP2O2LdjDAA8Jh9eX7lA1Jq/xdXw3Wb3hyvlFNfZIfcRetSzYcA==}
    engines: {node: ^14.15.0 || ^16.10.0 || >=18.0.0}
    dependencies:
      jest-get-type: 29.6.3
    dev: false

  /@jest/expect@29.7.0:
    resolution: {integrity: sha512-8uMeAMycttpva3P1lBHB8VciS9V0XAr3GymPpipdyQXbBcuhkLQOSe8E/p92RyAdToS6ZD1tFkX+CkhoECE0dQ==}
    engines: {node: ^14.15.0 || ^16.10.0 || >=18.0.0}
    dependencies:
      expect: 29.7.0
      jest-snapshot: 29.7.0
    transitivePeerDependencies:
      - supports-color
    dev: false

  /@jest/fake-timers@29.7.0:
    resolution: {integrity: sha512-q4DH1Ha4TTFPdxLsqDXK1d3+ioSL7yL5oCMJZgDYm6i+6CygW5E5xVr/D1HdsGxjt1ZWSfUAs9OxSB/BNelWrQ==}
    engines: {node: ^14.15.0 || ^16.10.0 || >=18.0.0}
    dependencies:
      '@jest/types': 29.6.3
      '@sinonjs/fake-timers': 10.3.0
      '@types/node': 20.11.19
      jest-message-util: 29.7.0
      jest-mock: 29.7.0
      jest-util: 29.7.0
    dev: false

  /@jest/globals@29.7.0:
    resolution: {integrity: sha512-mpiz3dutLbkW2MNFubUGUEVLkTGiqW6yLVTA+JbP6fI6J5iL9Y0Nlg8k95pcF8ctKwCS7WVxteBs29hhfAotzQ==}
    engines: {node: ^14.15.0 || ^16.10.0 || >=18.0.0}
    dependencies:
      '@jest/environment': 29.7.0
      '@jest/expect': 29.7.0
      '@jest/types': 29.6.3
      jest-mock: 29.7.0
    transitivePeerDependencies:
      - supports-color
    dev: false

  /@jest/reporters@29.7.0:
    resolution: {integrity: sha512-DApq0KJbJOEzAFYjHADNNxAE3KbhxQB1y5Kplb5Waqw6zVbuWatSnMjE5gs8FUgEPmNsnZA3NCWl9NG0ia04Pg==}
    engines: {node: ^14.15.0 || ^16.10.0 || >=18.0.0}
    peerDependencies:
      node-notifier: ^8.0.1 || ^9.0.0 || ^10.0.0
    peerDependenciesMeta:
      node-notifier:
        optional: true
    dependencies:
      '@bcoe/v8-coverage': 0.2.3
      '@jest/console': 29.7.0
      '@jest/test-result': 29.7.0
      '@jest/transform': 29.7.0
      '@jest/types': 29.6.3
      '@jridgewell/trace-mapping': 0.3.22
      '@types/node': 20.11.19
      chalk: 4.1.2
      collect-v8-coverage: 1.0.2
      exit: 0.1.2
      glob: 7.2.3
      graceful-fs: 4.2.11
      istanbul-lib-coverage: 3.2.2
      istanbul-lib-instrument: 6.0.1
      istanbul-lib-report: 3.0.1
      istanbul-lib-source-maps: 4.0.1
      istanbul-reports: 3.1.6
      jest-message-util: 29.7.0
      jest-util: 29.7.0
      jest-worker: 29.7.0
      slash: 3.0.0
      string-length: 4.0.2
      strip-ansi: 6.0.1
      v8-to-istanbul: 9.2.0
    transitivePeerDependencies:
      - supports-color
    dev: false

  /@jest/schemas@29.6.3:
    resolution: {integrity: sha512-mo5j5X+jIZmJQveBKeS/clAueipV7KgiX1vMgCxam1RNYiqE1w62n0/tJJnHtjW8ZHcQco5gY85jA3mi0L+nSA==}
    engines: {node: ^14.15.0 || ^16.10.0 || >=18.0.0}
    dependencies:
      '@sinclair/typebox': 0.27.8
    dev: false

  /@jest/source-map@29.6.3:
    resolution: {integrity: sha512-MHjT95QuipcPrpLM+8JMSzFx6eHp5Bm+4XeFDJlwsvVBjmKNiIAvasGK2fxz2WbGRlnvqehFbh07MMa7n3YJnw==}
    engines: {node: ^14.15.0 || ^16.10.0 || >=18.0.0}
    dependencies:
      '@jridgewell/trace-mapping': 0.3.22
      callsites: 3.1.0
      graceful-fs: 4.2.11
    dev: false

  /@jest/test-result@29.7.0:
    resolution: {integrity: sha512-Fdx+tv6x1zlkJPcWXmMDAG2HBnaR9XPSd5aDWQVsfrZmLVT3lU1cwyxLgRmXR9yrq4NBoEm9BMsfgFzTQAbJYA==}
    engines: {node: ^14.15.0 || ^16.10.0 || >=18.0.0}
    dependencies:
      '@jest/console': 29.7.0
      '@jest/types': 29.6.3
      '@types/istanbul-lib-coverage': 2.0.6
      collect-v8-coverage: 1.0.2
    dev: false

  /@jest/test-sequencer@29.7.0:
    resolution: {integrity: sha512-GQwJ5WZVrKnOJuiYiAF52UNUJXgTZx1NHjFSEB0qEMmSZKAkdMoIzw/Cj6x6NF4AvV23AUqDpFzQkN/eYCYTxw==}
    engines: {node: ^14.15.0 || ^16.10.0 || >=18.0.0}
    dependencies:
      '@jest/test-result': 29.7.0
      graceful-fs: 4.2.11
      jest-haste-map: 29.7.0
      slash: 3.0.0
    dev: false

  /@jest/transform@29.7.0:
    resolution: {integrity: sha512-ok/BTPFzFKVMwO5eOHRrvnBVHdRy9IrsrW1GpMaQ9MCnilNLXQKmAX8s1YXDFaai9xJpac2ySzV0YeRRECr2Vw==}
    engines: {node: ^14.15.0 || ^16.10.0 || >=18.0.0}
    dependencies:
      '@babel/core': 7.23.9
      '@jest/types': 29.6.3
      '@jridgewell/trace-mapping': 0.3.22
      babel-plugin-istanbul: 6.1.1
      chalk: 4.1.2
      convert-source-map: 2.0.0
      fast-json-stable-stringify: 2.1.0
      graceful-fs: 4.2.11
      jest-haste-map: 29.7.0
      jest-regex-util: 29.6.3
      jest-util: 29.7.0
      micromatch: 4.0.5
      pirates: 4.0.6
      slash: 3.0.0
      write-file-atomic: 4.0.2
    transitivePeerDependencies:
      - supports-color
    dev: false

  /@jest/types@29.6.3:
    resolution: {integrity: sha512-u3UPsIilWKOM3F9CXtrG8LEJmNxwoCQC/XVj4IKYXvvpx7QIi/Kg1LI5uDmDpKlac62NUtX7eLjRh+jVZcLOzw==}
    engines: {node: ^14.15.0 || ^16.10.0 || >=18.0.0}
    dependencies:
      '@jest/schemas': 29.6.3
      '@types/istanbul-lib-coverage': 2.0.6
      '@types/istanbul-reports': 3.0.4
      '@types/node': 20.11.19
      '@types/yargs': 17.0.32
      chalk: 4.1.2
    dev: false

  /@jridgewell/gen-mapping@0.3.3:
    resolution: {integrity: sha512-HLhSWOLRi875zjjMG/r+Nv0oCW8umGb0BgEhyX3dDX3egwZtB8PqLnjz3yedt8R5StBrzcg4aBpnh8UA9D1BoQ==}
    engines: {node: '>=6.0.0'}
    dependencies:
      '@jridgewell/set-array': 1.1.2
      '@jridgewell/sourcemap-codec': 1.4.15
      '@jridgewell/trace-mapping': 0.3.22
    dev: false

  /@jridgewell/resolve-uri@3.1.1:
    resolution: {integrity: sha512-dSYZh7HhCDtCKm4QakX0xFpsRDqjjtZf/kjI/v3T3Nwt5r8/qz/M19F9ySyOqU94SXBmeG9ttTul+YnR4LOxFA==}
    engines: {node: '>=6.0.0'}
    dev: false

  /@jridgewell/set-array@1.1.2:
    resolution: {integrity: sha512-xnkseuNADM0gt2bs+BvhO0p78Mk762YnZdsuzFV018NoG1Sj1SCQvpSqa7XUaTam5vAGasABV9qXASMKnFMwMw==}
    engines: {node: '>=6.0.0'}
    dev: false

  /@jridgewell/sourcemap-codec@1.4.15:
    resolution: {integrity: sha512-eF2rxCRulEKXHTRiDrDy6erMYWqNw4LPdQ8UQA4huuxaQsVeRPFl2oM8oDGxMFhJUWZf9McpLtJasDDZb/Bpeg==}
    dev: false

  /@jridgewell/trace-mapping@0.3.22:
    resolution: {integrity: sha512-Wf963MzWtA2sjrNt+g18IAln9lKnlRp+K2eH4jjIoF1wYeq3aMREpG09xhlhdzS0EjwU7qmUJYangWa+151vZw==}
    dependencies:
      '@jridgewell/resolve-uri': 3.1.1
      '@jridgewell/sourcemap-codec': 1.4.15
    dev: false

  /@neondatabase/serverless@0.7.2:
    resolution: {integrity: sha512-wU3WA2uTyNO7wjPs3Mg0G01jztAxUxzd9/mskMmtPwPTjf7JKWi9AW5/puOGXLxmZ9PVgRFeBVRVYq5nBPhsCg==}
    dependencies:
      '@types/pg': 8.6.6
    dev: false

  /@next/bundle-analyzer@14.1.0:
    resolution: {integrity: sha512-RJWjnlMp/1WSW0ahAdawV22WgJiC6BVaFS5Xfhw6gP7NJEX3cAJjh4JqSHKGr8GnLNRaFCVTQdDPoX84E421BA==}
    dependencies:
      webpack-bundle-analyzer: 4.10.1
    transitivePeerDependencies:
      - bufferutil
      - utf-8-validate
    dev: false

  /@next/env@14.1.1-canary.56:
    resolution: {integrity: sha512-2C+38wg1ZTb9N3HagtLZIjhPg0cbB97PmbgAKLMg+QOttyjmBiVjb231XWHKjqoEhY9u/ILWNbzgQ8gD5JplkA==}
    dev: false

  /@next/eslint-plugin-next@14.1.0:
    resolution: {integrity: sha512-x4FavbNEeXx/baD/zC/SdrvkjSby8nBn8KcCREqk6UuwvwoAPZmaV8TFCAuo/cpovBRTIY67mHhe86MQQm/68Q==}
    dependencies:
      glob: 10.3.10
    dev: false

  /@next/swc-darwin-arm64@14.1.1-canary.56:
    resolution: {integrity: sha512-xqCZidAakgTw0iQaWK3IRgbu1o8i2dRFjLkvAF1QPZruVFlSaCIKoSo3GUebJcrvzcHVzRkDKnr+FlWLmES5zA==}
    engines: {node: '>= 10'}
    cpu: [arm64]
    os: [darwin]
    requiresBuild: true
    dev: false
    optional: true

  /@next/swc-darwin-x64@14.1.1-canary.56:
    resolution: {integrity: sha512-febsltDU+jnNhK3qZriJ58FSmyZtJkOtih5t0VDusgM8MdfwVfcfv0kMVSZOygdWrJLhml5OKBC4XdX4BDGpEw==}
    engines: {node: '>= 10'}
    cpu: [x64]
    os: [darwin]
    requiresBuild: true
    dev: false
    optional: true

  /@next/swc-linux-arm64-gnu@14.1.1-canary.56:
    resolution: {integrity: sha512-4Zj09znOpXxU6y2BBVEo5jfa4aeiJVg5d4dbcAnuDL7n26xzQL62UOXflSLdijZ8842qcIUN5SQa1kqZlixj+w==}
    engines: {node: '>= 10'}
    cpu: [arm64]
    os: [linux]
    requiresBuild: true
    dev: false
    optional: true

  /@next/swc-linux-arm64-musl@14.1.1-canary.56:
    resolution: {integrity: sha512-CfDodJ/hjqdYYDpVZ0Jxjab8lmrl74Z3Y1tp12lzZA3jnrjXq66Wj8ckQ81H+Omn4ObovpMD+DRL8/xKXdC7HQ==}
    engines: {node: '>= 10'}
    cpu: [arm64]
    os: [linux]
    requiresBuild: true
    dev: false
    optional: true

  /@next/swc-linux-x64-gnu@14.1.1-canary.56:
    resolution: {integrity: sha512-tHUaCQOaFxuUWR/7tvnFQTNOVKmmtKE2SdNfh5rzYz00JjYhVf3aR9hqOvCBmck0LJ77FmZK+8pBwUb8Jouz9g==}
    engines: {node: '>= 10'}
    cpu: [x64]
    os: [linux]
    requiresBuild: true
    dev: false
    optional: true

  /@next/swc-linux-x64-musl@14.1.1-canary.56:
    resolution: {integrity: sha512-OEdHeNFb7BM+byb6JrpLF9/na2oCpxNbC6n+zQHcM/CV/y2OBniz9JDngckJG3esfnD6q9aCjEEt6LF9/LKZyw==}
    engines: {node: '>= 10'}
    cpu: [x64]
    os: [linux]
    requiresBuild: true
    dev: false
    optional: true

  /@next/swc-win32-arm64-msvc@14.1.1-canary.56:
    resolution: {integrity: sha512-qWVDIia8BJ8209XUVw4QNPi4mup2OwRZVLlrD1WZwAmDGy5p/gwFqGCvQ5BeiCUl8Et9xWsVwou1/n5mobj0Dw==}
    engines: {node: '>= 10'}
    cpu: [arm64]
    os: [win32]
    requiresBuild: true
    dev: false
    optional: true

  /@next/swc-win32-ia32-msvc@14.1.1-canary.56:
    resolution: {integrity: sha512-e26LjHCGlg/X6iS5iqILGykgAFM+hLoNP1HTpsEXebn8iOaAJ4w2YEyk5+CGk4aImM9YwXGsquPWq/S+SwVMaQ==}
    engines: {node: '>= 10'}
    cpu: [ia32]
    os: [win32]
    requiresBuild: true
    dev: false
    optional: true

  /@next/swc-win32-x64-msvc@14.1.1-canary.56:
    resolution: {integrity: sha512-ylkY6s0wXjS8V7e7fFLtkT+VY0oLfZUDDdLPBL1hDxjh3m4H2kKB+Hq67fkRem7DoF3zn1pqCjbz4Gby/nXisg==}
    engines: {node: '>= 10'}
    cpu: [x64]
    os: [win32]
    requiresBuild: true
    dev: false
    optional: true

  /@nodelib/fs.scandir@2.1.5:
    resolution: {integrity: sha512-vq24Bq3ym5HEQm2NKCr3yXDwjc7vTsEThRDnkp2DK9p1uqLR+DHurm/NOTo0KG7HYHU7eppKZj3MyqYuMBf62g==}
    engines: {node: '>= 8'}
    dependencies:
      '@nodelib/fs.stat': 2.0.5
      run-parallel: 1.2.0
    dev: false

  /@nodelib/fs.stat@2.0.5:
    resolution: {integrity: sha512-RkhPPp2zrqDAQA/2jNhnztcPAlv64XdhIp7a7454A5ovI7Bukxgt7MX7udwAu3zg1DcpPU0rz3VV1SeaqvY4+A==}
    engines: {node: '>= 8'}
    dev: false

  /@nodelib/fs.walk@1.2.8:
    resolution: {integrity: sha512-oGB+UxlgWcgQkgwo8GcEGwemoTFt3FIO9ababBmaGwXIoBKZ+GTy0pP185beGg7Llih/NSHSV2XAs1lnznocSg==}
    engines: {node: '>= 8'}
    dependencies:
      '@nodelib/fs.scandir': 2.1.5
      fastq: 1.17.1
    dev: false

  /@panva/hkdf@1.1.1:
    resolution: {integrity: sha512-dhPeilub1NuIG0X5Kvhh9lH4iW3ZsHlnzwgwbOlgwQ2wG1IqFzsgHqmKPk3WzsdWAeaxKJxgM0+W433RmN45GA==}
    dev: false

  /@pkgjs/parseargs@0.11.0:
    resolution: {integrity: sha512-+1VkjdD0QBLPodGrJUeqarH8VAIvQODIbwh9XpP5Syisf7YoQgsJKPNFoqqLQlu+VQ/tVSshMR6loPMn8U+dPg==}
    engines: {node: '>=14'}
    requiresBuild: true
    dev: false
    optional: true

  /@polka/url@1.0.0-next.24:
    resolution: {integrity: sha512-2LuNTFBIO0m7kKIQvvPHN6UE63VjpmL9rnEEaOOaiSPbZK+zUOYIzBAWcED+3XYzhYsd/0mD57VdxAEqqV52CQ==}
    dev: false

  /@radix-ui/primitive@1.0.1:
    resolution: {integrity: sha512-yQ8oGX2GVsEYMWGxcovu1uGWPCxV5BFfeeYxqPmuAzUyLT9qmaMXSAhXpb0WrspIeqYzdJpkh2vHModJPgRIaw==}
    dependencies:
      '@babel/runtime': 7.23.9
    dev: false

  /@radix-ui/react-arrow@1.0.3(@types/react-dom@18.2.19)(@types/react@18.2.55)(react-dom@18.2.0)(react@18.2.0):
    resolution: {integrity: sha512-wSP+pHsB/jQRaL6voubsQ/ZlrGBHHrOjmBnr19hxYgtS0WvAFwZhK2WP/YY5yF9uKECCEEDGxuLxq1NBK51wFA==}
    peerDependencies:
      '@types/react': '*'
      '@types/react-dom': '*'
      react: ^16.8 || ^17.0 || ^18.0
      react-dom: ^16.8 || ^17.0 || ^18.0
    peerDependenciesMeta:
      '@types/react':
        optional: true
      '@types/react-dom':
        optional: true
    dependencies:
      '@babel/runtime': 7.23.9
      '@radix-ui/react-primitive': 1.0.3(@types/react-dom@18.2.19)(@types/react@18.2.55)(react-dom@18.2.0)(react@18.2.0)
      '@types/react': 18.2.55
      '@types/react-dom': 18.2.19
      react: 18.2.0
      react-dom: 18.2.0(react@18.2.0)
    dev: false

  /@radix-ui/react-collection@1.0.3(@types/react-dom@18.2.19)(@types/react@18.2.55)(react-dom@18.2.0)(react@18.2.0):
    resolution: {integrity: sha512-3SzW+0PW7yBBoQlT8wNcGtaxaD0XSu0uLUFgrtHY08Acx05TaHaOmVLR73c0j/cqpDy53KBMO7s0dx2wmOIDIA==}
    peerDependencies:
      '@types/react': '*'
      '@types/react-dom': '*'
      react: ^16.8 || ^17.0 || ^18.0
      react-dom: ^16.8 || ^17.0 || ^18.0
    peerDependenciesMeta:
      '@types/react':
        optional: true
      '@types/react-dom':
        optional: true
    dependencies:
      '@babel/runtime': 7.23.9
      '@radix-ui/react-compose-refs': 1.0.1(@types/react@18.2.55)(react@18.2.0)
      '@radix-ui/react-context': 1.0.1(@types/react@18.2.55)(react@18.2.0)
      '@radix-ui/react-primitive': 1.0.3(@types/react-dom@18.2.19)(@types/react@18.2.55)(react-dom@18.2.0)(react@18.2.0)
      '@radix-ui/react-slot': 1.0.2(@types/react@18.2.55)(react@18.2.0)
      '@types/react': 18.2.55
      '@types/react-dom': 18.2.19
      react: 18.2.0
      react-dom: 18.2.0(react@18.2.0)
    dev: false

  /@radix-ui/react-compose-refs@1.0.1(@types/react@18.2.55)(react@18.2.0):
    resolution: {integrity: sha512-fDSBgd44FKHa1FRMU59qBMPFcl2PZE+2nmqunj+BWFyYYjnhIDWL2ItDs3rrbJDQOtzt5nIebLCQc4QRfz6LJw==}
    peerDependencies:
      '@types/react': '*'
      react: ^16.8 || ^17.0 || ^18.0
    peerDependenciesMeta:
      '@types/react':
        optional: true
    dependencies:
      '@babel/runtime': 7.23.9
      '@types/react': 18.2.55
      react: 18.2.0
    dev: false

  /@radix-ui/react-context@1.0.1(@types/react@18.2.55)(react@18.2.0):
    resolution: {integrity: sha512-ebbrdFoYTcuZ0v4wG5tedGnp9tzcV8awzsxYph7gXUyvnNLuTIcCk1q17JEbnVhXAKG9oX3KtchwiMIAYp9NLg==}
    peerDependencies:
      '@types/react': '*'
      react: ^16.8 || ^17.0 || ^18.0
    peerDependenciesMeta:
      '@types/react':
        optional: true
    dependencies:
      '@babel/runtime': 7.23.9
      '@types/react': 18.2.55
      react: 18.2.0
    dev: false

  /@radix-ui/react-direction@1.0.1(@types/react@18.2.55)(react@18.2.0):
    resolution: {integrity: sha512-RXcvnXgyvYvBEOhCBuddKecVkoMiI10Jcm5cTI7abJRAHYfFxeu+FBQs/DvdxSYucxR5mna0dNsL6QFlds5TMA==}
    peerDependencies:
      '@types/react': '*'
      react: ^16.8 || ^17.0 || ^18.0
    peerDependenciesMeta:
      '@types/react':
        optional: true
    dependencies:
      '@babel/runtime': 7.23.9
      '@types/react': 18.2.55
      react: 18.2.0
    dev: false

  /@radix-ui/react-dismissable-layer@1.0.5(@types/react-dom@18.2.19)(@types/react@18.2.55)(react-dom@18.2.0)(react@18.2.0):
    resolution: {integrity: sha512-aJeDjQhywg9LBu2t/At58hCvr7pEm0o2Ke1x33B+MhjNmmZ17sy4KImo0KPLgsnc/zN7GPdce8Cnn0SWvwZO7g==}
    peerDependencies:
      '@types/react': '*'
      '@types/react-dom': '*'
      react: ^16.8 || ^17.0 || ^18.0
      react-dom: ^16.8 || ^17.0 || ^18.0
    peerDependenciesMeta:
      '@types/react':
        optional: true
      '@types/react-dom':
        optional: true
    dependencies:
      '@babel/runtime': 7.23.9
      '@radix-ui/primitive': 1.0.1
      '@radix-ui/react-compose-refs': 1.0.1(@types/react@18.2.55)(react@18.2.0)
      '@radix-ui/react-primitive': 1.0.3(@types/react-dom@18.2.19)(@types/react@18.2.55)(react-dom@18.2.0)(react@18.2.0)
      '@radix-ui/react-use-callback-ref': 1.0.1(@types/react@18.2.55)(react@18.2.0)
      '@radix-ui/react-use-escape-keydown': 1.0.3(@types/react@18.2.55)(react@18.2.0)
      '@types/react': 18.2.55
      '@types/react-dom': 18.2.19
      react: 18.2.0
      react-dom: 18.2.0(react@18.2.0)
    dev: false

  /@radix-ui/react-dropdown-menu@2.0.6(@types/react-dom@18.2.19)(@types/react@18.2.55)(react-dom@18.2.0)(react@18.2.0):
    resolution: {integrity: sha512-i6TuFOoWmLWq+M/eCLGd/bQ2HfAX1RJgvrBQ6AQLmzfvsLdefxbWu8G9zczcPFfcSPehz9GcpF6K9QYreFV8hA==}
    peerDependencies:
      '@types/react': '*'
      '@types/react-dom': '*'
      react: ^16.8 || ^17.0 || ^18.0
      react-dom: ^16.8 || ^17.0 || ^18.0
    peerDependenciesMeta:
      '@types/react':
        optional: true
      '@types/react-dom':
        optional: true
    dependencies:
      '@babel/runtime': 7.23.9
      '@radix-ui/primitive': 1.0.1
      '@radix-ui/react-compose-refs': 1.0.1(@types/react@18.2.55)(react@18.2.0)
      '@radix-ui/react-context': 1.0.1(@types/react@18.2.55)(react@18.2.0)
      '@radix-ui/react-id': 1.0.1(@types/react@18.2.55)(react@18.2.0)
      '@radix-ui/react-menu': 2.0.6(@types/react-dom@18.2.19)(@types/react@18.2.55)(react-dom@18.2.0)(react@18.2.0)
      '@radix-ui/react-primitive': 1.0.3(@types/react-dom@18.2.19)(@types/react@18.2.55)(react-dom@18.2.0)(react@18.2.0)
      '@radix-ui/react-use-controllable-state': 1.0.1(@types/react@18.2.55)(react@18.2.0)
      '@types/react': 18.2.55
      '@types/react-dom': 18.2.19
      react: 18.2.0
      react-dom: 18.2.0(react@18.2.0)
    dev: false

  /@radix-ui/react-focus-guards@1.0.1(@types/react@18.2.55)(react@18.2.0):
    resolution: {integrity: sha512-Rect2dWbQ8waGzhMavsIbmSVCgYxkXLxxR3ZvCX79JOglzdEy4JXMb98lq4hPxUbLr77nP0UOGf4rcMU+s1pUA==}
    peerDependencies:
      '@types/react': '*'
      react: ^16.8 || ^17.0 || ^18.0
    peerDependenciesMeta:
      '@types/react':
        optional: true
    dependencies:
      '@babel/runtime': 7.23.9
      '@types/react': 18.2.55
      react: 18.2.0
    dev: false

  /@radix-ui/react-focus-scope@1.0.4(@types/react-dom@18.2.19)(@types/react@18.2.55)(react-dom@18.2.0)(react@18.2.0):
    resolution: {integrity: sha512-sL04Mgvf+FmyvZeYfNu1EPAaaxD+aw7cYeIB9L9Fvq8+urhltTRaEo5ysKOpHuKPclsZcSUMKlN05x4u+CINpA==}
    peerDependencies:
      '@types/react': '*'
      '@types/react-dom': '*'
      react: ^16.8 || ^17.0 || ^18.0
      react-dom: ^16.8 || ^17.0 || ^18.0
    peerDependenciesMeta:
      '@types/react':
        optional: true
      '@types/react-dom':
        optional: true
    dependencies:
      '@babel/runtime': 7.23.9
      '@radix-ui/react-compose-refs': 1.0.1(@types/react@18.2.55)(react@18.2.0)
      '@radix-ui/react-primitive': 1.0.3(@types/react-dom@18.2.19)(@types/react@18.2.55)(react-dom@18.2.0)(react@18.2.0)
      '@radix-ui/react-use-callback-ref': 1.0.1(@types/react@18.2.55)(react@18.2.0)
      '@types/react': 18.2.55
      '@types/react-dom': 18.2.19
      react: 18.2.0
      react-dom: 18.2.0(react@18.2.0)
    dev: false

  /@radix-ui/react-id@1.0.1(@types/react@18.2.55)(react@18.2.0):
    resolution: {integrity: sha512-tI7sT/kqYp8p96yGWY1OAnLHrqDgzHefRBKQ2YAkBS5ja7QLcZ9Z/uY7bEjPUatf8RomoXM8/1sMj1IJaE5UzQ==}
    peerDependencies:
      '@types/react': '*'
      react: ^16.8 || ^17.0 || ^18.0
    peerDependenciesMeta:
      '@types/react':
        optional: true
    dependencies:
      '@babel/runtime': 7.23.9
      '@radix-ui/react-use-layout-effect': 1.0.1(@types/react@18.2.55)(react@18.2.0)
      '@types/react': 18.2.55
      react: 18.2.0
    dev: false

  /@radix-ui/react-menu@2.0.6(@types/react-dom@18.2.19)(@types/react@18.2.55)(react-dom@18.2.0)(react@18.2.0):
    resolution: {integrity: sha512-BVkFLS+bUC8HcImkRKPSiVumA1VPOOEC5WBMiT+QAVsPzW1FJzI9KnqgGxVDPBcql5xXrHkD3JOVoXWEXD8SYA==}
    peerDependencies:
      '@types/react': '*'
      '@types/react-dom': '*'
      react: ^16.8 || ^17.0 || ^18.0
      react-dom: ^16.8 || ^17.0 || ^18.0
    peerDependenciesMeta:
      '@types/react':
        optional: true
      '@types/react-dom':
        optional: true
    dependencies:
      '@babel/runtime': 7.23.9
      '@radix-ui/primitive': 1.0.1
      '@radix-ui/react-collection': 1.0.3(@types/react-dom@18.2.19)(@types/react@18.2.55)(react-dom@18.2.0)(react@18.2.0)
      '@radix-ui/react-compose-refs': 1.0.1(@types/react@18.2.55)(react@18.2.0)
      '@radix-ui/react-context': 1.0.1(@types/react@18.2.55)(react@18.2.0)
      '@radix-ui/react-direction': 1.0.1(@types/react@18.2.55)(react@18.2.0)
      '@radix-ui/react-dismissable-layer': 1.0.5(@types/react-dom@18.2.19)(@types/react@18.2.55)(react-dom@18.2.0)(react@18.2.0)
      '@radix-ui/react-focus-guards': 1.0.1(@types/react@18.2.55)(react@18.2.0)
      '@radix-ui/react-focus-scope': 1.0.4(@types/react-dom@18.2.19)(@types/react@18.2.55)(react-dom@18.2.0)(react@18.2.0)
      '@radix-ui/react-id': 1.0.1(@types/react@18.2.55)(react@18.2.0)
      '@radix-ui/react-popper': 1.1.3(@types/react-dom@18.2.19)(@types/react@18.2.55)(react-dom@18.2.0)(react@18.2.0)
      '@radix-ui/react-portal': 1.0.4(@types/react-dom@18.2.19)(@types/react@18.2.55)(react-dom@18.2.0)(react@18.2.0)
      '@radix-ui/react-presence': 1.0.1(@types/react-dom@18.2.19)(@types/react@18.2.55)(react-dom@18.2.0)(react@18.2.0)
      '@radix-ui/react-primitive': 1.0.3(@types/react-dom@18.2.19)(@types/react@18.2.55)(react-dom@18.2.0)(react@18.2.0)
      '@radix-ui/react-roving-focus': 1.0.4(@types/react-dom@18.2.19)(@types/react@18.2.55)(react-dom@18.2.0)(react@18.2.0)
      '@radix-ui/react-slot': 1.0.2(@types/react@18.2.55)(react@18.2.0)
      '@radix-ui/react-use-callback-ref': 1.0.1(@types/react@18.2.55)(react@18.2.0)
      '@types/react': 18.2.55
      '@types/react-dom': 18.2.19
      aria-hidden: 1.2.3
      react: 18.2.0
      react-dom: 18.2.0(react@18.2.0)
      react-remove-scroll: 2.5.5(@types/react@18.2.55)(react@18.2.0)
    dev: false

  /@radix-ui/react-popper@1.1.3(@types/react-dom@18.2.19)(@types/react@18.2.55)(react-dom@18.2.0)(react@18.2.0):
    resolution: {integrity: sha512-cKpopj/5RHZWjrbF2846jBNacjQVwkP068DfmgrNJXpvVWrOvlAmE9xSiy5OqeE+Gi8D9fP+oDhUnPqNMY8/5w==}
    peerDependencies:
      '@types/react': '*'
      '@types/react-dom': '*'
      react: ^16.8 || ^17.0 || ^18.0
      react-dom: ^16.8 || ^17.0 || ^18.0
    peerDependenciesMeta:
      '@types/react':
        optional: true
      '@types/react-dom':
        optional: true
    dependencies:
      '@babel/runtime': 7.23.9
      '@floating-ui/react-dom': 2.0.8(react-dom@18.2.0)(react@18.2.0)
      '@radix-ui/react-arrow': 1.0.3(@types/react-dom@18.2.19)(@types/react@18.2.55)(react-dom@18.2.0)(react@18.2.0)
      '@radix-ui/react-compose-refs': 1.0.1(@types/react@18.2.55)(react@18.2.0)
      '@radix-ui/react-context': 1.0.1(@types/react@18.2.55)(react@18.2.0)
      '@radix-ui/react-primitive': 1.0.3(@types/react-dom@18.2.19)(@types/react@18.2.55)(react-dom@18.2.0)(react@18.2.0)
      '@radix-ui/react-use-callback-ref': 1.0.1(@types/react@18.2.55)(react@18.2.0)
      '@radix-ui/react-use-layout-effect': 1.0.1(@types/react@18.2.55)(react@18.2.0)
      '@radix-ui/react-use-rect': 1.0.1(@types/react@18.2.55)(react@18.2.0)
      '@radix-ui/react-use-size': 1.0.1(@types/react@18.2.55)(react@18.2.0)
      '@radix-ui/rect': 1.0.1
      '@types/react': 18.2.55
      '@types/react-dom': 18.2.19
      react: 18.2.0
      react-dom: 18.2.0(react@18.2.0)
    dev: false

  /@radix-ui/react-portal@1.0.4(@types/react-dom@18.2.19)(@types/react@18.2.55)(react-dom@18.2.0)(react@18.2.0):
    resolution: {integrity: sha512-Qki+C/EuGUVCQTOTD5vzJzJuMUlewbzuKyUy+/iHM2uwGiru9gZeBJtHAPKAEkB5KWGi9mP/CHKcY0wt1aW45Q==}
    peerDependencies:
      '@types/react': '*'
      '@types/react-dom': '*'
      react: ^16.8 || ^17.0 || ^18.0
      react-dom: ^16.8 || ^17.0 || ^18.0
    peerDependenciesMeta:
      '@types/react':
        optional: true
      '@types/react-dom':
        optional: true
    dependencies:
      '@babel/runtime': 7.23.9
      '@radix-ui/react-primitive': 1.0.3(@types/react-dom@18.2.19)(@types/react@18.2.55)(react-dom@18.2.0)(react@18.2.0)
      '@types/react': 18.2.55
      '@types/react-dom': 18.2.19
      react: 18.2.0
      react-dom: 18.2.0(react@18.2.0)
    dev: false

  /@radix-ui/react-presence@1.0.1(@types/react-dom@18.2.19)(@types/react@18.2.55)(react-dom@18.2.0)(react@18.2.0):
    resolution: {integrity: sha512-UXLW4UAbIY5ZjcvzjfRFo5gxva8QirC9hF7wRE4U5gz+TP0DbRk+//qyuAQ1McDxBt1xNMBTaciFGvEmJvAZCg==}
    peerDependencies:
      '@types/react': '*'
      '@types/react-dom': '*'
      react: ^16.8 || ^17.0 || ^18.0
      react-dom: ^16.8 || ^17.0 || ^18.0
    peerDependenciesMeta:
      '@types/react':
        optional: true
      '@types/react-dom':
        optional: true
    dependencies:
      '@babel/runtime': 7.23.9
      '@radix-ui/react-compose-refs': 1.0.1(@types/react@18.2.55)(react@18.2.0)
      '@radix-ui/react-use-layout-effect': 1.0.1(@types/react@18.2.55)(react@18.2.0)
      '@types/react': 18.2.55
      '@types/react-dom': 18.2.19
      react: 18.2.0
      react-dom: 18.2.0(react@18.2.0)
    dev: false

  /@radix-ui/react-primitive@1.0.3(@types/react-dom@18.2.19)(@types/react@18.2.55)(react-dom@18.2.0)(react@18.2.0):
    resolution: {integrity: sha512-yi58uVyoAcK/Nq1inRY56ZSjKypBNKTa/1mcL8qdl6oJeEaDbOldlzrGn7P6Q3Id5d+SYNGc5AJgc4vGhjs5+g==}
    peerDependencies:
      '@types/react': '*'
      '@types/react-dom': '*'
      react: ^16.8 || ^17.0 || ^18.0
      react-dom: ^16.8 || ^17.0 || ^18.0
    peerDependenciesMeta:
      '@types/react':
        optional: true
      '@types/react-dom':
        optional: true
    dependencies:
      '@babel/runtime': 7.23.9
      '@radix-ui/react-slot': 1.0.2(@types/react@18.2.55)(react@18.2.0)
      '@types/react': 18.2.55
      '@types/react-dom': 18.2.19
      react: 18.2.0
      react-dom: 18.2.0(react@18.2.0)
    dev: false

  /@radix-ui/react-roving-focus@1.0.4(@types/react-dom@18.2.19)(@types/react@18.2.55)(react-dom@18.2.0)(react@18.2.0):
    resolution: {integrity: sha512-2mUg5Mgcu001VkGy+FfzZyzbmuUWzgWkj3rvv4yu+mLw03+mTzbxZHvfcGyFp2b8EkQeMkpRQ5FiA2Vr2O6TeQ==}
    peerDependencies:
      '@types/react': '*'
      '@types/react-dom': '*'
      react: ^16.8 || ^17.0 || ^18.0
      react-dom: ^16.8 || ^17.0 || ^18.0
    peerDependenciesMeta:
      '@types/react':
        optional: true
      '@types/react-dom':
        optional: true
    dependencies:
      '@babel/runtime': 7.23.9
      '@radix-ui/primitive': 1.0.1
      '@radix-ui/react-collection': 1.0.3(@types/react-dom@18.2.19)(@types/react@18.2.55)(react-dom@18.2.0)(react@18.2.0)
      '@radix-ui/react-compose-refs': 1.0.1(@types/react@18.2.55)(react@18.2.0)
      '@radix-ui/react-context': 1.0.1(@types/react@18.2.55)(react@18.2.0)
      '@radix-ui/react-direction': 1.0.1(@types/react@18.2.55)(react@18.2.0)
      '@radix-ui/react-id': 1.0.1(@types/react@18.2.55)(react@18.2.0)
      '@radix-ui/react-primitive': 1.0.3(@types/react-dom@18.2.19)(@types/react@18.2.55)(react-dom@18.2.0)(react@18.2.0)
      '@radix-ui/react-use-callback-ref': 1.0.1(@types/react@18.2.55)(react@18.2.0)
      '@radix-ui/react-use-controllable-state': 1.0.1(@types/react@18.2.55)(react@18.2.0)
      '@types/react': 18.2.55
      '@types/react-dom': 18.2.19
      react: 18.2.0
      react-dom: 18.2.0(react@18.2.0)
    dev: false

  /@radix-ui/react-slot@1.0.2(@types/react@18.2.55)(react@18.2.0):
    resolution: {integrity: sha512-YeTpuq4deV+6DusvVUW4ivBgnkHwECUu0BiN43L5UCDFgdhsRUWAghhTF5MbvNTPzmiFOx90asDSUjWuCNapwg==}
    peerDependencies:
      '@types/react': '*'
      react: ^16.8 || ^17.0 || ^18.0
    peerDependenciesMeta:
      '@types/react':
        optional: true
    dependencies:
      '@babel/runtime': 7.23.9
      '@radix-ui/react-compose-refs': 1.0.1(@types/react@18.2.55)(react@18.2.0)
      '@types/react': 18.2.55
      react: 18.2.0
    dev: false

  /@radix-ui/react-use-callback-ref@1.0.1(@types/react@18.2.55)(react@18.2.0):
    resolution: {integrity: sha512-D94LjX4Sp0xJFVaoQOd3OO9k7tpBYNOXdVhkltUbGv2Qb9OXdrg/CpsjlZv7ia14Sylv398LswWBVVu5nqKzAQ==}
    peerDependencies:
      '@types/react': '*'
      react: ^16.8 || ^17.0 || ^18.0
    peerDependenciesMeta:
      '@types/react':
        optional: true
    dependencies:
      '@babel/runtime': 7.23.9
      '@types/react': 18.2.55
      react: 18.2.0
    dev: false

  /@radix-ui/react-use-controllable-state@1.0.1(@types/react@18.2.55)(react@18.2.0):
    resolution: {integrity: sha512-Svl5GY5FQeN758fWKrjM6Qb7asvXeiZltlT4U2gVfl8Gx5UAv2sMR0LWo8yhsIZh2oQ0eFdZ59aoOOMV7b47VA==}
    peerDependencies:
      '@types/react': '*'
      react: ^16.8 || ^17.0 || ^18.0
    peerDependenciesMeta:
      '@types/react':
        optional: true
    dependencies:
      '@babel/runtime': 7.23.9
      '@radix-ui/react-use-callback-ref': 1.0.1(@types/react@18.2.55)(react@18.2.0)
      '@types/react': 18.2.55
      react: 18.2.0
    dev: false

  /@radix-ui/react-use-escape-keydown@1.0.3(@types/react@18.2.55)(react@18.2.0):
    resolution: {integrity: sha512-vyL82j40hcFicA+M4Ex7hVkB9vHgSse1ZWomAqV2Je3RleKGO5iM8KMOEtfoSB0PnIelMd2lATjTGMYqN5ylTg==}
    peerDependencies:
      '@types/react': '*'
      react: ^16.8 || ^17.0 || ^18.0
    peerDependenciesMeta:
      '@types/react':
        optional: true
    dependencies:
      '@babel/runtime': 7.23.9
      '@radix-ui/react-use-callback-ref': 1.0.1(@types/react@18.2.55)(react@18.2.0)
      '@types/react': 18.2.55
      react: 18.2.0
    dev: false

  /@radix-ui/react-use-layout-effect@1.0.1(@types/react@18.2.55)(react@18.2.0):
    resolution: {integrity: sha512-v/5RegiJWYdoCvMnITBkNNx6bCj20fiaJnWtRkU18yITptraXjffz5Qbn05uOiQnOvi+dbkznkoaMltz1GnszQ==}
    peerDependencies:
      '@types/react': '*'
      react: ^16.8 || ^17.0 || ^18.0
    peerDependenciesMeta:
      '@types/react':
        optional: true
    dependencies:
      '@babel/runtime': 7.23.9
      '@types/react': 18.2.55
      react: 18.2.0
    dev: false

  /@radix-ui/react-use-rect@1.0.1(@types/react@18.2.55)(react@18.2.0):
    resolution: {integrity: sha512-Cq5DLuSiuYVKNU8orzJMbl15TXilTnJKUCltMVQg53BQOF1/C5toAaGrowkgksdBQ9H+SRL23g0HDmg9tvmxXw==}
    peerDependencies:
      '@types/react': '*'
      react: ^16.8 || ^17.0 || ^18.0
    peerDependenciesMeta:
      '@types/react':
        optional: true
    dependencies:
      '@babel/runtime': 7.23.9
      '@radix-ui/rect': 1.0.1
      '@types/react': 18.2.55
      react: 18.2.0
    dev: false

  /@radix-ui/react-use-size@1.0.1(@types/react@18.2.55)(react@18.2.0):
    resolution: {integrity: sha512-ibay+VqrgcaI6veAojjofPATwledXiSmX+C0KrBk/xgpX9rBzPV3OsfwlhQdUOFbh+LKQorLYT+xTXW9V8yd0g==}
    peerDependencies:
      '@types/react': '*'
      react: ^16.8 || ^17.0 || ^18.0
    peerDependenciesMeta:
      '@types/react':
        optional: true
    dependencies:
      '@babel/runtime': 7.23.9
      '@radix-ui/react-use-layout-effect': 1.0.1(@types/react@18.2.55)(react@18.2.0)
      '@types/react': 18.2.55
      react: 18.2.0
    dev: false

  /@radix-ui/rect@1.0.1:
    resolution: {integrity: sha512-fyrgCaedtvMg9NK3en0pnOYJdtfwxUcNolezkNPUsoX57X8oQk+NkqcvzHXD2uKNij6GXmWU9NDru2IWjrO4BQ==}
    dependencies:
      '@babel/runtime': 7.23.9
    dev: false

  /@rushstack/eslint-patch@1.7.2:
    resolution: {integrity: sha512-RbhOOTCNoCrbfkRyoXODZp75MlpiHMgbE5MEBZAnnnLyQNgrigEj4p0lzsMDyc1zVsJDLrivB58tgg3emX0eEA==}
    dev: false

  /@sinclair/typebox@0.27.8:
    resolution: {integrity: sha512-+Fj43pSMwJs4KRrH/938Uf+uAELIgVBmQzg/q1YG10djyfA3TnrU8N8XzqCh/okZdszqBQTZf96idMfE5lnwTA==}
    dev: false

  /@sinonjs/commons@3.0.1:
    resolution: {integrity: sha512-K3mCHKQ9sVh8o1C9cxkwxaOmXoAMlDxC1mYyHrjqOWEcBjYr76t96zL2zlj5dUGZ3HSw240X1qgH3Mjf1yJWpQ==}
    dependencies:
      type-detect: 4.0.8
    dev: false

  /@sinonjs/fake-timers@10.3.0:
    resolution: {integrity: sha512-V4BG07kuYSUkTCSBHG8G8TNhM+F19jXFWnQtzj+we8DrkpSBCee9Z3Ms8yiGer/dlmhe35/Xdgyo3/0rQKg7YA==}
    dependencies:
      '@sinonjs/commons': 3.0.1
    dev: false

  /@smithy/abort-controller@2.1.1:
    resolution: {integrity: sha512-1+qdrUqLhaALYL0iOcN43EP6yAXXQ2wWZ6taf4S2pNGowmOc5gx+iMQv+E42JizNJjB0+gEadOXeV1Bf7JWL1Q==}
    engines: {node: '>=14.0.0'}
    dependencies:
      '@smithy/types': 2.9.1
      tslib: 2.6.2
    dev: false

  /@smithy/chunked-blob-reader-native@2.1.1:
    resolution: {integrity: sha512-zNW+43dltfNMUrBEYLMWgI8lQr0uhtTcUyxkgC9EP4j17WREzgSFMPUFVrVV6Rc2+QtWERYjb4tzZnQGa7R9fQ==}
    dependencies:
      '@smithy/util-base64': 2.1.1
      tslib: 2.6.2
    dev: false

  /@smithy/chunked-blob-reader@2.1.1:
    resolution: {integrity: sha512-NjNFCKxC4jVvn+lUr3Yo4/PmUJj3tbyqH6GNHueyTGS5Q27vlEJ1MkNhUDV8QGxJI7Bodnc2pD18lU2zRfhHlQ==}
    dependencies:
      tslib: 2.6.2
    dev: false

  /@smithy/config-resolver@2.1.1:
    resolution: {integrity: sha512-lxfLDpZm+AWAHPFZps5JfDoO9Ux1764fOgvRUBpHIO8HWHcSN1dkgsago1qLRVgm1BZ8RCm8cgv99QvtaOWIhw==}
    engines: {node: '>=14.0.0'}
    dependencies:
      '@smithy/node-config-provider': 2.2.1
      '@smithy/types': 2.9.1
      '@smithy/util-config-provider': 2.2.1
      '@smithy/util-middleware': 2.1.1
      tslib: 2.6.2
    dev: false

  /@smithy/core@1.3.2:
    resolution: {integrity: sha512-tYDmTp0f2TZVE18jAOH1PnmkngLQ+dOGUlMd1u67s87ieueNeyqhja6z/Z4MxhybEiXKOWFOmGjfTZWFxljwJw==}
    engines: {node: '>=14.0.0'}
    dependencies:
      '@smithy/middleware-endpoint': 2.4.1
      '@smithy/middleware-retry': 2.1.1
      '@smithy/middleware-serde': 2.1.1
      '@smithy/protocol-http': 3.1.1
      '@smithy/smithy-client': 2.3.1
      '@smithy/types': 2.9.1
      '@smithy/util-middleware': 2.1.1
      tslib: 2.6.2
    dev: false

  /@smithy/credential-provider-imds@2.2.1:
    resolution: {integrity: sha512-7XHjZUxmZYnONheVQL7j5zvZXga+EWNgwEAP6OPZTi7l8J4JTeNh9aIOfE5fKHZ/ee2IeNOh54ZrSna+Vc6TFA==}
    engines: {node: '>=14.0.0'}
    dependencies:
      '@smithy/node-config-provider': 2.2.1
      '@smithy/property-provider': 2.1.1
      '@smithy/types': 2.9.1
      '@smithy/url-parser': 2.1.1
      tslib: 2.6.2
    dev: false

  /@smithy/eventstream-codec@2.1.1:
    resolution: {integrity: sha512-E8KYBxBIuU4c+zrpR22VsVrOPoEDzk35bQR3E+xm4k6Pa6JqzkDOdMyf9Atac5GPNKHJBdVaQ4JtjdWX2rl/nw==}
    dependencies:
      '@aws-crypto/crc32': 3.0.0
      '@smithy/types': 2.9.1
      '@smithy/util-hex-encoding': 2.1.1
      tslib: 2.6.2
    dev: false

  /@smithy/eventstream-serde-browser@2.1.1:
    resolution: {integrity: sha512-JvEdCmGlZUay5VtlT8/kdR6FlvqTDUiJecMjXsBb0+k1H/qc9ME5n2XKPo8q/MZwEIA1GmGgYMokKGjVvMiDow==}
    engines: {node: '>=14.0.0'}
    dependencies:
      '@smithy/eventstream-serde-universal': 2.1.1
      '@smithy/types': 2.9.1
      tslib: 2.6.2
    dev: false

  /@smithy/eventstream-serde-config-resolver@2.1.1:
    resolution: {integrity: sha512-EqNqXYp3+dk//NmW3NAgQr9bEQ7fsu/CcxQmTiq07JlaIcne/CBWpMZETyXm9w5LXkhduBsdXdlMscfDUDn2fA==}
    engines: {node: '>=14.0.0'}
    dependencies:
      '@smithy/types': 2.9.1
      tslib: 2.6.2
    dev: false

  /@smithy/eventstream-serde-node@2.1.1:
    resolution: {integrity: sha512-LF882q/aFidFNDX7uROAGxq3H0B7rjyPkV6QDn6/KDQ+CG7AFkRccjxRf1xqajq/Pe4bMGGr+VKAaoF6lELIQw==}
    engines: {node: '>=14.0.0'}
    dependencies:
      '@smithy/eventstream-serde-universal': 2.1.1
      '@smithy/types': 2.9.1
      tslib: 2.6.2
    dev: false

  /@smithy/eventstream-serde-universal@2.1.1:
    resolution: {integrity: sha512-LR0mMT+XIYTxk4k2fIxEA1BPtW3685QlqufUEUAX1AJcfFfxNDKEvuCRZbO8ntJb10DrIFVJR9vb0MhDCi0sAQ==}
    engines: {node: '>=14.0.0'}
    dependencies:
      '@smithy/eventstream-codec': 2.1.1
      '@smithy/types': 2.9.1
      tslib: 2.6.2
    dev: false

  /@smithy/fetch-http-handler@2.4.1:
    resolution: {integrity: sha512-VYGLinPsFqH68lxfRhjQaSkjXM7JysUOJDTNjHBuN/ykyRb2f1gyavN9+VhhPTWCy32L4yZ2fdhpCs/nStEicg==}
    dependencies:
      '@smithy/protocol-http': 3.1.1
      '@smithy/querystring-builder': 2.1.1
      '@smithy/types': 2.9.1
      '@smithy/util-base64': 2.1.1
      tslib: 2.6.2
    dev: false

  /@smithy/hash-blob-browser@2.1.1:
    resolution: {integrity: sha512-jizu1+2PAUjiGIfRtlPEU8Yo6zn+d78ti/ZHDesdf1SUn2BuZW433JlPoCOLH3dBoEEvTgLvQ8tUGSoTTALA+A==}
    dependencies:
      '@smithy/chunked-blob-reader': 2.1.1
      '@smithy/chunked-blob-reader-native': 2.1.1
      '@smithy/types': 2.9.1
      tslib: 2.6.2
    dev: false

  /@smithy/hash-node@2.1.1:
    resolution: {integrity: sha512-Qhoq0N8f2OtCnvUpCf+g1vSyhYQrZjhSwvJ9qvR8BUGOtTXiyv2x1OD2e6jVGmlpC4E4ax1USHoyGfV9JFsACg==}
    engines: {node: '>=14.0.0'}
    dependencies:
      '@smithy/types': 2.9.1
      '@smithy/util-buffer-from': 2.1.1
      '@smithy/util-utf8': 2.1.1
      tslib: 2.6.2
    dev: false

  /@smithy/hash-stream-node@2.1.1:
    resolution: {integrity: sha512-VgDaKcfCy0iHcmtAZgZ3Yw9g37Gkn2JsQiMtFQXUh8Wmo3GfNgDwLOtdhJ272pOT7DStzpe9cNr+eV5Au8KfQA==}
    engines: {node: '>=14.0.0'}
    dependencies:
      '@smithy/types': 2.9.1
      '@smithy/util-utf8': 2.1.1
      tslib: 2.6.2
    dev: false

  /@smithy/invalid-dependency@2.1.1:
    resolution: {integrity: sha512-7WTgnKw+VPg8fxu2v9AlNOQ5yaz6RA54zOVB4f6vQuR0xFKd+RzlCpt0WidYTsye7F+FYDIaS/RnJW4pxjNInw==}
    dependencies:
      '@smithy/types': 2.9.1
      tslib: 2.6.2
    dev: false

  /@smithy/is-array-buffer@2.1.1:
    resolution: {integrity: sha512-xozSQrcUinPpNPNPds4S7z/FakDTh1MZWtRP/2vQtYB/u3HYrX2UXuZs+VhaKBd6Vc7g2XPr2ZtwGBNDN6fNKQ==}
    engines: {node: '>=14.0.0'}
    dependencies:
      tslib: 2.6.2
    dev: false

  /@smithy/md5-js@2.1.1:
    resolution: {integrity: sha512-L3MbIYBIdLlT+MWTYrdVSv/dow1+6iZ1Ad7xS0OHxTTs17d753ZcpOV4Ro7M7tRAVWML/sg2IAp/zzCb6aAttg==}
    dependencies:
      '@smithy/types': 2.9.1
      '@smithy/util-utf8': 2.1.1
      tslib: 2.6.2
    dev: false

  /@smithy/middleware-content-length@2.1.1:
    resolution: {integrity: sha512-rSr9ezUl9qMgiJR0UVtVOGEZElMdGFyl8FzWEF5iEKTlcWxGr2wTqGfDwtH3LAB7h+FPkxqv4ZU4cpuCN9Kf/g==}
    engines: {node: '>=14.0.0'}
    dependencies:
      '@smithy/protocol-http': 3.1.1
      '@smithy/types': 2.9.1
      tslib: 2.6.2
    dev: false

  /@smithy/middleware-endpoint@2.4.1:
    resolution: {integrity: sha512-XPZTb1E2Oav60Ven3n2PFx+rX9EDsU/jSTA8VDamt7FXks67ekjPY/XrmmPDQaFJOTUHJNKjd8+kZxVO5Ael4Q==}
    engines: {node: '>=14.0.0'}
    dependencies:
      '@smithy/middleware-serde': 2.1.1
      '@smithy/node-config-provider': 2.2.1
      '@smithy/shared-ini-file-loader': 2.3.1
      '@smithy/types': 2.9.1
      '@smithy/url-parser': 2.1.1
      '@smithy/util-middleware': 2.1.1
      tslib: 2.6.2
    dev: false

  /@smithy/middleware-retry@2.1.1:
    resolution: {integrity: sha512-eMIHOBTXro6JZ+WWzZWd/8fS8ht5nS5KDQjzhNMHNRcG5FkNTqcKpYhw7TETMYzbLfhO5FYghHy1vqDWM4FLDA==}
    engines: {node: '>=14.0.0'}
    dependencies:
      '@smithy/node-config-provider': 2.2.1
      '@smithy/protocol-http': 3.1.1
      '@smithy/service-error-classification': 2.1.1
      '@smithy/smithy-client': 2.3.1
      '@smithy/types': 2.9.1
      '@smithy/util-middleware': 2.1.1
      '@smithy/util-retry': 2.1.1
      tslib: 2.6.2
      uuid: 8.3.2
    dev: false

  /@smithy/middleware-serde@2.1.1:
    resolution: {integrity: sha512-D8Gq0aQBeE1pxf3cjWVkRr2W54t+cdM2zx78tNrVhqrDykRA7asq8yVJij1u5NDtKzKqzBSPYh7iW0svUKg76g==}
    engines: {node: '>=14.0.0'}
    dependencies:
      '@smithy/types': 2.9.1
      tslib: 2.6.2
    dev: false

  /@smithy/middleware-stack@2.1.1:
    resolution: {integrity: sha512-KPJhRlhsl8CjgGXK/DoDcrFGfAqoqvuwlbxy+uOO4g2Azn1dhH+GVfC3RAp+6PoL5PWPb+vt6Z23FP+Mr6qeCw==}
    engines: {node: '>=14.0.0'}
    dependencies:
      '@smithy/types': 2.9.1
      tslib: 2.6.2
    dev: false

  /@smithy/node-config-provider@2.2.1:
    resolution: {integrity: sha512-epzK3x1xNxA9oJgHQ5nz+2j6DsJKdHfieb+YgJ7ATWxzNcB7Hc+Uya2TUck5MicOPhDV8HZImND7ZOecVr+OWg==}
    engines: {node: '>=14.0.0'}
    dependencies:
      '@smithy/property-provider': 2.1.1
      '@smithy/shared-ini-file-loader': 2.3.1
      '@smithy/types': 2.9.1
      tslib: 2.6.2
    dev: false

  /@smithy/node-http-handler@2.3.1:
    resolution: {integrity: sha512-gLA8qK2nL9J0Rk/WEZSvgin4AppvuCYRYg61dcUo/uKxvMZsMInL5I5ZdJTogOvdfVug3N2dgI5ffcUfS4S9PA==}
    engines: {node: '>=14.0.0'}
    dependencies:
      '@smithy/abort-controller': 2.1.1
      '@smithy/protocol-http': 3.1.1
      '@smithy/querystring-builder': 2.1.1
      '@smithy/types': 2.9.1
      tslib: 2.6.2
    dev: false

  /@smithy/property-provider@2.1.1:
    resolution: {integrity: sha512-FX7JhhD/o5HwSwg6GLK9zxrMUrGnb3PzNBrcthqHKBc3dH0UfgEAU24xnJ8F0uow5mj17UeBEOI6o3CF2k7Mhw==}
    engines: {node: '>=14.0.0'}
    dependencies:
      '@smithy/types': 2.9.1
      tslib: 2.6.2
    dev: false

  /@smithy/protocol-http@3.1.1:
    resolution: {integrity: sha512-6ZRTSsaXuSL9++qEwH851hJjUA0OgXdQFCs+VDw4tGH256jQ3TjYY/i34N4vd24RV3nrjNsgd1yhb57uMoKbzQ==}
    engines: {node: '>=14.0.0'}
    dependencies:
      '@smithy/types': 2.9.1
      tslib: 2.6.2
    dev: false

  /@smithy/querystring-builder@2.1.1:
    resolution: {integrity: sha512-C/ko/CeEa8jdYE4gt6nHO5XDrlSJ3vdCG0ZAc6nD5ZIE7LBp0jCx4qoqp7eoutBu7VrGMXERSRoPqwi1WjCPbg==}
    engines: {node: '>=14.0.0'}
    dependencies:
      '@smithy/types': 2.9.1
      '@smithy/util-uri-escape': 2.1.1
      tslib: 2.6.2
    dev: false

  /@smithy/querystring-parser@2.1.1:
    resolution: {integrity: sha512-H4+6jKGVhG1W4CIxfBaSsbm98lOO88tpDWmZLgkJpt8Zkk/+uG0FmmqMuCAc3HNM2ZDV+JbErxr0l5BcuIf/XQ==}
    engines: {node: '>=14.0.0'}
    dependencies:
      '@smithy/types': 2.9.1
      tslib: 2.6.2
    dev: false

  /@smithy/service-error-classification@2.1.1:
    resolution: {integrity: sha512-txEdZxPUgM1PwGvDvHzqhXisrc5LlRWYCf2yyHfvITWioAKat7srQvpjMAvgzf0t6t7j8yHrryXU9xt7RZqFpw==}
    engines: {node: '>=14.0.0'}
    dependencies:
      '@smithy/types': 2.9.1
    dev: false

  /@smithy/shared-ini-file-loader@2.3.1:
    resolution: {integrity: sha512-2E2kh24igmIznHLB6H05Na4OgIEilRu0oQpYXo3LCNRrawHAcfDKq9004zJs+sAMt2X5AbY87CUCJ7IpqpSgdw==}
    engines: {node: '>=14.0.0'}
    dependencies:
      '@smithy/types': 2.9.1
      tslib: 2.6.2
    dev: false

  /@smithy/signature-v4@2.1.1:
    resolution: {integrity: sha512-Hb7xub0NHuvvQD3YwDSdanBmYukoEkhqBjqoxo+bSdC0ryV9cTfgmNjuAQhTPYB6yeU7hTR+sPRiFMlxqv6kmg==}
    engines: {node: '>=14.0.0'}
    dependencies:
      '@smithy/eventstream-codec': 2.1.1
      '@smithy/is-array-buffer': 2.1.1
      '@smithy/types': 2.9.1
      '@smithy/util-hex-encoding': 2.1.1
      '@smithy/util-middleware': 2.1.1
      '@smithy/util-uri-escape': 2.1.1
      '@smithy/util-utf8': 2.1.1
      tslib: 2.6.2
    dev: false

  /@smithy/smithy-client@2.3.1:
    resolution: {integrity: sha512-YsTdU8xVD64r2pLEwmltrNvZV6XIAC50LN6ivDopdt+YiF/jGH6PY9zUOu0CXD/d8GMB8gbhnpPsdrjAXHS9QA==}
    engines: {node: '>=14.0.0'}
    dependencies:
      '@smithy/middleware-endpoint': 2.4.1
      '@smithy/middleware-stack': 2.1.1
      '@smithy/protocol-http': 3.1.1
      '@smithy/types': 2.9.1
      '@smithy/util-stream': 2.1.1
      tslib: 2.6.2
    dev: false

  /@smithy/types@2.9.1:
    resolution: {integrity: sha512-vjXlKNXyprDYDuJ7UW5iobdmyDm6g8dDG+BFUncAg/3XJaN45Gy5RWWWUVgrzIK7S4R1KWgIX5LeJcfvSI24bw==}
    engines: {node: '>=14.0.0'}
    dependencies:
      tslib: 2.6.2
    dev: false

  /@smithy/url-parser@2.1.1:
    resolution: {integrity: sha512-qC9Bv8f/vvFIEkHsiNrUKYNl8uKQnn4BdhXl7VzQRP774AwIjiSMMwkbT+L7Fk8W8rzYVifzJNYxv1HwvfBo3Q==}
    dependencies:
      '@smithy/querystring-parser': 2.1.1
      '@smithy/types': 2.9.1
      tslib: 2.6.2
    dev: false

  /@smithy/util-base64@2.1.1:
    resolution: {integrity: sha512-UfHVpY7qfF/MrgndI5PexSKVTxSZIdz9InghTFa49QOvuu9I52zLPLUHXvHpNuMb1iD2vmc6R+zbv/bdMipR/g==}
    engines: {node: '>=14.0.0'}
    dependencies:
      '@smithy/util-buffer-from': 2.1.1
      tslib: 2.6.2
    dev: false

  /@smithy/util-body-length-browser@2.1.1:
    resolution: {integrity: sha512-ekOGBLvs1VS2d1zM2ER4JEeBWAvIOUKeaFch29UjjJsxmZ/f0L3K3x0dEETgh3Q9bkZNHgT+rkdl/J/VUqSRag==}
    dependencies:
      tslib: 2.6.2
    dev: false

  /@smithy/util-body-length-node@2.2.1:
    resolution: {integrity: sha512-/ggJG+ta3IDtpNVq4ktmEUtOkH1LW64RHB5B0hcr5ZaWBmo96UX2cIOVbjCqqDickTXqBWZ4ZO0APuaPrD7Abg==}
    engines: {node: '>=14.0.0'}
    dependencies:
      tslib: 2.6.2
    dev: false

  /@smithy/util-buffer-from@2.1.1:
    resolution: {integrity: sha512-clhNjbyfqIv9Md2Mg6FffGVrJxw7bgK7s3Iax36xnfVj6cg0fUG7I4RH0XgXJF8bxi+saY5HR21g2UPKSxVCXg==}
    engines: {node: '>=14.0.0'}
    dependencies:
      '@smithy/is-array-buffer': 2.1.1
      tslib: 2.6.2
    dev: false

  /@smithy/util-config-provider@2.2.1:
    resolution: {integrity: sha512-50VL/tx9oYYcjJn/qKqNy7sCtpD0+s8XEBamIFo4mFFTclKMNp+rsnymD796uybjiIquB7VCB/DeafduL0y2kw==}
    engines: {node: '>=14.0.0'}
    dependencies:
      tslib: 2.6.2
    dev: false

  /@smithy/util-defaults-mode-browser@2.1.1:
    resolution: {integrity: sha512-lqLz/9aWRO6mosnXkArtRuQqqZBhNpgI65YDpww4rVQBuUT7qzKbDLG5AmnQTCiU4rOquaZO/Kt0J7q9Uic7MA==}
    engines: {node: '>= 10.0.0'}
    dependencies:
      '@smithy/property-provider': 2.1.1
      '@smithy/smithy-client': 2.3.1
      '@smithy/types': 2.9.1
      bowser: 2.11.0
      tslib: 2.6.2
    dev: false

  /@smithy/util-defaults-mode-node@2.2.0:
    resolution: {integrity: sha512-iFJp/N4EtkanFpBUtSrrIbtOIBf69KNuve03ic1afhJ9/korDxdM0c6cCH4Ehj/smI9pDCfVv+bqT3xZjF2WaA==}
    engines: {node: '>= 10.0.0'}
    dependencies:
      '@smithy/config-resolver': 2.1.1
      '@smithy/credential-provider-imds': 2.2.1
      '@smithy/node-config-provider': 2.2.1
      '@smithy/property-provider': 2.1.1
      '@smithy/smithy-client': 2.3.1
      '@smithy/types': 2.9.1
      tslib: 2.6.2
    dev: false

  /@smithy/util-endpoints@1.1.1:
    resolution: {integrity: sha512-sI4d9rjoaekSGEtq3xSb2nMjHMx8QXcz2cexnVyRWsy4yQ9z3kbDpX+7fN0jnbdOp0b3KSTZJZ2Yb92JWSanLw==}
    engines: {node: '>= 14.0.0'}
    dependencies:
      '@smithy/node-config-provider': 2.2.1
      '@smithy/types': 2.9.1
      tslib: 2.6.2
    dev: false

  /@smithy/util-hex-encoding@2.1.1:
    resolution: {integrity: sha512-3UNdP2pkYUUBGEXzQI9ODTDK+Tcu1BlCyDBaRHwyxhA+8xLP8agEKQq4MGmpjqb4VQAjq9TwlCQX0kP6XDKYLg==}
    engines: {node: '>=14.0.0'}
    dependencies:
      tslib: 2.6.2
    dev: false

  /@smithy/util-middleware@2.1.1:
    resolution: {integrity: sha512-mKNrk8oz5zqkNcbcgAAepeJbmfUW6ogrT2Z2gDbIUzVzNAHKJQTYmH9jcy0jbWb+m7ubrvXKb6uMjkSgAqqsFA==}
    engines: {node: '>=14.0.0'}
    dependencies:
      '@smithy/types': 2.9.1
      tslib: 2.6.2
    dev: false

  /@smithy/util-retry@2.1.1:
    resolution: {integrity: sha512-Mg+xxWPTeSPrthpC5WAamJ6PW4Kbo01Fm7lWM1jmGRvmrRdsd3192Gz2fBXAMURyXpaNxyZf6Hr/nQ4q70oVEA==}
    engines: {node: '>= 14.0.0'}
    dependencies:
      '@smithy/service-error-classification': 2.1.1
      '@smithy/types': 2.9.1
      tslib: 2.6.2
    dev: false

  /@smithy/util-stream@2.1.1:
    resolution: {integrity: sha512-J7SMIpUYvU4DQN55KmBtvaMc7NM3CZ2iWICdcgaovtLzseVhAqFRYqloT3mh0esrFw+3VEK6nQFteFsTqZSECQ==}
    engines: {node: '>=14.0.0'}
    dependencies:
      '@smithy/fetch-http-handler': 2.4.1
      '@smithy/node-http-handler': 2.3.1
      '@smithy/types': 2.9.1
      '@smithy/util-base64': 2.1.1
      '@smithy/util-buffer-from': 2.1.1
      '@smithy/util-hex-encoding': 2.1.1
      '@smithy/util-utf8': 2.1.1
      tslib: 2.6.2
    dev: false

  /@smithy/util-uri-escape@2.1.1:
    resolution: {integrity: sha512-saVzI1h6iRBUVSqtnlOnc9ssU09ypo7n+shdQ8hBTZno/9rZ3AuRYvoHInV57VF7Qn7B+pFJG7qTzFiHxWlWBw==}
    engines: {node: '>=14.0.0'}
    dependencies:
      tslib: 2.6.2
    dev: false

  /@smithy/util-utf8@2.1.1:
    resolution: {integrity: sha512-BqTpzYEcUMDwAKr7/mVRUtHDhs6ZoXDi9NypMvMfOr/+u1NW7JgqodPDECiiLboEm6bobcPcECxzjtQh865e9A==}
    engines: {node: '>=14.0.0'}
    dependencies:
      '@smithy/util-buffer-from': 2.1.1
      tslib: 2.6.2
    dev: false

  /@smithy/util-waiter@2.1.1:
    resolution: {integrity: sha512-kYy6BLJJNif+uqNENtJqWdXcpqo1LS+nj1AfXcDhOpqpSHJSAkVySLyZV9fkmuVO21lzGoxjvd1imGGJHph/IA==}
    engines: {node: '>=14.0.0'}
    dependencies:
      '@smithy/abort-controller': 2.1.1
      '@smithy/types': 2.9.1
      tslib: 2.6.2
    dev: false

  /@swc/counter@0.1.3:
    resolution: {integrity: sha512-e2BR4lsJkkRlKZ/qCHPw9ZaSxc0MVUd7gtbtaB7aMvHeJVYe8sOB8DBZkP2DtISHGSku9sCK6T6cnY0CtXrOCQ==}
    dev: false

  /@swc/helpers@0.5.5:
    resolution: {integrity: sha512-KGYxvIOXcceOAbEk4bi/dVLEK9z8sZ0uBB3Il5b1rhfClSpcX0yfRO0KmTkqR2cnQDymwLB+25ZyMzICg/cm/A==}
    dependencies:
      '@swc/counter': 0.1.3
      tslib: 2.6.2
    dev: false

  /@tailwindcss/forms@0.5.7(tailwindcss@3.4.1):
    resolution: {integrity: sha512-QE7X69iQI+ZXwldE+rzasvbJiyV/ju1FGHH0Qn2W3FKbuYtqp8LKcy6iSw79fVUT5/Vvf+0XgLCeYVG+UV6hOw==}
    peerDependencies:
      tailwindcss: '>=3.0.0 || >= 3.0.0-alpha.1'
    dependencies:
      mini-svg-data-uri: 1.4.4
      tailwindcss: 3.4.1
    dev: false

  /@testing-library/dom@9.3.4:
    resolution: {integrity: sha512-FlS4ZWlp97iiNWig0Muq8p+3rVDjRiYE+YKGbAqXOu9nwJFFOdL00kFpz42M+4huzYi86vAK1sOOfyOG45muIQ==}
    engines: {node: '>=14'}
    dependencies:
      '@babel/code-frame': 7.23.5
      '@babel/runtime': 7.23.9
      '@types/aria-query': 5.0.4
      aria-query: 5.1.3
      chalk: 4.1.2
      dom-accessibility-api: 0.5.16
      lz-string: 1.5.0
      pretty-format: 27.5.1
    dev: false

  /@testing-library/jest-dom@6.4.2(@types/jest@29.5.12)(jest@29.7.0):
    resolution: {integrity: sha512-CzqH0AFymEMG48CpzXFriYYkOjk6ZGPCLMhW9e9jg3KMCn5OfJecF8GtGW7yGfR/IgCe3SX8BSwjdzI6BBbZLw==}
    engines: {node: '>=14', npm: '>=6', yarn: '>=1'}
    peerDependencies:
      '@jest/globals': '>= 28'
      '@types/bun': latest
      '@types/jest': '>= 28'
      jest: '>= 28'
      vitest: '>= 0.32'
    peerDependenciesMeta:
      '@jest/globals':
        optional: true
      '@types/bun':
        optional: true
      '@types/jest':
        optional: true
      jest:
        optional: true
      vitest:
        optional: true
    dependencies:
      '@adobe/css-tools': 4.3.3
      '@babel/runtime': 7.23.9
      '@types/jest': 29.5.12
      aria-query: 5.3.0
      chalk: 3.0.0
      css.escape: 1.5.1
      dom-accessibility-api: 0.6.3
      jest: 29.7.0(@types/node@20.11.19)
      lodash: 4.17.21
      redent: 3.0.0
    dev: false

  /@testing-library/react@14.2.1(react-dom@18.2.0)(react@18.2.0):
    resolution: {integrity: sha512-sGdjws32ai5TLerhvzThYFbpnF9XtL65Cjf+gB0Dhr29BGqK+mAeN7SURSdu+eqgET4ANcWoC7FQpkaiGvBr+A==}
    engines: {node: '>=14'}
    peerDependencies:
      react: ^18.0.0
      react-dom: ^18.0.0
    dependencies:
      '@babel/runtime': 7.23.9
      '@testing-library/dom': 9.3.4
      '@types/react-dom': 18.2.19
      react: 18.2.0
      react-dom: 18.2.0(react@18.2.0)
    dev: false

  /@tootallnate/once@2.0.0:
    resolution: {integrity: sha512-XCuKFP5PS55gnMVu3dty8KPatLqUoy/ZYzDzAGCQ8JNFCkLXzmI7vNHCR+XpbZaMWQK/vQubr7PkYq8g470J/A==}
    engines: {node: '>= 10'}
    dev: false

  /@types/aria-query@5.0.4:
    resolution: {integrity: sha512-rfT93uj5s0PRL7EzccGMs3brplhcrghnDoV26NqKhCAS1hVo+WdNsPvE/yb6ilfr5hi2MEk6d5EWJTKdxg8jVw==}
    dev: false

  /@types/babel__core@7.20.5:
    resolution: {integrity: sha512-qoQprZvz5wQFJwMDqeseRXWv3rqMvhgpbXFfVyWhbx9X47POIA6i/+dXefEmZKoAgOaTdaIgNSMqMIU61yRyzA==}
    dependencies:
      '@babel/parser': 7.23.9
      '@babel/types': 7.23.9
      '@types/babel__generator': 7.6.8
      '@types/babel__template': 7.4.4
      '@types/babel__traverse': 7.20.5
    dev: false

  /@types/babel__generator@7.6.8:
    resolution: {integrity: sha512-ASsj+tpEDsEiFr1arWrlN6V3mdfjRMZt6LtK/Vp/kreFLnr5QH5+DhvD5nINYZXzwJvXeGq+05iUXcAzVrqWtw==}
    dependencies:
      '@babel/types': 7.23.9
    dev: false

  /@types/babel__template@7.4.4:
    resolution: {integrity: sha512-h/NUaSyG5EyxBIp8YRxo4RMe2/qQgvyowRwVMzhYhBCONbW8PUsg4lkFMrhgZhUe5z3L3MiLDuvyJ/CaPa2A8A==}
    dependencies:
      '@babel/parser': 7.23.9
      '@babel/types': 7.23.9
    dev: false

  /@types/babel__traverse@7.20.5:
    resolution: {integrity: sha512-WXCyOcRtH37HAUkpXhUduaxdm82b4GSlyTqajXviN4EfiuPgNYR109xMCKvpl6zPIpua0DGlMEDCq+g8EdoheQ==}
    dependencies:
      '@babel/types': 7.23.9
    dev: false

  /@types/cookie@0.6.0:
    resolution: {integrity: sha512-4Kh9a6B2bQciAhf7FSuMRRkUWecJgJu9nPnx3yzpsfXX/c50REIqpHY4C82bXP90qrLtXtkDxTZosYO3UpOwlA==}
    dev: false

  /@types/graceful-fs@4.1.9:
    resolution: {integrity: sha512-olP3sd1qOEe5dXTSaFvQG+02VdRXcdytWLAZsAq1PecU8uqQAhkrnbli7DagjtXKW/Bl7YJbUsa8MPcuc8LHEQ==}
    dependencies:
      '@types/node': 20.11.19
    dev: false

  /@types/istanbul-lib-coverage@2.0.6:
    resolution: {integrity: sha512-2QF/t/auWm0lsy8XtKVPG19v3sSOQlJe/YHZgfjb/KBBHOGSV+J2q/S671rcq9uTBrLAXmZpqJiaQbMT+zNU1w==}
    dev: false

  /@types/istanbul-lib-report@3.0.3:
    resolution: {integrity: sha512-NQn7AHQnk/RSLOxrBbGyJM/aVQ+pjj5HCgasFxc0K/KhoATfQ/47AyUl15I2yBUpihjmas+a+VJBOqecrFH+uA==}
    dependencies:
      '@types/istanbul-lib-coverage': 2.0.6
    dev: false

  /@types/istanbul-reports@3.0.4:
    resolution: {integrity: sha512-pk2B1NWalF9toCRu6gjBzR69syFjP4Od8WRAX+0mmf9lAjCRicLOWc+ZrxZHx/0XRjotgkF9t6iaMJ+aXcOdZQ==}
    dependencies:
      '@types/istanbul-lib-report': 3.0.3
    dev: false

  /@types/jest@29.5.12:
    resolution: {integrity: sha512-eDC8bTvT/QhYdxJAulQikueigY5AsdBRH2yDKW3yveW7svY3+DzN84/2NUgkw10RTiJbWqZrTtoGVdYlvFJdLw==}
    dependencies:
      expect: 29.7.0
      pretty-format: 29.7.0
    dev: false

  /@types/jsdom@20.0.1:
    resolution: {integrity: sha512-d0r18sZPmMQr1eG35u12FZfhIXNrnsPU/g5wvRKCUf/tOGilKKwYMYGqh33BNR6ba+2gkHw1EUiHoN3mn7E5IQ==}
    dependencies:
      '@types/node': 20.11.19
      '@types/tough-cookie': 4.0.5
      parse5: 7.1.2
    dev: false

  /@types/json-schema@7.0.15:
    resolution: {integrity: sha512-5+fP8P8MFNC+AyZCDxrB2pkZFPGzqQWUzpSeuuVLvm8VMcorNYavBqoFcxK8bQz4Qsbn4oUEEem4wDLfcysGHA==}
    dev: false

  /@types/json5@0.0.29:
    resolution: {integrity: sha512-dRLjCWHYg4oaA77cxO64oO+7JwCwnIzkZPdrrC71jQmQtlhM556pwKo5bUzqvZndkVbeFLIIi+9TC40JNF5hNQ==}
    dev: false

  /@types/node@20.11.19:
    resolution: {integrity: sha512-7xMnVEcZFu0DikYjWOlRq7NTPETrm7teqUT2WkQjrTIkEgUyyGdWsj/Zg8bEJt5TNklzbPD1X3fqfsHw3SpapQ==}
    dependencies:
      undici-types: 5.26.5
    dev: false

  /@types/pg@8.6.6:
    resolution: {integrity: sha512-O2xNmXebtwVekJDD+02udOncjVcMZQuTEQEMpKJ0ZRf5E7/9JJX3izhKUcUifBkyKpljyUM6BTgy2trmviKlpw==}
    dependencies:
      '@types/node': 20.11.19
      pg-protocol: 1.6.0
      pg-types: 2.2.0
    dev: false

  /@types/prop-types@15.7.11:
    resolution: {integrity: sha512-ga8y9v9uyeiLdpKddhxYQkxNDrfvuPrlFb0N1qnZZByvcElJaXthF1UhvCh9TLWJBEHeNtdnbysW7Y6Uq8CVng==}
    dev: false

  /@types/react-dom@18.2.19:
    resolution: {integrity: sha512-aZvQL6uUbIJpjZk4U8JZGbau9KDeAwMfmhyWorxgBkqDIEf6ROjRozcmPIicqsUwPUjbkDfHKgGee1Lq65APcA==}
    dependencies:
      '@types/react': 18.2.55
    dev: false

  /@types/react@18.2.55:
    resolution: {integrity: sha512-Y2Tz5P4yz23brwm2d7jNon39qoAtMMmalOQv6+fEFt1mT+FcM3D841wDpoUvFXhaYenuROCy3FZYqdTjM7qVyA==}
    dependencies:
      '@types/prop-types': 15.7.11
      '@types/scheduler': 0.16.8
      csstype: 3.1.3
    dev: false

  /@types/scheduler@0.16.8:
    resolution: {integrity: sha512-WZLiwShhwLRmeV6zH+GkbOFT6Z6VklCItrDioxUnv+u4Ll+8vKeFySoFyK/0ctcRpOmwAicELfmys1sDc/Rw+A==}
    dev: false

  /@types/semver@7.5.6:
    resolution: {integrity: sha512-dn1l8LaMea/IjDoHNd9J52uBbInB796CDffS6VdIxvqYCPSG0V0DzHp76GpaWnlhg88uYyPbXCDIowa86ybd5A==}
    dev: false

  /@types/stack-utils@2.0.3:
    resolution: {integrity: sha512-9aEbYZ3TbYMznPdcdr3SmIrLXwC/AKZXQeCf9Pgao5CKb8CyHuEX5jzWPTkvregvhRJHcpRO6BFoGW9ycaOkYw==}
    dev: false

  /@types/tough-cookie@4.0.5:
    resolution: {integrity: sha512-/Ad8+nIOV7Rl++6f1BdKxFSMgmoqEoYbHRpPcx3JEfv8VRsQe9Z4mCXeJBzxs7mbHY/XOZZuXlRNfhpVPbs6ZA==}
    dev: false

  /@types/yargs-parser@21.0.3:
    resolution: {integrity: sha512-I4q9QU9MQv4oEOz4tAHJtNz1cwuLxn2F3xcc2iV5WdqLPpUnj30aUuxt1mAxYTG+oe8CZMV/+6rU4S4gRDzqtQ==}
    dev: false

  /@types/yargs@17.0.32:
    resolution: {integrity: sha512-xQ67Yc/laOG5uMfX/093MRlGGCIBzZMarVa+gfNKJxWAIgykYpVGkBdbqEzGDDfCrVUj6Hiff4mTZ5BA6TmAog==}
    dependencies:
      '@types/yargs-parser': 21.0.3
    dev: false

  /@typescript-eslint/eslint-plugin@7.0.1(@typescript-eslint/parser@7.0.1)(eslint@8.56.0)(typescript@5.3.3):
    resolution: {integrity: sha512-OLvgeBv3vXlnnJGIAgCLYKjgMEU+wBGj07MQ/nxAaON+3mLzX7mJbhRYrVGiVvFiXtwFlkcBa/TtmglHy0UbzQ==}
    engines: {node: ^16.0.0 || >=18.0.0}
    peerDependencies:
      '@typescript-eslint/parser': ^7.0.0
      eslint: ^8.56.0
      typescript: '*'
    peerDependenciesMeta:
      typescript:
        optional: true
    dependencies:
      '@eslint-community/regexpp': 4.10.0
      '@typescript-eslint/parser': 7.0.1(eslint@8.56.0)(typescript@5.3.3)
      '@typescript-eslint/scope-manager': 7.0.1
      '@typescript-eslint/type-utils': 7.0.1(eslint@8.56.0)(typescript@5.3.3)
      '@typescript-eslint/utils': 7.0.1(eslint@8.56.0)(typescript@5.3.3)
      '@typescript-eslint/visitor-keys': 7.0.1
      debug: 4.3.4
      eslint: 8.56.0
      graphemer: 1.4.0
      ignore: 5.3.1
      natural-compare: 1.4.0
      semver: 7.6.0
      ts-api-utils: 1.2.1(typescript@5.3.3)
      typescript: 5.3.3
    transitivePeerDependencies:
      - supports-color
    dev: false

  /@typescript-eslint/parser@6.21.0(eslint@8.56.0)(typescript@5.3.3):
    resolution: {integrity: sha512-tbsV1jPne5CkFQCgPBcDOt30ItF7aJoZL997JSF7MhGQqOeT3svWRYxiqlfA5RUdlHN6Fi+EI9bxqbdyAUZjYQ==}
    engines: {node: ^16.0.0 || >=18.0.0}
    peerDependencies:
      eslint: ^7.0.0 || ^8.0.0
      typescript: '*'
    peerDependenciesMeta:
      typescript:
        optional: true
    dependencies:
      '@typescript-eslint/scope-manager': 6.21.0
      '@typescript-eslint/types': 6.21.0
      '@typescript-eslint/typescript-estree': 6.21.0(typescript@5.3.3)
      '@typescript-eslint/visitor-keys': 6.21.0
      debug: 4.3.4
      eslint: 8.56.0
      typescript: 5.3.3
    transitivePeerDependencies:
      - supports-color
    dev: false

  /@typescript-eslint/parser@7.0.1(eslint@8.56.0)(typescript@5.3.3):
    resolution: {integrity: sha512-8GcRRZNzaHxKzBPU3tKtFNing571/GwPBeCvmAUw0yBtfE2XVd0zFKJIMSWkHJcPQi0ekxjIts6L/rrZq5cxGQ==}
    engines: {node: ^16.0.0 || >=18.0.0}
    peerDependencies:
      eslint: ^8.56.0
      typescript: '*'
    peerDependenciesMeta:
      typescript:
        optional: true
    dependencies:
      '@typescript-eslint/scope-manager': 7.0.1
      '@typescript-eslint/types': 7.0.1
      '@typescript-eslint/typescript-estree': 7.0.1(typescript@5.3.3)
      '@typescript-eslint/visitor-keys': 7.0.1
      debug: 4.3.4
      eslint: 8.56.0
      typescript: 5.3.3
    transitivePeerDependencies:
      - supports-color
    dev: false

  /@typescript-eslint/scope-manager@6.21.0:
    resolution: {integrity: sha512-OwLUIWZJry80O99zvqXVEioyniJMa+d2GrqpUTqi5/v5D5rOrppJVBPa0yKCblcigC0/aYAzxxqQ1B+DS2RYsg==}
    engines: {node: ^16.0.0 || >=18.0.0}
    dependencies:
      '@typescript-eslint/types': 6.21.0
      '@typescript-eslint/visitor-keys': 6.21.0
    dev: false

  /@typescript-eslint/scope-manager@7.0.1:
    resolution: {integrity: sha512-v7/T7As10g3bcWOOPAcbnMDuvctHzCFYCG/8R4bK4iYzdFqsZTbXGln0cZNVcwQcwewsYU2BJLay8j0/4zOk4w==}
    engines: {node: ^16.0.0 || >=18.0.0}
    dependencies:
      '@typescript-eslint/types': 7.0.1
      '@typescript-eslint/visitor-keys': 7.0.1
    dev: false

  /@typescript-eslint/type-utils@7.0.1(eslint@8.56.0)(typescript@5.3.3):
    resolution: {integrity: sha512-YtT9UcstTG5Yqy4xtLiClm1ZpM/pWVGFnkAa90UfdkkZsR1eP2mR/1jbHeYp8Ay1l1JHPyGvoUYR6o3On5Nhmw==}
    engines: {node: ^16.0.0 || >=18.0.0}
    peerDependencies:
      eslint: ^8.56.0
      typescript: '*'
    peerDependenciesMeta:
      typescript:
        optional: true
    dependencies:
      '@typescript-eslint/typescript-estree': 7.0.1(typescript@5.3.3)
      '@typescript-eslint/utils': 7.0.1(eslint@8.56.0)(typescript@5.3.3)
      debug: 4.3.4
      eslint: 8.56.0
      ts-api-utils: 1.2.1(typescript@5.3.3)
      typescript: 5.3.3
    transitivePeerDependencies:
      - supports-color
    dev: false

  /@typescript-eslint/types@6.21.0:
    resolution: {integrity: sha512-1kFmZ1rOm5epu9NZEZm1kckCDGj5UJEf7P1kliH4LKu/RkwpsfqqGmY2OOcUs18lSlQBKLDYBOGxRVtrMN5lpg==}
    engines: {node: ^16.0.0 || >=18.0.0}
    dev: false

  /@typescript-eslint/types@7.0.1:
    resolution: {integrity: sha512-uJDfmirz4FHib6ENju/7cz9SdMSkeVvJDK3VcMFvf/hAShg8C74FW+06MaQPODHfDJp/z/zHfgawIJRjlu0RLg==}
    engines: {node: ^16.0.0 || >=18.0.0}
    dev: false

  /@typescript-eslint/typescript-estree@6.21.0(typescript@5.3.3):
    resolution: {integrity: sha512-6npJTkZcO+y2/kr+z0hc4HwNfrrP4kNYh57ek7yCNlrBjWQ1Y0OS7jiZTkgumrvkX5HkEKXFZkkdFNkaW2wmUQ==}
    engines: {node: ^16.0.0 || >=18.0.0}
    peerDependencies:
      typescript: '*'
    peerDependenciesMeta:
      typescript:
        optional: true
    dependencies:
      '@typescript-eslint/types': 6.21.0
      '@typescript-eslint/visitor-keys': 6.21.0
      debug: 4.3.4
      globby: 11.1.0
      is-glob: 4.0.3
      minimatch: 9.0.3
      semver: 7.6.0
      ts-api-utils: 1.2.1(typescript@5.3.3)
      typescript: 5.3.3
    transitivePeerDependencies:
      - supports-color
    dev: false

  /@typescript-eslint/typescript-estree@7.0.1(typescript@5.3.3):
    resolution: {integrity: sha512-SO9wHb6ph0/FN5OJxH4MiPscGah5wjOd0RRpaLvuBv9g8565Fgu0uMySFEPqwPHiQU90yzJ2FjRYKGrAhS1xig==}
    engines: {node: ^16.0.0 || >=18.0.0}
    peerDependencies:
      typescript: '*'
    peerDependenciesMeta:
      typescript:
        optional: true
    dependencies:
      '@typescript-eslint/types': 7.0.1
      '@typescript-eslint/visitor-keys': 7.0.1
      debug: 4.3.4
      globby: 11.1.0
      is-glob: 4.0.3
      minimatch: 9.0.3
      semver: 7.6.0
      ts-api-utils: 1.2.1(typescript@5.3.3)
      typescript: 5.3.3
    transitivePeerDependencies:
      - supports-color
    dev: false

  /@typescript-eslint/utils@7.0.1(eslint@8.56.0)(typescript@5.3.3):
    resolution: {integrity: sha512-oe4his30JgPbnv+9Vef1h48jm0S6ft4mNwi9wj7bX10joGn07QRfqIqFHoMiajrtoU88cIhXf8ahwgrcbNLgPA==}
    engines: {node: ^16.0.0 || >=18.0.0}
    peerDependencies:
      eslint: ^8.56.0
    dependencies:
      '@eslint-community/eslint-utils': 4.4.0(eslint@8.56.0)
      '@types/json-schema': 7.0.15
      '@types/semver': 7.5.6
      '@typescript-eslint/scope-manager': 7.0.1
      '@typescript-eslint/types': 7.0.1
      '@typescript-eslint/typescript-estree': 7.0.1(typescript@5.3.3)
      eslint: 8.56.0
      semver: 7.6.0
    transitivePeerDependencies:
      - supports-color
      - typescript
    dev: false

  /@typescript-eslint/visitor-keys@6.21.0:
    resolution: {integrity: sha512-JJtkDduxLi9bivAB+cYOVMtbkqdPOhZ+ZI5LC47MIRrDV4Yn2o+ZnW10Nkmr28xRpSpdJ6Sm42Hjf2+REYXm0A==}
    engines: {node: ^16.0.0 || >=18.0.0}
    dependencies:
      '@typescript-eslint/types': 6.21.0
      eslint-visitor-keys: 3.4.3
    dev: false

  /@typescript-eslint/visitor-keys@7.0.1:
    resolution: {integrity: sha512-hwAgrOyk++RTXrP4KzCg7zB2U0xt7RUU0ZdMSCsqF3eKUwkdXUMyTb0qdCuji7VIbcpG62kKTU9M1J1c9UpFBw==}
    engines: {node: ^16.0.0 || >=18.0.0}
    dependencies:
      '@typescript-eslint/types': 7.0.1
      eslint-visitor-keys: 3.4.3
    dev: false

  /@ungap/structured-clone@1.2.0:
    resolution: {integrity: sha512-zuVdFrMJiuCDQUMCzQaD6KL28MjnqqN8XnAqiEq9PNm/hCPTSGfrXCOfwj1ow4LFb/tNymJPwsNbVePc1xFqrQ==}
    dev: false

  /@vercel/analytics@1.2.0(next@14.1.0)(react@18.2.0):
    resolution: {integrity: sha512-Q9hduY6+i73Is1m57Y3OlawleeYVi4cvuh/0j6IwmSndMOE4+BKkMwjnwz+7xnqfZCanipIG6+q+zHalH9X0Zg==}
    peerDependencies:
      next: '>= 13'
      react: ^18 || ^19
    peerDependenciesMeta:
      next:
        optional: true
      react:
        optional: true
    dependencies:
      next: 14.1.0(@babel/core@7.23.9)(react-dom@18.2.0)(react@18.2.0)
      react: 18.2.0
      server-only: 0.0.1
    dev: false

  /@vercel/blob@0.22.0:
    resolution: {integrity: sha512-l0o5bN5ih1H1DG29goULMpCzNIoFI3knFYNFwvGN7iZhK9vltCdlDy77AmrFldRP5af02YczUkjSXWLHMrHStg==}
    engines: {node: '>=16.14'}
    dependencies:
      async-retry: 1.3.3
      bytes: 3.1.2
      undici: 5.28.2
    dev: false

  /@vercel/postgres@0.7.2:
    resolution: {integrity: sha512-IqR/ZAvoPGcPaXl9eWWB5KaA+w/81RzZa/18P4izQRHpNBkTGt9HwGfYi9+wut5UgxNq4QSX9A7HIQR6QDvX2Q==}
    engines: {node: '>=14.6'}
    dependencies:
      '@neondatabase/serverless': 0.7.2
      bufferutil: 4.0.8
      utf-8-validate: 6.0.3
      ws: 8.14.2(bufferutil@4.0.8)(utf-8-validate@6.0.3)
    dev: false

<<<<<<< HEAD
  /@vercel/speed-insights@1.0.9(next@14.1.1-canary.56)(react@18.2.0):
    resolution: {integrity: sha512-f+XFP0O+aZ4Olj9h+BitkB1b4NJQaxtyCb69wWuDxytJHY6Pa4QtZPdBUftHOcajUCHRVeq062fk3MKXKtjNVQ==}
=======
  /@vercel/speed-insights@1.0.10(next@14.1.0)(react@18.2.0):
    resolution: {integrity: sha512-4uzdKB0RW6Ff2FkzshzjZ+RlJfLPxgm/00i0XXgxfMPhwnnsk92YgtqsxT9OcPLdJUyVU1DqFlSWWjIQMPkh0g==}
>>>>>>> 5d85fbf8
    requiresBuild: true
    peerDependencies:
      '@sveltejs/kit': ^1 || ^2
      next: '>= 13'
      react: ^18 || ^19
      svelte: ^4
      vue: ^3
      vue-router: ^4
    peerDependenciesMeta:
      '@sveltejs/kit':
        optional: true
      next:
        optional: true
      react:
        optional: true
      svelte:
        optional: true
      vue:
        optional: true
      vue-router:
        optional: true
    dependencies:
      next: 14.1.1-canary.56(@babel/core@7.23.9)(react-dom@18.2.0)(react@18.2.0)
      react: 18.2.0
    dev: false

  /abab@2.0.6:
    resolution: {integrity: sha512-j2afSsaIENvHZN2B8GOpF566vZ5WVk5opAiMTvWgaQT8DkbOqsTfvNAvHoRGU2zzP8cPoqys+xHTRDWW8L+/BA==}
    deprecated: Use your platform's native atob() and btoa() methods instead
    dev: false

  /acorn-globals@7.0.1:
    resolution: {integrity: sha512-umOSDSDrfHbTNPuNpC2NSnnA3LUrqpevPb4T9jRx4MagXNS0rs+gwiTcAvqCRmsD6utzsrzNt+ebm00SNWiC3Q==}
    dependencies:
      acorn: 8.11.3
      acorn-walk: 8.3.2
    dev: false

  /acorn-jsx@5.3.2(acorn@8.11.3):
    resolution: {integrity: sha512-rq9s+JNhf0IChjtDXxllJ7g41oZk5SlXtp0LHwyA5cejwn7vKmKp4pPri6YEePv2PU65sAsegbXtIinmDFDXgQ==}
    peerDependencies:
      acorn: ^6.0.0 || ^7.0.0 || ^8.0.0
    dependencies:
      acorn: 8.11.3
    dev: false

  /acorn-walk@8.3.2:
    resolution: {integrity: sha512-cjkyv4OtNCIeqhHrfS81QWXoCBPExR/J62oyEqepVw8WaQeSqpW2uhuLPh1m9eWhDuOo/jUXVTlifvesOWp/4A==}
    engines: {node: '>=0.4.0'}
    dev: false

  /acorn@8.11.3:
    resolution: {integrity: sha512-Y9rRfJG5jcKOE0CLisYbojUjIrIEE7AGMzA/Sm4BslANhbS+cDMpgBdcPT91oJ7OuJ9hYJBx59RjbhxVnrF8Xg==}
    engines: {node: '>=0.4.0'}
    hasBin: true
    dev: false

  /agent-base@6.0.2:
    resolution: {integrity: sha512-RZNwNclF7+MS/8bDg70amg32dyeZGZxiDuQmZxKLAlQjr3jGyLx+4Kkk58UO7D2QdgFIQCovuSuZESne6RG6XQ==}
    engines: {node: '>= 6.0.0'}
    dependencies:
      debug: 4.3.4
    transitivePeerDependencies:
      - supports-color
    dev: false

  /ajv@6.12.6:
    resolution: {integrity: sha512-j3fVLgvTo527anyYyJOGTYJbG+vnnQYvE0m5mmkc1TK+nxAppkCLMIL0aZ4dblVCNoGShhm+kzE4ZUykBoMg4g==}
    dependencies:
      fast-deep-equal: 3.1.3
      fast-json-stable-stringify: 2.1.0
      json-schema-traverse: 0.4.1
      uri-js: 4.4.1
    dev: false

  /ansi-escapes@4.3.2:
    resolution: {integrity: sha512-gKXj5ALrKWQLsYG9jlTRmR/xKluxHV+Z9QEwNIgCfM1/uwPMCuzVVnh5mwTd+OuBZcwSIMbqssNWRm1lE51QaQ==}
    engines: {node: '>=8'}
    dependencies:
      type-fest: 0.21.3
    dev: false

  /ansi-regex@5.0.1:
    resolution: {integrity: sha512-quJQXlTSUGL2LH9SUXo8VwsY4soanhgo6LNSm84E1LBcE8s3O0wpdiRzyR9z/ZZJMlMWv37qOOb9pdJlMUEKFQ==}
    engines: {node: '>=8'}
    dev: false

  /ansi-regex@6.0.1:
    resolution: {integrity: sha512-n5M855fKb2SsfMIiFFoVrABHJC8QtHwVx+mHWP3QcEqBHYienj5dHSgjbxtC0WEZXYt4wcD6zrQElDPhFuZgfA==}
    engines: {node: '>=12'}
    dev: false

  /ansi-styles@3.2.1:
    resolution: {integrity: sha512-VT0ZI6kZRdTh8YyJw3SMbYm/u+NqfsAxEpWO0Pf9sq8/e94WxxOpPKx9FR1FlyCtOVDNOQ+8ntlqFxiRc+r5qA==}
    engines: {node: '>=4'}
    dependencies:
      color-convert: 1.9.3
    dev: false

  /ansi-styles@4.3.0:
    resolution: {integrity: sha512-zbB9rCJAT1rbjiVDb2hqKFHNYLxgtk8NURxZ3IZwD3F6NtxbXZQCnnSi1Lkx+IDohdPlFp222wVALIheZJQSEg==}
    engines: {node: '>=8'}
    dependencies:
      color-convert: 2.0.1
    dev: false

  /ansi-styles@5.2.0:
    resolution: {integrity: sha512-Cxwpt2SfTzTtXcfOlzGEee8O+c+MmUgGrNiBcXnuWxuFJHe6a5Hz7qwhwe5OgaSYI0IJvkLqWX1ASG+cJOkEiA==}
    engines: {node: '>=10'}
    dev: false

  /ansi-styles@6.2.1:
    resolution: {integrity: sha512-bN798gFfQX+viw3R7yrGWRqnrN2oRkEkUjjl4JNn4E8GxxbjtG3FbrEIIY3l8/hrwUwIeCZvi4QuOTP4MErVug==}
    engines: {node: '>=12'}
    dev: false

  /any-promise@1.3.0:
    resolution: {integrity: sha512-7UvmKalWRt1wgjL1RrGxoSJW/0QZFIegpeGvZG9kjp8vrRu55XTHbwnqq2GpXm9uLbcuhxm3IqX9OB4MZR1b2A==}
    dev: false

  /anymatch@3.1.3:
    resolution: {integrity: sha512-KMReFUr0B4t+D+OBkjR3KYqvocp2XaSzO55UcB6mgQMd3KbcE+mWTyvVV7D/zsdEbNnV6acZUutkiHQXvTr1Rw==}
    engines: {node: '>= 8'}
    dependencies:
      normalize-path: 3.0.0
      picomatch: 2.3.1
    dev: false

  /arg@5.0.2:
    resolution: {integrity: sha512-PYjyFOLKQ9y57JvQ6QLo8dAgNqswh8M1RMJYdQduT6xbWSgK36P/Z/v+p888pM69jMMfS8Xd8F6I1kQ/I9HUGg==}
    dev: false

  /argparse@1.0.10:
    resolution: {integrity: sha512-o5Roy6tNG4SL/FOkCAN6RzjiakZS25RLYFrcMttJqbdd8BWrnA+fGz57iN5Pb06pvBGvl5gQ0B48dJlslXvoTg==}
    dependencies:
      sprintf-js: 1.0.3
    dev: false

  /argparse@2.0.1:
    resolution: {integrity: sha512-8+9WqebbFzpX9OR+Wa6O29asIogeRMzcGtAINdpMHHyAg10f05aSFVBbcEqGf/PXw1EjAZ+q2/bEBg3DvurK3Q==}
    dev: false

  /aria-hidden@1.2.3:
    resolution: {integrity: sha512-xcLxITLe2HYa1cnYnwCjkOO1PqUHQpozB8x9AR0OgWN2woOBi5kSDVxKfd0b7sb1hw5qFeJhXm9H1nu3xSfLeQ==}
    engines: {node: '>=10'}
    dependencies:
      tslib: 2.6.2
    dev: false

  /aria-query@5.1.3:
    resolution: {integrity: sha512-R5iJ5lkuHybztUfuOAznmboyjWq8O6sqNqtK7CLOqdydi54VNbORp49mb14KbWgG1QD3JFO9hJdZ+y4KutfdOQ==}
    dependencies:
      deep-equal: 2.2.3
    dev: false

  /aria-query@5.3.0:
    resolution: {integrity: sha512-b0P0sZPKtyu8HkeRAfCq0IfURZK+SuwMjY1UXGBU27wpAiTwQAIlq56IbIO+ytk/JjS1fMR14ee5WBBfKi5J6A==}
    dependencies:
      dequal: 2.0.3
    dev: false

  /array-buffer-byte-length@1.0.1:
    resolution: {integrity: sha512-ahC5W1xgou+KTXix4sAO8Ki12Q+jf4i0+tmk3sC+zgcynshkHxzpXdImBehiUYKKKDwvfFiJl1tZt6ewscS1Mg==}
    engines: {node: '>= 0.4'}
    dependencies:
      call-bind: 1.0.6
      is-array-buffer: 3.0.4
    dev: false

  /array-includes@3.1.7:
    resolution: {integrity: sha512-dlcsNBIiWhPkHdOEEKnehA+RNUWDc4UqFtnIXU4uuYDPtA4LDkr7qip2p0VvFAEXNDr0yWZ9PJyIRiGjRLQzwQ==}
    engines: {node: '>= 0.4'}
    dependencies:
      call-bind: 1.0.6
      define-properties: 1.2.1
      es-abstract: 1.22.3
      get-intrinsic: 1.2.4
      is-string: 1.0.7
    dev: false

  /array-union@2.1.0:
    resolution: {integrity: sha512-HGyxoOTYUyCM6stUe6EJgnd4EoewAI7zMdfqO+kGjnlZmBDz/cR5pf8r/cR4Wq60sL/p0IkcjUEEPwS3GFrIyw==}
    engines: {node: '>=8'}
    dev: false

  /array.prototype.filter@1.0.3:
    resolution: {integrity: sha512-VizNcj/RGJiUyQBgzwxzE5oHdeuXY5hSbbmKMlphj1cy1Vl7Pn2asCGbSrru6hSQjmCzqTBPVWAF/whmEOVHbw==}
    engines: {node: '>= 0.4'}
    dependencies:
      call-bind: 1.0.6
      define-properties: 1.2.1
      es-abstract: 1.22.3
      es-array-method-boxes-properly: 1.0.0
      is-string: 1.0.7
    dev: false

  /array.prototype.findlastindex@1.2.4:
    resolution: {integrity: sha512-hzvSHUshSpCflDR1QMUBLHGHP1VIEBegT4pix9H/Z92Xw3ySoy6c2qh7lJWTJnRJ8JCZ9bJNCgTyYaJGcJu6xQ==}
    engines: {node: '>= 0.4'}
    dependencies:
      call-bind: 1.0.6
      define-properties: 1.2.1
      es-abstract: 1.22.3
      es-errors: 1.3.0
      es-shim-unscopables: 1.0.2
    dev: false

  /array.prototype.flat@1.3.2:
    resolution: {integrity: sha512-djYB+Zx2vLewY8RWlNCUdHjDXs2XOgm602S9E7P/UpHgfeHL00cRiIF+IN/G/aUJ7kGPb6yO/ErDI5V2s8iycA==}
    engines: {node: '>= 0.4'}
    dependencies:
      call-bind: 1.0.6
      define-properties: 1.2.1
      es-abstract: 1.22.3
      es-shim-unscopables: 1.0.2
    dev: false

  /array.prototype.flatmap@1.3.2:
    resolution: {integrity: sha512-Ewyx0c9PmpcsByhSW4r+9zDU7sGjFc86qf/kKtuSCRdhfbk0SNLLkaT5qvcHnRGgc5NP/ly/y+qkXkqONX54CQ==}
    engines: {node: '>= 0.4'}
    dependencies:
      call-bind: 1.0.6
      define-properties: 1.2.1
      es-abstract: 1.22.3
      es-shim-unscopables: 1.0.2
    dev: false

  /array.prototype.tosorted@1.1.3:
    resolution: {integrity: sha512-/DdH4TiTmOKzyQbp/eadcCVexiCb36xJg7HshYOYJnNZFDj33GEv0P7GxsynpShhq4OLYJzbGcBDkLsDt7MnNg==}
    dependencies:
      call-bind: 1.0.6
      define-properties: 1.2.1
      es-abstract: 1.22.3
      es-errors: 1.3.0
      es-shim-unscopables: 1.0.2
    dev: false

  /arraybuffer.prototype.slice@1.0.3:
    resolution: {integrity: sha512-bMxMKAjg13EBSVscxTaYA4mRc5t1UAXa2kXiGTNfZ079HIWXEkKmkgFrh/nJqamaLSrXO5H4WFFkPEaLJWbs3A==}
    engines: {node: '>= 0.4'}
    dependencies:
      array-buffer-byte-length: 1.0.1
      call-bind: 1.0.6
      define-properties: 1.2.1
      es-abstract: 1.22.3
      es-errors: 1.3.0
      get-intrinsic: 1.2.4
      is-array-buffer: 3.0.4
      is-shared-array-buffer: 1.0.2
    dev: false

  /ast-types-flow@0.0.8:
    resolution: {integrity: sha512-OH/2E5Fg20h2aPrbe+QL8JZQFko0YZaF+j4mnQ7BGhfavO7OpSLa8a0y9sBwomHdSbkhTS8TQNayBfnW5DwbvQ==}
    dev: false

  /async-retry@1.3.3:
    resolution: {integrity: sha512-wfr/jstw9xNi/0teMHrRW7dsz3Lt5ARhYNZ2ewpadnhaIp5mbALhOAP+EAdsC7t4Z6wqsDVv9+W6gm1Dk9mEyw==}
    dependencies:
      retry: 0.13.1
    dev: false

  /asynciterator.prototype@1.0.0:
    resolution: {integrity: sha512-wwHYEIS0Q80f5mosx3L/dfG5t5rjEa9Ft51GTaNt862EnpyGHpgz2RkZvLPp1oF5TnAiTohkEKVEu8pQPJI7Vg==}
    dependencies:
      has-symbols: 1.0.3
    dev: false

  /asynckit@0.4.0:
    resolution: {integrity: sha512-Oei9OH4tRh0YqU3GxhX79dM/mwVgvbZJaSNaRk+bshkj0S5cfHcgYakreBjrHwatXKbz+IoIdYLxrKim2MjW0Q==}
    dev: false

  /autoprefixer@10.4.17(postcss@8.4.35):
    resolution: {integrity: sha512-/cpVNRLSfhOtcGflT13P2794gVSgmPgTR+erw5ifnMLZb0UnSlkK4tquLmkd3BhA+nLo5tX8Cu0upUsGKvKbmg==}
    engines: {node: ^10 || ^12 || >=14}
    hasBin: true
    peerDependencies:
      postcss: ^8.1.0
    dependencies:
      browserslist: 4.22.3
      caniuse-lite: 1.0.30001585
      fraction.js: 4.3.7
      normalize-range: 0.1.2
      picocolors: 1.0.0
      postcss: 8.4.35
      postcss-value-parser: 4.2.0
    dev: false

  /available-typed-arrays@1.0.6:
    resolution: {integrity: sha512-j1QzY8iPNPG4o4xmO3ptzpRxTciqD3MgEHtifP/YnJpIo58Xu+ne4BejlbkuaLfXn/nz6HFiw29bLpj2PNMdGg==}
    engines: {node: '>= 0.4'}
    dev: false

  /axe-core@4.7.0:
    resolution: {integrity: sha512-M0JtH+hlOL5pLQwHOLNYZaXuhqmvS8oExsqB1SBYgA4Dk7u/xx+YdGHXaK5pyUfed5mYXdlYiphWq3G8cRi5JQ==}
    engines: {node: '>=4'}
    dev: false

  /axobject-query@3.2.1:
    resolution: {integrity: sha512-jsyHu61e6N4Vbz/v18DHwWYKK0bSWLqn47eeDSKPB7m8tqMHF9YJ+mhIk2lVteyZrY8tnSj/jHOv4YiTCuCJgg==}
    dependencies:
      dequal: 2.0.3
    dev: false

  /babel-jest@29.7.0(@babel/core@7.23.9):
    resolution: {integrity: sha512-BrvGY3xZSwEcCzKvKsCi2GgHqDqsYkOP4/by5xCgIwGXQxIEh+8ew3gmrE1y7XRR6LHZIj6yLYnUi/mm2KXKBg==}
    engines: {node: ^14.15.0 || ^16.10.0 || >=18.0.0}
    peerDependencies:
      '@babel/core': ^7.8.0
    dependencies:
      '@babel/core': 7.23.9
      '@jest/transform': 29.7.0
      '@types/babel__core': 7.20.5
      babel-plugin-istanbul: 6.1.1
      babel-preset-jest: 29.6.3(@babel/core@7.23.9)
      chalk: 4.1.2
      graceful-fs: 4.2.11
      slash: 3.0.0
    transitivePeerDependencies:
      - supports-color
    dev: false

  /babel-plugin-istanbul@6.1.1:
    resolution: {integrity: sha512-Y1IQok9821cC9onCx5otgFfRm7Lm+I+wwxOx738M/WLPZ9Q42m4IG5W0FNX8WLL2gYMZo3JkuXIH2DOpWM+qwA==}
    engines: {node: '>=8'}
    dependencies:
      '@babel/helper-plugin-utils': 7.22.5
      '@istanbuljs/load-nyc-config': 1.1.0
      '@istanbuljs/schema': 0.1.3
      istanbul-lib-instrument: 5.2.1
      test-exclude: 6.0.0
    transitivePeerDependencies:
      - supports-color
    dev: false

  /babel-plugin-jest-hoist@29.6.3:
    resolution: {integrity: sha512-ESAc/RJvGTFEzRwOTT4+lNDk/GNHMkKbNzsvT0qKRfDyyYTskxB5rnU2njIDYVxXCBHHEI1c0YwHob3WaYujOg==}
    engines: {node: ^14.15.0 || ^16.10.0 || >=18.0.0}
    dependencies:
      '@babel/template': 7.23.9
      '@babel/types': 7.23.9
      '@types/babel__core': 7.20.5
      '@types/babel__traverse': 7.20.5
    dev: false

  /babel-preset-current-node-syntax@1.0.1(@babel/core@7.23.9):
    resolution: {integrity: sha512-M7LQ0bxarkxQoN+vz5aJPsLBn77n8QgTFmo8WK0/44auK2xlCXrYcUxHFxgU7qW5Yzw/CjmLRK2uJzaCd7LvqQ==}
    peerDependencies:
      '@babel/core': ^7.0.0
    dependencies:
      '@babel/core': 7.23.9
      '@babel/plugin-syntax-async-generators': 7.8.4(@babel/core@7.23.9)
      '@babel/plugin-syntax-bigint': 7.8.3(@babel/core@7.23.9)
      '@babel/plugin-syntax-class-properties': 7.12.13(@babel/core@7.23.9)
      '@babel/plugin-syntax-import-meta': 7.10.4(@babel/core@7.23.9)
      '@babel/plugin-syntax-json-strings': 7.8.3(@babel/core@7.23.9)
      '@babel/plugin-syntax-logical-assignment-operators': 7.10.4(@babel/core@7.23.9)
      '@babel/plugin-syntax-nullish-coalescing-operator': 7.8.3(@babel/core@7.23.9)
      '@babel/plugin-syntax-numeric-separator': 7.10.4(@babel/core@7.23.9)
      '@babel/plugin-syntax-object-rest-spread': 7.8.3(@babel/core@7.23.9)
      '@babel/plugin-syntax-optional-catch-binding': 7.8.3(@babel/core@7.23.9)
      '@babel/plugin-syntax-optional-chaining': 7.8.3(@babel/core@7.23.9)
      '@babel/plugin-syntax-top-level-await': 7.14.5(@babel/core@7.23.9)
    dev: false

  /babel-preset-jest@29.6.3(@babel/core@7.23.9):
    resolution: {integrity: sha512-0B3bhxR6snWXJZtR/RliHTDPRgn1sNHOR0yVtq/IiQFyuOVjFS+wuio/R4gSNkyYmKmJB4wGZv2NZanmKmTnNA==}
    engines: {node: ^14.15.0 || ^16.10.0 || >=18.0.0}
    peerDependencies:
      '@babel/core': ^7.0.0
    dependencies:
      '@babel/core': 7.23.9
      babel-plugin-jest-hoist: 29.6.3
      babel-preset-current-node-syntax: 1.0.1(@babel/core@7.23.9)
    dev: false

  /balanced-match@1.0.2:
    resolution: {integrity: sha512-3oSeUO0TMV67hN1AmbXsK4yaqU7tjiHlbxRDZOpH0KW9+CeX4bRAaX0Anxt0tx2MrpRpWwQaPwIlISEJhYU5Pw==}
    dev: false

  /binary-extensions@2.2.0:
    resolution: {integrity: sha512-jDctJ/IVQbZoJykoeHbhXpOlNBqGNcwXJKJog42E5HDPUwQTSdjCHdihjj0DlnheQ7blbT6dHOafNAiS8ooQKA==}
    engines: {node: '>=8'}
    dev: false

  /bowser@2.11.0:
    resolution: {integrity: sha512-AlcaJBi/pqqJBIQ8U9Mcpc9i8Aqxn88Skv5d+xBX006BY5u8N3mGLHa5Lgppa7L/HfwgwLgZ6NYs+Ag6uUmJRA==}
    dev: false

  /brace-expansion@1.1.11:
    resolution: {integrity: sha512-iCuPHDFgrHX7H2vEI/5xpz07zSHB00TpugqhmYtVmMO6518mCuRMoOYFldEBl0g187ufozdaHgWKcYFb61qGiA==}
    dependencies:
      balanced-match: 1.0.2
      concat-map: 0.0.1
    dev: false

  /brace-expansion@2.0.1:
    resolution: {integrity: sha512-XnAIvQ8eM+kC6aULx6wuQiwVsnzsi9d3WxzV3FpWTGA19F621kwdbsAcFKXgKUHZWsy+mY6iL1sHTxWEFCytDA==}
    dependencies:
      balanced-match: 1.0.2
    dev: false

  /braces@3.0.2:
    resolution: {integrity: sha512-b8um+L1RzM3WDSzvhm6gIz1yfTbBt6YTlcEKAvsmqCZZFw46z626lVj9j1yEPW33H5H+lBQpZMP1k8l+78Ha0A==}
    engines: {node: '>=8'}
    dependencies:
      fill-range: 7.0.1
    dev: false

  /browserslist@4.22.3:
    resolution: {integrity: sha512-UAp55yfwNv0klWNapjs/ktHoguxuQNGnOzxYmfnXIS+8AsRDZkSDxg7R1AX3GKzn078SBI5dzwzj/Yx0Or0e3A==}
    engines: {node: ^6 || ^7 || ^8 || ^9 || ^10 || ^11 || ^12 || >=13.7}
    hasBin: true
    dependencies:
      caniuse-lite: 1.0.30001585
      electron-to-chromium: 1.4.664
      node-releases: 2.0.14
      update-browserslist-db: 1.0.13(browserslist@4.22.3)
    dev: false

  /bser@2.1.1:
    resolution: {integrity: sha512-gQxTNE/GAfIIrmHLUE3oJyp5FO6HRBfhjnw4/wMmA63ZGDJnWBmgY/lyQBpnDUkGmAhbSe39tx2d/iTOAfglwQ==}
    dependencies:
      node-int64: 0.4.0
    dev: false

  /buffer-from@1.1.2:
    resolution: {integrity: sha512-E+XQCRwSbaaiChtv6k6Dwgc+bx+Bs6vuKJHHl5kox/BaKbhiXzqQOwK4cO22yElGp2OCmjwVhT3HmxgyPGnJfQ==}
    dev: false

  /bufferutil@4.0.8:
    resolution: {integrity: sha512-4T53u4PdgsXqKaIctwF8ifXlRTTmEPJ8iEPWFdGZvcf7sbwYo6FKFEX9eNNAnzFZ7EzJAQ3CJeOtCRA4rDp7Pw==}
    engines: {node: '>=6.14.2'}
    requiresBuild: true
    dependencies:
      node-gyp-build: 4.8.0
    dev: false

  /busboy@1.6.0:
    resolution: {integrity: sha512-8SFQbg/0hQ9xy3UNTB0YEnsNBbWfhf7RtnzpL7TkBiTBRfrQ9Fxcnz7VJsleJpyp6rVLvXiuORqjlHi5q+PYuA==}
    engines: {node: '>=10.16.0'}
    dependencies:
      streamsearch: 1.1.0
    dev: false

  /bytes@3.1.2:
    resolution: {integrity: sha512-/Nf7TyzTx6S3yRJObOAV7956r8cr2+Oj8AC5dt8wSP3BQAoeX58NoHyCU8P8zGkNXStjTSi6fzO6F0pBdcYbEg==}
    engines: {node: '>= 0.8'}
    dev: false

  /call-bind@1.0.6:
    resolution: {integrity: sha512-Mj50FLHtlsoVfRfnHaZvyrooHcrlceNZdL/QBvJJVd9Ta55qCQK0gs4ss2oZDeV9zFCs6ewzYgVE5yfVmfFpVg==}
    engines: {node: '>= 0.4'}
    dependencies:
      es-errors: 1.3.0
      function-bind: 1.1.2
      get-intrinsic: 1.2.4
      set-function-length: 1.2.1
    dev: false

  /callsites@3.1.0:
    resolution: {integrity: sha512-P8BjAsXvZS+VIDUI11hHCQEv74YT67YUi5JJFNWIqL235sBmjX4+qx9Muvls5ivyNENctx46xQLQ3aTuE7ssaQ==}
    engines: {node: '>=6'}
    dev: false

  /camelcase-css@2.0.1:
    resolution: {integrity: sha512-QOSvevhslijgYwRx6Rv7zKdMF8lbRmx+uQGx2+vDc+KI/eBnsy9kit5aj23AgGu3pa4t9AgwbnXWqS+iOY+2aA==}
    engines: {node: '>= 6'}
    dev: false

  /camelcase-keys@9.1.3:
    resolution: {integrity: sha512-Rircqi9ch8AnZscQcsA1C47NFdaO3wukpmIRzYcDOrmvgt78hM/sj5pZhZNec2NM12uk5vTwRHZ4anGcrC4ZTg==}
    engines: {node: '>=16'}
    dependencies:
      camelcase: 8.0.0
      map-obj: 5.0.0
      quick-lru: 6.1.2
      type-fest: 4.10.2
    dev: false

  /camelcase@5.3.1:
    resolution: {integrity: sha512-L28STB170nwWS63UjtlEOE3dldQApaJXZkOI1uMFfzf3rRuPegHaHesyee+YxQ+W6SvRDQV6UrdOdRiR153wJg==}
    engines: {node: '>=6'}
    dev: false

  /camelcase@6.3.0:
    resolution: {integrity: sha512-Gmy6FhYlCY7uOElZUSbxo2UCDH8owEk996gkbrpsgGtrJLM3J7jGxl9Ic7Qwwj4ivOE5AWZWRMecDdF7hqGjFA==}
    engines: {node: '>=10'}
    dev: false

  /camelcase@8.0.0:
    resolution: {integrity: sha512-8WB3Jcas3swSvjIeA2yvCJ+Miyz5l1ZmB6HFb9R1317dt9LCQoswg/BGrmAmkWVEszSrrg4RwmO46qIm2OEnSA==}
    engines: {node: '>=16'}
    dev: false

  /caniuse-lite@1.0.30001585:
    resolution: {integrity: sha512-yr2BWR1yLXQ8fMpdS/4ZZXpseBgE7o4g41x3a6AJOqZuOi+iE/WdJYAuZ6Y95i4Ohd2Y+9MzIWRR+uGABH4s3Q==}
    dev: false

  /chalk@2.4.2:
    resolution: {integrity: sha512-Mti+f9lpJNcwF4tWV8/OrTTtF1gZi+f8FqlyAdouralcFWFQWF2+NgCHShjkCb+IFBLq9buZwE1xckQU4peSuQ==}
    engines: {node: '>=4'}
    dependencies:
      ansi-styles: 3.2.1
      escape-string-regexp: 1.0.5
      supports-color: 5.5.0
    dev: false

  /chalk@3.0.0:
    resolution: {integrity: sha512-4D3B6Wf41KOYRFdszmDqMCGq5VV/uMAB273JILmO+3jAlh8X4qDtdtgCR3fxtbLEMzSx22QdhnDcJvu2u1fVwg==}
    engines: {node: '>=8'}
    dependencies:
      ansi-styles: 4.3.0
      supports-color: 7.2.0
    dev: false

  /chalk@4.1.2:
    resolution: {integrity: sha512-oKnbhFyRIXpUuez8iBMmyEa4nbj4IOQyuhc/wy9kY7/WVPcwIO9VA668Pu8RkO7+0G76SLROeyw9CpQ061i4mA==}
    engines: {node: '>=10'}
    dependencies:
      ansi-styles: 4.3.0
      supports-color: 7.2.0
    dev: false

  /char-regex@1.0.2:
    resolution: {integrity: sha512-kWWXztvZ5SBQV+eRgKFeh8q5sLuZY2+8WUIzlxWVTg+oGwY14qylx1KbKzHd8P6ZYkAg0xyIDU9JMHhyJMZ1jw==}
    engines: {node: '>=10'}
    dev: false

  /chokidar@3.6.0:
    resolution: {integrity: sha512-7VT13fmjotKpGipCW9JEQAusEPE+Ei8nl6/g4FBAmIm0GOOLMua9NDDo/DWp0ZAxCr3cPq5ZpBqmPAQgDda2Pw==}
    engines: {node: '>= 8.10.0'}
    dependencies:
      anymatch: 3.1.3
      braces: 3.0.2
      glob-parent: 5.1.2
      is-binary-path: 2.1.0
      is-glob: 4.0.3
      normalize-path: 3.0.0
      readdirp: 3.6.0
    optionalDependencies:
      fsevents: 2.3.3
    dev: false

  /ci-info@3.9.0:
    resolution: {integrity: sha512-NIxF55hv4nSqQswkAeiOi1r83xy8JldOFDTWiug55KBu9Jnblncd2U6ViHmYgHf01TPZS77NJBhBMKdWj9HQMQ==}
    engines: {node: '>=8'}
    dev: false

  /cjs-module-lexer@1.2.3:
    resolution: {integrity: sha512-0TNiGstbQmCFwt4akjjBg5pLRTSyj/PkWQ1ZoO2zntmg9yLqSRxwEa4iCfQLGjqhiqBfOJa7W/E8wfGrTDmlZQ==}
    dev: false

  /client-only@0.0.1:
    resolution: {integrity: sha512-IV3Ou0jSMzZrd3pZ48nLkT9DA7Ag1pnPzaiQhpW7c3RbcqqzvzzVu+L8gfqMp/8IM2MQtSiqaCxrrcfu8I8rMA==}
    dev: false

  /cliui@8.0.1:
    resolution: {integrity: sha512-BSeNnyus75C4//NQ9gQt1/csTXyo/8Sb+afLAkzAptFuMsod9HFokGNudZpi/oQV73hnVK+sR+5PVRMd+Dr7YQ==}
    engines: {node: '>=12'}
    dependencies:
      string-width: 4.2.3
      strip-ansi: 6.0.1
      wrap-ansi: 7.0.0
    dev: false

  /clsx@2.1.0:
    resolution: {integrity: sha512-m3iNNWpd9rl3jvvcBnu70ylMdrXt8Vlq4HYadnU5fwcOtvkSQWPmj7amUcDT2qYI7risszBjI5AUIUox9D16pg==}
    engines: {node: '>=6'}
    dev: false

  /co@4.6.0:
    resolution: {integrity: sha512-QVb0dM5HvG+uaxitm8wONl7jltx8dqhfU33DcqtOZcLSVIKSDDLDi7+0LbAKiyI8hD9u42m2YxXSkMGWThaecQ==}
    engines: {iojs: '>= 1.0.0', node: '>= 0.12.0'}
    dev: false

  /collect-v8-coverage@1.0.2:
    resolution: {integrity: sha512-lHl4d5/ONEbLlJvaJNtsF/Lz+WvB07u2ycqTYbdrq7UypDXailES4valYb2eWiJFxZlVmpGekfqoxQhzyFdT4Q==}
    dev: false

  /color-convert@1.9.3:
    resolution: {integrity: sha512-QfAUtd+vFdAtFQcC8CCyYt1fYWxSqAiK2cSD6zDB8N3cpsEBAvRxp9zOGg6G/SHHJYAT88/az/IuDGALsNVbGg==}
    dependencies:
      color-name: 1.1.3
    dev: false

  /color-convert@2.0.1:
    resolution: {integrity: sha512-RRECPsj7iu/xb5oKYcsFHSppFNnsj/52OVTRKb4zP5onXwVF3zVmmToNcOfGC+CRDpfK/U584fMg38ZHCaElKQ==}
    engines: {node: '>=7.0.0'}
    dependencies:
      color-name: 1.1.4
    dev: false

  /color-name@1.1.3:
    resolution: {integrity: sha512-72fSenhMw2HZMTVHeCA9KCmpEIbzWiQsjN+BHcBbS9vr1mtt+vJjPdksIBNUmKAW8TFUDPJK5SUU3QhE9NEXDw==}
    dev: false

  /color-name@1.1.4:
    resolution: {integrity: sha512-dOy+3AuW3a2wNbZHIuMZpTcgjGuLU/uBL/ubcZF9OXbDo8ff4O8yVp5Bf0efS8uEoYo5q4Fx7dY9OgQGXgAsQA==}
    dev: false

  /combined-stream@1.0.8:
    resolution: {integrity: sha512-FQN4MRfuJeHf7cBbBMJFXhKSDq+2kAArBlmRBvcvFE5BB1HZKXtSFASDhdlz9zOYwxh8lDdnvmMOe/+5cdoEdg==}
    engines: {node: '>= 0.8'}
    dependencies:
      delayed-stream: 1.0.0
    dev: false

  /commander@4.1.1:
    resolution: {integrity: sha512-NOKm8xhkzAjzFx8B2v5OAHT+u5pRQc2UCa2Vq9jYL/31o2wi9mxBA7LIFs3sV5VSC49z6pEhfbMULvShKj26WA==}
    engines: {node: '>= 6'}
    dev: false

  /commander@7.2.0:
    resolution: {integrity: sha512-QrWXB+ZQSVPmIWIhtEO9H+gwHaMGYiF5ChvoJ+K9ZGHG/sVsa6yiesAD1GC/x46sET00Xlwo1u49RVVVzvcSkw==}
    engines: {node: '>= 10'}
    dev: false

  /concat-map@0.0.1:
    resolution: {integrity: sha512-/Srv4dswyQNBfohGpz9o6Yb3Gz3SrUDqBH5rTuhGR7ahtlbYKnVxw2bCFMRljaA7EXHaXZ8wsHdodFvbkhKmqg==}
    dev: false

  /convert-source-map@2.0.0:
    resolution: {integrity: sha512-Kvp459HrV2FEJ1CAsi1Ku+MY3kasH19TFykTz2xWmMeq6bk2NU3XXvfJ+Q61m0xktWwt+1HSYf3JZsTms3aRJg==}
    dev: false

  /cookie@0.6.0:
    resolution: {integrity: sha512-U71cyTamuh1CRNCfpGY6to28lxvNwPG4Guz/EVjgf3Jmzv0vlDp1atT9eS5dDjMYHucpHbWns6Lwf3BKz6svdw==}
    engines: {node: '>= 0.6'}
    dev: false

  /create-jest@29.7.0(@types/node@20.11.19):
    resolution: {integrity: sha512-Adz2bdH0Vq3F53KEMJOoftQFutWCukm6J24wbPWRO4k1kMY7gS7ds/uoJkNuV8wDCtWWnuwGcJwpWcih+zEW1Q==}
    engines: {node: ^14.15.0 || ^16.10.0 || >=18.0.0}
    hasBin: true
    dependencies:
      '@jest/types': 29.6.3
      chalk: 4.1.2
      exit: 0.1.2
      graceful-fs: 4.2.11
      jest-config: 29.7.0(@types/node@20.11.19)
      jest-util: 29.7.0
      prompts: 2.4.2
    transitivePeerDependencies:
      - '@types/node'
      - babel-plugin-macros
      - supports-color
      - ts-node
    dev: false

  /cross-spawn@7.0.3:
    resolution: {integrity: sha512-iRDPJKUPVEND7dHPO8rkbOnPpyDygcDFtWjpeWNCgy8WP2rXcxXL8TskReQl6OrB2G7+UJrags1q15Fudc7G6w==}
    engines: {node: '>= 8'}
    dependencies:
      path-key: 3.1.1
      shebang-command: 2.0.0
      which: 2.0.2
    dev: false

  /css.escape@1.5.1:
    resolution: {integrity: sha512-YUifsXXuknHlUsmlgyY0PKzgPOr7/FjCePfHNt0jxm83wHZi44VDMQ7/fGNkjY3/jV1MC+1CmZbaHzugyeRtpg==}
    dev: false

  /cssesc@3.0.0:
    resolution: {integrity: sha512-/Tb/JcjK111nNScGob5MNtsntNM1aCNUDipB/TkwZFhyDrrE47SOx/18wF2bbjgc3ZzCSKW1T5nt5EbFoAz/Vg==}
    engines: {node: '>=4'}
    hasBin: true
    dev: false

  /cssom@0.3.8:
    resolution: {integrity: sha512-b0tGHbfegbhPJpxpiBPU2sCkigAqtM9O121le6bbOlgyV+NyGyCmVfJ6QW9eRjz8CpNfWEOYBIMIGRYkLwsIYg==}
    dev: false

  /cssom@0.5.0:
    resolution: {integrity: sha512-iKuQcq+NdHqlAcwUY0o/HL69XQrUaQdMjmStJ8JFmUaiiQErlhrmuigkg/CU4E2J0IyUKUrMAgl36TvN67MqTw==}
    dev: false

  /cssstyle@2.3.0:
    resolution: {integrity: sha512-AZL67abkUzIuvcHqk7c09cezpGNcxUxU4Ioi/05xHk4DQeTkWmGYftIE6ctU6AEt+Gn4n1lDStOtj7FKycP71A==}
    engines: {node: '>=8'}
    dependencies:
      cssom: 0.3.8
    dev: false

  /csstype@3.1.3:
    resolution: {integrity: sha512-M1uQkMl8rQK/szD0LNhtqxIPLpimGm8sOBwU7lLnCpSbTyY3yeU1Vc7l4KT5zT4s/yOxHH5O7tIuuLOCnLADRw==}
    dev: false

  /damerau-levenshtein@1.0.8:
    resolution: {integrity: sha512-sdQSFB7+llfUcQHUQO3+B8ERRj0Oa4w9POWMI/puGtuf7gFywGmkaLCElnudfTiKZV+NvHqL0ifzdrI8Ro7ESA==}
    dev: false

  /data-urls@3.0.2:
    resolution: {integrity: sha512-Jy/tj3ldjZJo63sVAvg6LHt2mHvl4V6AgRAmNDtLdm7faqtsx+aJG42rsyCo9JCoRVKwPFzKlIPx3DIibwSIaQ==}
    engines: {node: '>=12'}
    dependencies:
      abab: 2.0.6
      whatwg-mimetype: 3.0.0
      whatwg-url: 11.0.0
    dev: false

  /date-fns@3.3.1:
    resolution: {integrity: sha512-y8e109LYGgoQDveiEBD3DYXKba1jWf5BA8YU1FL5Tvm0BTdEfy54WLCwnuYWZNnzzvALy/QQ4Hov+Q9RVRv+Zw==}
    dev: false

  /debounce@1.2.1:
    resolution: {integrity: sha512-XRRe6Glud4rd/ZGQfiV1ruXSfbvfJedlV9Y6zOlP+2K04vBYiJEte6stfFkCP03aMnY5tsipamumUjL14fofug==}
    dev: false

  /debug@3.2.7:
    resolution: {integrity: sha512-CFjzYYAi4ThfiQvizrFQevTTXHtnCqWfe7x1AhgEscTz6ZbLbfoLRLPugTQyBth6f8ZERVUSyWHFD/7Wu4t1XQ==}
    peerDependencies:
      supports-color: '*'
    peerDependenciesMeta:
      supports-color:
        optional: true
    dependencies:
      ms: 2.1.3
    dev: false

  /debug@4.3.4:
    resolution: {integrity: sha512-PRWFHuSU3eDtQJPvnNY7Jcket1j0t5OuOsFzPPzsekD52Zl8qUfFIPEiswXqIvHWGVHOgX+7G/vCNNhehwxfkQ==}
    engines: {node: '>=6.0'}
    peerDependencies:
      supports-color: '*'
    peerDependenciesMeta:
      supports-color:
        optional: true
    dependencies:
      ms: 2.1.2
    dev: false

  /decimal.js@10.4.3:
    resolution: {integrity: sha512-VBBaLc1MgL5XpzgIP7ny5Z6Nx3UrRkIViUkPUdtl9aya5amy3De1gsUUSB1g3+3sExYNjCAsAznmukyxCb1GRA==}
    dev: false

  /dedent@1.5.1:
    resolution: {integrity: sha512-+LxW+KLWxu3HW3M2w2ympwtqPrqYRzU8fqi6Fhd18fBALe15blJPI/I4+UHveMVG6lJqB4JNd4UG0S5cnVHwIg==}
    peerDependencies:
      babel-plugin-macros: ^3.1.0
    peerDependenciesMeta:
      babel-plugin-macros:
        optional: true
    dev: false

  /deep-equal@2.2.3:
    resolution: {integrity: sha512-ZIwpnevOurS8bpT4192sqAowWM76JDKSHYzMLty3BZGSswgq6pBaH3DhCSW5xVAZICZyKdOBPjwww5wfgT/6PA==}
    engines: {node: '>= 0.4'}
    dependencies:
      array-buffer-byte-length: 1.0.1
      call-bind: 1.0.6
      es-get-iterator: 1.1.3
      get-intrinsic: 1.2.4
      is-arguments: 1.1.1
      is-array-buffer: 3.0.4
      is-date-object: 1.0.5
      is-regex: 1.1.4
      is-shared-array-buffer: 1.0.2
      isarray: 2.0.5
      object-is: 1.1.5
      object-keys: 1.1.1
      object.assign: 4.1.5
      regexp.prototype.flags: 1.5.1
      side-channel: 1.0.5
      which-boxed-primitive: 1.0.2
      which-collection: 1.0.1
      which-typed-array: 1.1.14
    dev: false

  /deep-is@0.1.4:
    resolution: {integrity: sha512-oIPzksmTg4/MriiaYGO+okXDT7ztn/w3Eptv/+gSIdMdKsJo0u4CfYNFJPy+4SKMuCqGw2wxnA+URMg3t8a/bQ==}
    dev: false

  /deepmerge@4.3.1:
    resolution: {integrity: sha512-3sUqbMEc77XqpdNO7FRyRog+eW3ph+GYCbj+rK+uYyRMuwsVy0rMiVtPn+QJlKFvWP/1PYpapqYn0Me2knFn+A==}
    engines: {node: '>=0.10.0'}
    dev: false

  /define-data-property@1.1.2:
    resolution: {integrity: sha512-SRtsSqsDbgpJBbW3pABMCOt6rQyeM8s8RiyeSN8jYG8sYmt/kGJejbydttUsnDs1tadr19tvhT4ShwMyoqAm4g==}
    engines: {node: '>= 0.4'}
    dependencies:
      es-errors: 1.3.0
      get-intrinsic: 1.2.4
      gopd: 1.0.1
      has-property-descriptors: 1.0.1
    dev: false

  /define-properties@1.2.1:
    resolution: {integrity: sha512-8QmQKqEASLd5nx0U1B1okLElbUuuttJ/AnYmRXbbbGDWh6uS208EjD4Xqq/I9wK7u0v6O08XhTWnt5XtEbR6Dg==}
    engines: {node: '>= 0.4'}
    dependencies:
      define-data-property: 1.1.2
      has-property-descriptors: 1.0.1
      object-keys: 1.1.1
    dev: false

  /delayed-stream@1.0.0:
    resolution: {integrity: sha512-ZySD7Nf91aLB0RxL4KGrKHBXl7Eds1DAmEdcoVawXnLD7SDhpNgtuII2aAkg7a7QS41jxPSZ17p4VdGnMHk3MQ==}
    engines: {node: '>=0.4.0'}
    dev: false

  /dequal@2.0.3:
    resolution: {integrity: sha512-0je+qPKHEMohvfRTCEo3CrPG6cAzAYgmzKyxRiYSSDkS6eGJdyVJm7WaYA5ECaAD9wLB2T4EEeymA5aFVcYXCA==}
    engines: {node: '>=6'}
    dev: false

  /detect-newline@3.1.0:
    resolution: {integrity: sha512-TLz+x/vEXm/Y7P7wn1EJFNLxYpUD4TgMosxY6fAVJUnJMbupHBOncxyWUG9OpTaH9EBD7uFI5LfEgmMOc54DsA==}
    engines: {node: '>=8'}
    dev: false

  /detect-node-es@1.1.0:
    resolution: {integrity: sha512-ypdmJU/TbBby2Dxibuv7ZLW3Bs1QEmM7nHjEANfohJLvE0XVujisn1qPJcZxg+qDucsr+bP6fLD1rPS3AhJ7EQ==}
    dev: false

  /didyoumean@1.2.2:
    resolution: {integrity: sha512-gxtyfqMg7GKyhQmb056K7M3xszy/myH8w+B4RT+QXBQsvAOdc3XymqDDPHx1BgPgsdAA5SIifona89YtRATDzw==}
    dev: false

  /diff-sequences@29.6.3:
    resolution: {integrity: sha512-EjePK1srD3P08o2j4f0ExnylqRs5B9tJjcp9t1krH2qRi8CCdsYfwe9JgSLurFBWwq4uOlipzfk5fHNvwFKr8Q==}
    engines: {node: ^14.15.0 || ^16.10.0 || >=18.0.0}
    dev: false

  /dir-glob@3.0.1:
    resolution: {integrity: sha512-WkrWp9GR4KXfKGYzOLmTuGVi1UWFfws377n9cc55/tb6DuqyF6pcQ5AbiHEshaDpY9v6oaSr2XCDidGmMwdzIA==}
    engines: {node: '>=8'}
    dependencies:
      path-type: 4.0.0
    dev: false

  /dlv@1.1.3:
    resolution: {integrity: sha512-+HlytyjlPKnIG8XuRG8WvmBP8xs8P71y+SKKS6ZXWoEgLuePxtDoUEiH7WkdePWrQ5JBpE6aoVqfZfJUQkjXwA==}
    dev: false

  /doctrine@2.1.0:
    resolution: {integrity: sha512-35mSku4ZXK0vfCuHEDAwt55dg2jNajHZ1odvF+8SSr82EsZY4QmXfuWso8oEd8zRhVObSN18aM0CjSdoBX7zIw==}
    engines: {node: '>=0.10.0'}
    dependencies:
      esutils: 2.0.3
    dev: false

  /doctrine@3.0.0:
    resolution: {integrity: sha512-yS+Q5i3hBf7GBkd4KG8a7eBNNWNGLTaEwwYWUijIYM7zrlYDM0BFXHjjPWlWZ1Rg7UaddZeIDmi9jF3HmqiQ2w==}
    engines: {node: '>=6.0.0'}
    dependencies:
      esutils: 2.0.3
    dev: false

  /dom-accessibility-api@0.5.16:
    resolution: {integrity: sha512-X7BJ2yElsnOJ30pZF4uIIDfBEVgF4XEBxL9Bxhy6dnrm5hkzqmsWHGTiHqRiITNhMyFLyAiWndIJP7Z1NTteDg==}
    dev: false

  /dom-accessibility-api@0.6.3:
    resolution: {integrity: sha512-7ZgogeTnjuHbo+ct10G9Ffp0mif17idi0IyWNVA/wcwcm7NPOD/WEHVP3n7n3MhXqxoIYm8d6MuZohYWIZ4T3w==}
    dev: false

  /domexception@4.0.0:
    resolution: {integrity: sha512-A2is4PLG+eeSfoTMA95/s4pvAoSo2mKtiM5jlHkAVewmiO8ISFTFKZjH7UAM1Atli/OT/7JHOrJRJiMKUZKYBw==}
    engines: {node: '>=12'}
    deprecated: Use your platform's native DOMException instead
    dependencies:
      webidl-conversions: 7.0.0
    dev: false

  /duplexer@0.1.2:
    resolution: {integrity: sha512-jtD6YG370ZCIi/9GTaJKQxWTZD045+4R4hTk/x1UyoqadyJ9x9CgSi1RlVDQF8U2sxLLSnFkCaMihqljHIWgMg==}
    dev: false

  /eastasianwidth@0.2.0:
    resolution: {integrity: sha512-I88TYZWc9XiYHRQ4/3c5rjjfgkjhLyW2luGIheGERbNQ6OY7yTybanSpDXZa8y7VUP9YmDcYa+eyq4ca7iLqWA==}
    dev: false

  /electron-to-chromium@1.4.664:
    resolution: {integrity: sha512-k9VKKSkOSNPvSckZgDDl/IQx45E1quMjX8QfLzUsAs/zve8AyFDK+ByRynSP/OfEfryiKHpQeMf00z0leLCc3A==}
    dev: false

  /emittery@0.13.1:
    resolution: {integrity: sha512-DeWwawk6r5yR9jFgnDKYt4sLS0LmHJJi3ZOnb5/JdbYwj3nW+FxQnHIjhBKz8YLC7oRNPVM9NQ47I3CVx34eqQ==}
    engines: {node: '>=12'}
    dev: false

  /emoji-regex@8.0.0:
    resolution: {integrity: sha512-MSjYzcWNOA0ewAHpz0MxpYFvwg6yjy1NG3xteoqz644VCo/RPgnr1/GGt+ic3iJTzQ8Eu3TdM14SawnVUmGE6A==}
    dev: false

  /emoji-regex@9.2.2:
    resolution: {integrity: sha512-L18DaJsXSUk2+42pv8mLs5jJT2hqFkFE4j21wOmgbUqsZ2hL72NsUU785g9RXgo3s0ZNgVl42TiHp3ZtOv/Vyg==}
    dev: false

  /enhanced-resolve@5.15.0:
    resolution: {integrity: sha512-LXYT42KJ7lpIKECr2mAXIaMldcNCh/7E0KBKOu4KSfkHmP+mZmSs+8V5gBAqisWBy0OO4W5Oyys0GO1Y8KtdKg==}
    engines: {node: '>=10.13.0'}
    dependencies:
      graceful-fs: 4.2.11
      tapable: 2.2.1
    dev: false

  /entities@4.5.0:
    resolution: {integrity: sha512-V0hjH4dGPh9Ao5p0MoRY6BVqtwCjhz6vI5LT8AJ55H+4g9/4vbHx1I54fS0XuclLhDHArPQCiMjDxjaL8fPxhw==}
    engines: {node: '>=0.12'}
    dev: false

  /error-ex@1.3.2:
    resolution: {integrity: sha512-7dFHNmqeFSEt2ZBsCriorKnn3Z2pj+fd9kmI6QoWw4//DL+icEBfc0U7qJCisqrTsKTjw4fNFy2pW9OqStD84g==}
    dependencies:
      is-arrayish: 0.2.1
    dev: false

  /es-abstract@1.22.3:
    resolution: {integrity: sha512-eiiY8HQeYfYH2Con2berK+To6GrK2RxbPawDkGq4UiCQQfZHb6wX9qQqkbpPqaxQFcl8d9QzZqo0tGE0VcrdwA==}
    engines: {node: '>= 0.4'}
    dependencies:
      array-buffer-byte-length: 1.0.1
      arraybuffer.prototype.slice: 1.0.3
      available-typed-arrays: 1.0.6
      call-bind: 1.0.6
      es-set-tostringtag: 2.0.2
      es-to-primitive: 1.2.1
      function.prototype.name: 1.1.6
      get-intrinsic: 1.2.4
      get-symbol-description: 1.0.2
      globalthis: 1.0.3
      gopd: 1.0.1
      has-property-descriptors: 1.0.1
      has-proto: 1.0.1
      has-symbols: 1.0.3
      hasown: 2.0.0
      internal-slot: 1.0.7
      is-array-buffer: 3.0.4
      is-callable: 1.2.7
      is-negative-zero: 2.0.2
      is-regex: 1.1.4
      is-shared-array-buffer: 1.0.2
      is-string: 1.0.7
      is-typed-array: 1.1.13
      is-weakref: 1.0.2
      object-inspect: 1.13.1
      object-keys: 1.1.1
      object.assign: 4.1.5
      regexp.prototype.flags: 1.5.1
      safe-array-concat: 1.1.0
      safe-regex-test: 1.0.3
      string.prototype.trim: 1.2.8
      string.prototype.trimend: 1.0.7
      string.prototype.trimstart: 1.0.7
      typed-array-buffer: 1.0.1
      typed-array-byte-length: 1.0.0
      typed-array-byte-offset: 1.0.0
      typed-array-length: 1.0.4
      unbox-primitive: 1.0.2
      which-typed-array: 1.1.14
    dev: false

  /es-array-method-boxes-properly@1.0.0:
    resolution: {integrity: sha512-wd6JXUmyHmt8T5a2xreUwKcGPq6f1f+WwIJkijUqiGcJz1qqnZgP6XIK+QyIWU5lT7imeNxUll48bziG+TSYcA==}
    dev: false

  /es-errors@1.3.0:
    resolution: {integrity: sha512-Zf5H2Kxt2xjTvbJvP2ZWLEICxA6j+hAmMzIlypy4xcBg1vKVnx89Wy0GbS+kf5cwCVFFzdCFh2XSCFNULS6csw==}
    engines: {node: '>= 0.4'}
    dev: false

  /es-get-iterator@1.1.3:
    resolution: {integrity: sha512-sPZmqHBe6JIiTfN5q2pEi//TwxmAFHwj/XEuYjTuse78i8KxaqMTTzxPoFKuzRpDpTJ+0NAbpfenkmH2rePtuw==}
    dependencies:
      call-bind: 1.0.6
      get-intrinsic: 1.2.4
      has-symbols: 1.0.3
      is-arguments: 1.1.1
      is-map: 2.0.2
      is-set: 2.0.2
      is-string: 1.0.7
      isarray: 2.0.5
      stop-iteration-iterator: 1.0.0
    dev: false

  /es-iterator-helpers@1.0.15:
    resolution: {integrity: sha512-GhoY8uYqd6iwUl2kgjTm4CZAf6oo5mHK7BPqx3rKgx893YSsy0LGHV6gfqqQvZt/8xM8xeOnfXBCfqclMKkJ5g==}
    dependencies:
      asynciterator.prototype: 1.0.0
      call-bind: 1.0.6
      define-properties: 1.2.1
      es-abstract: 1.22.3
      es-set-tostringtag: 2.0.2
      function-bind: 1.1.2
      get-intrinsic: 1.2.4
      globalthis: 1.0.3
      has-property-descriptors: 1.0.1
      has-proto: 1.0.1
      has-symbols: 1.0.3
      internal-slot: 1.0.7
      iterator.prototype: 1.1.2
      safe-array-concat: 1.1.0
    dev: false

  /es-set-tostringtag@2.0.2:
    resolution: {integrity: sha512-BuDyupZt65P9D2D2vA/zqcI3G5xRsklm5N3xCwuiy+/vKy8i0ifdsQP1sLgO4tZDSCaQUSnmC48khknGMV3D2Q==}
    engines: {node: '>= 0.4'}
    dependencies:
      get-intrinsic: 1.2.4
      has-tostringtag: 1.0.2
      hasown: 2.0.0
    dev: false

  /es-shim-unscopables@1.0.2:
    resolution: {integrity: sha512-J3yBRXCzDu4ULnQwxyToo/OjdMx6akgVC7K6few0a7F/0wLtmKKN7I73AH5T2836UuXRqN7Qg+IIUw/+YJksRw==}
    dependencies:
      hasown: 2.0.0
    dev: false

  /es-to-primitive@1.2.1:
    resolution: {integrity: sha512-QCOllgZJtaUo9miYBcLChTUaHNjJF3PYs1VidD7AwiEj1kYxKeQTctLAezAOH5ZKRH0g2IgPn6KwB4IT8iRpvA==}
    engines: {node: '>= 0.4'}
    dependencies:
      is-callable: 1.2.7
      is-date-object: 1.0.5
      is-symbol: 1.0.4
    dev: false

  /escalade@3.1.2:
    resolution: {integrity: sha512-ErCHMCae19vR8vQGe50xIsVomy19rg6gFu3+r3jkEO46suLMWBksvVyoGgQV+jOfl84ZSOSlmv6Gxa89PmTGmA==}
    engines: {node: '>=6'}
    dev: false

  /escape-string-regexp@1.0.5:
    resolution: {integrity: sha512-vbRorB5FUQWvla16U8R/qgaFIya2qGzwDrNmCZuYKrbdSUMG6I1ZCGQRefkRVhuOkIGVne7BQ35DSfo1qvJqFg==}
    engines: {node: '>=0.8.0'}
    dev: false

  /escape-string-regexp@2.0.0:
    resolution: {integrity: sha512-UpzcLCXolUWcNu5HtVMHYdXJjArjsF9C0aNnquZYY4uW/Vu0miy5YoWvbV345HauVvcAUnpRuhMMcqTcGOY2+w==}
    engines: {node: '>=8'}
    dev: false

  /escape-string-regexp@4.0.0:
    resolution: {integrity: sha512-TtpcNJ3XAzx3Gq8sWRzJaVajRs0uVxA2YAkdb1jm2YkPz4G6egUFAyA3n5vtEIZefPk5Wa4UXbKuS5fKkJWdgA==}
    engines: {node: '>=10'}
    dev: false

  /escodegen@2.1.0:
    resolution: {integrity: sha512-2NlIDTwUWJN0mRPQOdtQBzbUHvdGY2P1VXSyU83Q3xKxM7WHX2Ql8dKq782Q9TgQUNOLEzEYu9bzLNj1q88I5w==}
    engines: {node: '>=6.0'}
    hasBin: true
    dependencies:
      esprima: 4.0.1
      estraverse: 5.3.0
      esutils: 2.0.3
    optionalDependencies:
      source-map: 0.6.1
    dev: false

  /eslint-config-next@14.1.0(eslint@8.56.0)(typescript@5.3.3):
    resolution: {integrity: sha512-SBX2ed7DoRFXC6CQSLc/SbLY9Ut6HxNB2wPTcoIWjUMd7aF7O/SIE7111L8FdZ9TXsNV4pulUDnfthpyPtbFUg==}
    peerDependencies:
      eslint: ^7.23.0 || ^8.0.0
      typescript: '>=3.3.1'
    peerDependenciesMeta:
      typescript:
        optional: true
    dependencies:
      '@next/eslint-plugin-next': 14.1.0
      '@rushstack/eslint-patch': 1.7.2
      '@typescript-eslint/parser': 6.21.0(eslint@8.56.0)(typescript@5.3.3)
      eslint: 8.56.0
      eslint-import-resolver-node: 0.3.9
      eslint-import-resolver-typescript: 3.6.1(@typescript-eslint/parser@6.21.0)(eslint-import-resolver-node@0.3.9)(eslint-plugin-import@2.29.1)(eslint@8.56.0)
      eslint-plugin-import: 2.29.1(@typescript-eslint/parser@7.0.1)(eslint@8.56.0)
      eslint-plugin-jsx-a11y: 6.8.0(eslint@8.56.0)
      eslint-plugin-react: 7.33.2(eslint@8.56.0)
      eslint-plugin-react-hooks: 4.6.0(eslint@8.56.0)
      typescript: 5.3.3
    transitivePeerDependencies:
      - eslint-import-resolver-webpack
      - supports-color
    dev: false

  /eslint-import-resolver-node@0.3.9:
    resolution: {integrity: sha512-WFj2isz22JahUv+B788TlO3N6zL3nNJGU8CcZbPZvVEkBPaJdCV4vy5wyghty5ROFbCRnm132v8BScu5/1BQ8g==}
    dependencies:
      debug: 3.2.7
      is-core-module: 2.13.1
      resolve: 1.22.8
    transitivePeerDependencies:
      - supports-color
    dev: false

  /eslint-import-resolver-typescript@3.6.1(@typescript-eslint/parser@6.21.0)(eslint-import-resolver-node@0.3.9)(eslint-plugin-import@2.29.1)(eslint@8.56.0):
    resolution: {integrity: sha512-xgdptdoi5W3niYeuQxKmzVDTATvLYqhpwmykwsh7f6HIOStGWEIL9iqZgQDF9u9OEzrRwR8no5q2VT+bjAujTg==}
    engines: {node: ^14.18.0 || >=16.0.0}
    peerDependencies:
      eslint: '*'
      eslint-plugin-import: '*'
    dependencies:
      debug: 4.3.4
      enhanced-resolve: 5.15.0
      eslint: 8.56.0
      eslint-module-utils: 2.8.0(@typescript-eslint/parser@6.21.0)(eslint-import-resolver-node@0.3.9)(eslint-import-resolver-typescript@3.6.1)(eslint@8.56.0)
      eslint-plugin-import: 2.29.1(@typescript-eslint/parser@7.0.1)(eslint@8.56.0)
      fast-glob: 3.3.2
      get-tsconfig: 4.7.2
      is-core-module: 2.13.1
      is-glob: 4.0.3
    transitivePeerDependencies:
      - '@typescript-eslint/parser'
      - eslint-import-resolver-node
      - eslint-import-resolver-webpack
      - supports-color
    dev: false

  /eslint-module-utils@2.8.0(@typescript-eslint/parser@6.21.0)(eslint-import-resolver-node@0.3.9)(eslint-import-resolver-typescript@3.6.1)(eslint@8.56.0):
    resolution: {integrity: sha512-aWajIYfsqCKRDgUfjEXNN/JlrzauMuSEy5sbd7WXbtW3EH6A6MpwEh42c7qD+MqQo9QMJ6fWLAeIJynx0g6OAw==}
    engines: {node: '>=4'}
    peerDependencies:
      '@typescript-eslint/parser': '*'
      eslint: '*'
      eslint-import-resolver-node: '*'
      eslint-import-resolver-typescript: '*'
      eslint-import-resolver-webpack: '*'
    peerDependenciesMeta:
      '@typescript-eslint/parser':
        optional: true
      eslint:
        optional: true
      eslint-import-resolver-node:
        optional: true
      eslint-import-resolver-typescript:
        optional: true
      eslint-import-resolver-webpack:
        optional: true
    dependencies:
      '@typescript-eslint/parser': 6.21.0(eslint@8.56.0)(typescript@5.3.3)
      debug: 3.2.7
      eslint: 8.56.0
      eslint-import-resolver-node: 0.3.9
      eslint-import-resolver-typescript: 3.6.1(@typescript-eslint/parser@6.21.0)(eslint-import-resolver-node@0.3.9)(eslint-plugin-import@2.29.1)(eslint@8.56.0)
    transitivePeerDependencies:
      - supports-color
    dev: false

  /eslint-module-utils@2.8.0(@typescript-eslint/parser@7.0.1)(eslint-import-resolver-node@0.3.9)(eslint@8.56.0):
    resolution: {integrity: sha512-aWajIYfsqCKRDgUfjEXNN/JlrzauMuSEy5sbd7WXbtW3EH6A6MpwEh42c7qD+MqQo9QMJ6fWLAeIJynx0g6OAw==}
    engines: {node: '>=4'}
    peerDependencies:
      '@typescript-eslint/parser': '*'
      eslint: '*'
      eslint-import-resolver-node: '*'
      eslint-import-resolver-typescript: '*'
      eslint-import-resolver-webpack: '*'
    peerDependenciesMeta:
      '@typescript-eslint/parser':
        optional: true
      eslint:
        optional: true
      eslint-import-resolver-node:
        optional: true
      eslint-import-resolver-typescript:
        optional: true
      eslint-import-resolver-webpack:
        optional: true
    dependencies:
      '@typescript-eslint/parser': 7.0.1(eslint@8.56.0)(typescript@5.3.3)
      debug: 3.2.7
      eslint: 8.56.0
      eslint-import-resolver-node: 0.3.9
    transitivePeerDependencies:
      - supports-color
    dev: false

  /eslint-plugin-import@2.29.1(@typescript-eslint/parser@7.0.1)(eslint@8.56.0):
    resolution: {integrity: sha512-BbPC0cuExzhiMo4Ff1BTVwHpjjv28C5R+btTOGaCRC7UEz801up0JadwkeSk5Ued6TG34uaczuVuH6qyy5YUxw==}
    engines: {node: '>=4'}
    peerDependencies:
      '@typescript-eslint/parser': '*'
      eslint: ^2 || ^3 || ^4 || ^5 || ^6 || ^7.2.0 || ^8
    peerDependenciesMeta:
      '@typescript-eslint/parser':
        optional: true
    dependencies:
      '@typescript-eslint/parser': 7.0.1(eslint@8.56.0)(typescript@5.3.3)
      array-includes: 3.1.7
      array.prototype.findlastindex: 1.2.4
      array.prototype.flat: 1.3.2
      array.prototype.flatmap: 1.3.2
      debug: 3.2.7
      doctrine: 2.1.0
      eslint: 8.56.0
      eslint-import-resolver-node: 0.3.9
      eslint-module-utils: 2.8.0(@typescript-eslint/parser@7.0.1)(eslint-import-resolver-node@0.3.9)(eslint@8.56.0)
      hasown: 2.0.0
      is-core-module: 2.13.1
      is-glob: 4.0.3
      minimatch: 3.1.2
      object.fromentries: 2.0.7
      object.groupby: 1.0.2
      object.values: 1.1.7
      semver: 6.3.1
      tsconfig-paths: 3.15.0
    transitivePeerDependencies:
      - eslint-import-resolver-typescript
      - eslint-import-resolver-webpack
      - supports-color
    dev: false

  /eslint-plugin-jsx-a11y@6.8.0(eslint@8.56.0):
    resolution: {integrity: sha512-Hdh937BS3KdwwbBaKd5+PLCOmYY6U4f2h9Z2ktwtNKvIdIEu137rjYbcb9ApSbVJfWxANNuiKTD/9tOKjK9qOA==}
    engines: {node: '>=4.0'}
    peerDependencies:
      eslint: ^3 || ^4 || ^5 || ^6 || ^7 || ^8
    dependencies:
      '@babel/runtime': 7.23.9
      aria-query: 5.3.0
      array-includes: 3.1.7
      array.prototype.flatmap: 1.3.2
      ast-types-flow: 0.0.8
      axe-core: 4.7.0
      axobject-query: 3.2.1
      damerau-levenshtein: 1.0.8
      emoji-regex: 9.2.2
      es-iterator-helpers: 1.0.15
      eslint: 8.56.0
      hasown: 2.0.0
      jsx-ast-utils: 3.3.5
      language-tags: 1.0.9
      minimatch: 3.1.2
      object.entries: 1.1.7
      object.fromentries: 2.0.7
    dev: false

  /eslint-plugin-react-hooks@4.6.0(eslint@8.56.0):
    resolution: {integrity: sha512-oFc7Itz9Qxh2x4gNHStv3BqJq54ExXmfC+a1NjAta66IAN87Wu0R/QArgIS9qKzX3dXKPI9H5crl9QchNMY9+g==}
    engines: {node: '>=10'}
    peerDependencies:
      eslint: ^3.0.0 || ^4.0.0 || ^5.0.0 || ^6.0.0 || ^7.0.0 || ^8.0.0-0
    dependencies:
      eslint: 8.56.0
    dev: false

  /eslint-plugin-react@7.33.2(eslint@8.56.0):
    resolution: {integrity: sha512-73QQMKALArI8/7xGLNI/3LylrEYrlKZSb5C9+q3OtOewTnMQi5cT+aE9E41sLCmli3I9PGGmD1yiZydyo4FEPw==}
    engines: {node: '>=4'}
    peerDependencies:
      eslint: ^3 || ^4 || ^5 || ^6 || ^7 || ^8
    dependencies:
      array-includes: 3.1.7
      array.prototype.flatmap: 1.3.2
      array.prototype.tosorted: 1.1.3
      doctrine: 2.1.0
      es-iterator-helpers: 1.0.15
      eslint: 8.56.0
      estraverse: 5.3.0
      jsx-ast-utils: 3.3.5
      minimatch: 3.1.2
      object.entries: 1.1.7
      object.fromentries: 2.0.7
      object.hasown: 1.1.3
      object.values: 1.1.7
      prop-types: 15.8.1
      resolve: 2.0.0-next.5
      semver: 6.3.1
      string.prototype.matchall: 4.0.10
    dev: false

  /eslint-scope@7.2.2:
    resolution: {integrity: sha512-dOt21O7lTMhDM+X9mB4GX+DZrZtCUJPL/wlcTqxyrx5IvO0IYtILdtrQGQp+8n5S0gwSVmOf9NQrjMOgfQZlIg==}
    engines: {node: ^12.22.0 || ^14.17.0 || >=16.0.0}
    dependencies:
      esrecurse: 4.3.0
      estraverse: 5.3.0
    dev: false

  /eslint-visitor-keys@3.4.3:
    resolution: {integrity: sha512-wpc+LXeiyiisxPlEkUzU6svyS1frIO3Mgxj1fdy7Pm8Ygzguax2N3Fa/D/ag1WqbOprdI+uY6wMUl8/a2G+iag==}
    engines: {node: ^12.22.0 || ^14.17.0 || >=16.0.0}
    dev: false

  /eslint@8.56.0:
    resolution: {integrity: sha512-Go19xM6T9puCOWntie1/P997aXxFsOi37JIHRWI514Hc6ZnaHGKY9xFhrU65RT6CcBEzZoGG1e6Nq+DT04ZtZQ==}
    engines: {node: ^12.22.0 || ^14.17.0 || >=16.0.0}
    hasBin: true
    dependencies:
      '@eslint-community/eslint-utils': 4.4.0(eslint@8.56.0)
      '@eslint-community/regexpp': 4.10.0
      '@eslint/eslintrc': 2.1.4
      '@eslint/js': 8.56.0
      '@humanwhocodes/config-array': 0.11.14
      '@humanwhocodes/module-importer': 1.0.1
      '@nodelib/fs.walk': 1.2.8
      '@ungap/structured-clone': 1.2.0
      ajv: 6.12.6
      chalk: 4.1.2
      cross-spawn: 7.0.3
      debug: 4.3.4
      doctrine: 3.0.0
      escape-string-regexp: 4.0.0
      eslint-scope: 7.2.2
      eslint-visitor-keys: 3.4.3
      espree: 9.6.1
      esquery: 1.5.0
      esutils: 2.0.3
      fast-deep-equal: 3.1.3
      file-entry-cache: 6.0.1
      find-up: 5.0.0
      glob-parent: 6.0.2
      globals: 13.24.0
      graphemer: 1.4.0
      ignore: 5.3.1
      imurmurhash: 0.1.4
      is-glob: 4.0.3
      is-path-inside: 3.0.3
      js-yaml: 4.1.0
      json-stable-stringify-without-jsonify: 1.0.1
      levn: 0.4.1
      lodash.merge: 4.6.2
      minimatch: 3.1.2
      natural-compare: 1.4.0
      optionator: 0.9.3
      strip-ansi: 6.0.1
      text-table: 0.2.0
    transitivePeerDependencies:
      - supports-color
    dev: false

  /espree@9.6.1:
    resolution: {integrity: sha512-oruZaFkjorTpF32kDSI5/75ViwGeZginGGy2NoOSg3Q9bnwlnmDm4HLnkl0RE3n+njDXR037aY1+x58Z/zFdwQ==}
    engines: {node: ^12.22.0 || ^14.17.0 || >=16.0.0}
    dependencies:
      acorn: 8.11.3
      acorn-jsx: 5.3.2(acorn@8.11.3)
      eslint-visitor-keys: 3.4.3
    dev: false

  /esprima@4.0.1:
    resolution: {integrity: sha512-eGuFFw7Upda+g4p+QHvnW0RyTX/SVeJBDM/gCtMARO0cLuT2HcEKnTPvhjV6aGeqrCB/sbNop0Kszm0jsaWU4A==}
    engines: {node: '>=4'}
    hasBin: true
    dev: false

  /esquery@1.5.0:
    resolution: {integrity: sha512-YQLXUplAwJgCydQ78IMJywZCceoqk1oH01OERdSAJc/7U2AylwjhSCLDEtqwg811idIS/9fIU5GjG73IgjKMVg==}
    engines: {node: '>=0.10'}
    dependencies:
      estraverse: 5.3.0
    dev: false

  /esrecurse@4.3.0:
    resolution: {integrity: sha512-KmfKL3b6G+RXvP8N1vr3Tq1kL/oCFgn2NYXEtqP8/L3pKapUA4G8cFVaoF3SU323CD4XypR/ffioHmkti6/Tag==}
    engines: {node: '>=4.0'}
    dependencies:
      estraverse: 5.3.0
    dev: false

  /estraverse@5.3.0:
    resolution: {integrity: sha512-MMdARuVEQziNTeJD8DgMqmhwR11BRQ/cBP+pLtYdSTnf3MIO8fFeiINEbX36ZdNlfU/7A9f3gUw49B3oQsvwBA==}
    engines: {node: '>=4.0'}
    dev: false

  /esutils@2.0.3:
    resolution: {integrity: sha512-kVscqXk4OCp68SZ0dkgEKVi6/8ij300KBWTJq32P/dYeWTSwK41WyTxalN1eRmA5Z9UU/LX9D7FWSmV9SAYx6g==}
    engines: {node: '>=0.10.0'}
    dev: false

  /execa@5.1.1:
    resolution: {integrity: sha512-8uSpZZocAZRBAPIEINJj3Lo9HyGitllczc27Eh5YYojjMFMn8yHMDMaUHE2Jqfq05D/wucwI4JGURyXt1vchyg==}
    engines: {node: '>=10'}
    dependencies:
      cross-spawn: 7.0.3
      get-stream: 6.0.1
      human-signals: 2.1.0
      is-stream: 2.0.1
      merge-stream: 2.0.0
      npm-run-path: 4.0.1
      onetime: 5.1.2
      signal-exit: 3.0.7
      strip-final-newline: 2.0.0
    dev: false

  /exifr@7.1.3:
    resolution: {integrity: sha512-g/aje2noHivrRSLbAUtBPWFbxKdKhgj/xr1vATDdUXPOFYJlQ62Ft0oy+72V6XLIpDJfHs6gXLbBLAolqOXYRw==}
    dev: false

  /exit@0.1.2:
    resolution: {integrity: sha512-Zk/eNKV2zbjpKzrsQ+n1G6poVbErQxJ0LBOJXaKZ1EViLzH+hrLu9cdXI4zw9dBQJslwBEpbQ2P1oS7nDxs6jQ==}
    engines: {node: '>= 0.8.0'}
    dev: false

  /expect@29.7.0:
    resolution: {integrity: sha512-2Zks0hf1VLFYI1kbh0I5jP3KHHyCHpkfyHBzsSXRFgl/Bg9mWYfMW8oD+PdMPlEwy5HNsR9JutYy6pMeOh61nw==}
    engines: {node: ^14.15.0 || ^16.10.0 || >=18.0.0}
    dependencies:
      '@jest/expect-utils': 29.7.0
      jest-get-type: 29.6.3
      jest-matcher-utils: 29.7.0
      jest-message-util: 29.7.0
      jest-util: 29.7.0
    dev: false

  /fast-deep-equal@3.1.3:
    resolution: {integrity: sha512-f3qQ9oQy9j2AhBe/H9VC91wLmKBCCU/gDOnKNAYG5hswO7BLKj09Hc5HYNz9cGI++xlpDCIgDaitVs03ATR84Q==}
    dev: false

  /fast-glob@3.3.2:
    resolution: {integrity: sha512-oX2ruAFQwf/Orj8m737Y5adxDQO0LAB7/S5MnxCdTNDd4p6BsyIVsv9JQsATbTSq8KHRpLwIHbVlUNatxd+1Ow==}
    engines: {node: '>=8.6.0'}
    dependencies:
      '@nodelib/fs.stat': 2.0.5
      '@nodelib/fs.walk': 1.2.8
      glob-parent: 5.1.2
      merge2: 1.4.1
      micromatch: 4.0.5
    dev: false

  /fast-json-stable-stringify@2.1.0:
    resolution: {integrity: sha512-lhd/wF+Lk98HZoTCtlVraHtfh5XYijIjalXck7saUtuanSDyLMxnHhSXEDJqHxD7msR8D0uCmqlkwjCV8xvwHw==}
    dev: false

  /fast-levenshtein@2.0.6:
    resolution: {integrity: sha512-DCXu6Ifhqcks7TZKY3Hxp3y6qphY5SJZmrWMDrKcERSOXWQdMhU9Ig/PYrzyw/ul9jOIyh0N4M0tbC5hodg8dw==}
    dev: false

  /fast-xml-parser@4.2.5:
    resolution: {integrity: sha512-B9/wizE4WngqQftFPmdaMYlXoJlJOYxGQOanC77fq9k8+Z0v5dDSVh+3glErdIROP//s/jgb7ZuxKfB8nVyo0g==}
    hasBin: true
    dependencies:
      strnum: 1.0.5
    dev: false

  /fastq@1.17.1:
    resolution: {integrity: sha512-sRVD3lWVIXWg6By68ZN7vho9a1pQcN/WBFaAAsDDFzlJjvoGx0P8z7V1t72grFJfJhu3YPZBuu25f7Kaw2jN1w==}
    dependencies:
      reusify: 1.0.4
    dev: false

  /fb-watchman@2.0.2:
    resolution: {integrity: sha512-p5161BqbuCaSnB8jIbzQHOlpgsPmK5rJVDfDKO91Axs5NC1uu3HRQm6wt9cd9/+GtQQIO53JdGXXoyDpTAsgYA==}
    dependencies:
      bser: 2.1.1
    dev: false

  /file-entry-cache@6.0.1:
    resolution: {integrity: sha512-7Gps/XWymbLk2QLYK4NzpMOrYjMhdIxXuIvy2QBsLE6ljuodKvdkWs/cpyJJ3CVIVpH0Oi1Hvg1ovbMzLdFBBg==}
    engines: {node: ^10.12.0 || >=12.0.0}
    dependencies:
      flat-cache: 3.2.0
    dev: false

  /fill-range@7.0.1:
    resolution: {integrity: sha512-qOo9F+dMUmC2Lcb4BbVvnKJxTPjCm+RRpe4gDuGrzkL7mEVl/djYSu2OdQ2Pa302N4oqkSg9ir6jaLWJ2USVpQ==}
    engines: {node: '>=8'}
    dependencies:
      to-regex-range: 5.0.1
    dev: false

  /find-up@4.1.0:
    resolution: {integrity: sha512-PpOwAdQ/YlXQ2vj8a3h8IipDuYRi3wceVQQGYWxNINccq40Anw7BlsEXCMbt1Zt+OLA6Fq9suIpIWD0OsnISlw==}
    engines: {node: '>=8'}
    dependencies:
      locate-path: 5.0.0
      path-exists: 4.0.0
    dev: false

  /find-up@5.0.0:
    resolution: {integrity: sha512-78/PXT1wlLLDgTzDs7sjq9hzz0vXD+zn+7wypEe4fXQxCmdmqfGsEPQxmiCSQI3ajFV91bVSsvNtrJRiW6nGng==}
    engines: {node: '>=10'}
    dependencies:
      locate-path: 6.0.0
      path-exists: 4.0.0
    dev: false

  /flat-cache@3.2.0:
    resolution: {integrity: sha512-CYcENa+FtcUKLmhhqyctpclsq7QF38pKjZHsGNiSQF5r4FtoKDWabFDl3hzaEQMvT1LHEysw5twgLvpYYb4vbw==}
    engines: {node: ^10.12.0 || >=12.0.0}
    dependencies:
      flatted: 3.2.9
      keyv: 4.5.4
      rimraf: 3.0.2
    dev: false

  /flatted@3.2.9:
    resolution: {integrity: sha512-36yxDn5H7OFZQla0/jFJmbIKTdZAQHngCedGxiMmpNfEZM0sdEeT+WczLQrjK6D7o2aiyLYDnkw0R3JK0Qv1RQ==}
    dev: false

  /for-each@0.3.3:
    resolution: {integrity: sha512-jqYfLp7mo9vIyQf8ykW2v7A+2N4QjeCeI5+Dz9XraiO1ign81wjiH7Fb9vSOWvQfNtmSa4H2RoQTrrXivdUZmw==}
    dependencies:
      is-callable: 1.2.7
    dev: false

  /foreground-child@3.1.1:
    resolution: {integrity: sha512-TMKDUnIte6bfb5nWv7V/caI169OHgvwjb7V4WkeUvbQQdjr5rWKqHFiKWb/fcOwB+CzBT+qbWjvj+DVwRskpIg==}
    engines: {node: '>=14'}
    dependencies:
      cross-spawn: 7.0.3
      signal-exit: 4.1.0
    dev: false

  /form-data@4.0.0:
    resolution: {integrity: sha512-ETEklSGi5t0QMZuiXoA/Q6vcnxcLQP5vdugSpuAyi6SVGi2clPPp+xgEhuMaHC+zGgn31Kd235W35f7Hykkaww==}
    engines: {node: '>= 6'}
    dependencies:
      asynckit: 0.4.0
      combined-stream: 1.0.8
      mime-types: 2.1.35
    dev: false

  /fraction.js@4.3.7:
    resolution: {integrity: sha512-ZsDfxO51wGAXREY55a7la9LScWpwv9RxIrYABrlvOFBlH/ShPnrtsXeuUIfXKKOVicNxQ+o8JTbJvjS4M89yew==}
    dev: false

  /framer-motion@11.0.5(react-dom@18.2.0)(react@18.2.0):
    resolution: {integrity: sha512-Lb0EYbQcSK/pgyQUJm+KzsQrKrJRX9sFRyzl9hSr9gFG4Mk8yP7BjhuxvRXzblOM/+JxycrJdCDVmOQBsjpYlw==}
    peerDependencies:
      react: ^18.0.0
      react-dom: ^18.0.0
    peerDependenciesMeta:
      react:
        optional: true
      react-dom:
        optional: true
    dependencies:
      react: 18.2.0
      react-dom: 18.2.0(react@18.2.0)
      tslib: 2.6.2
    optionalDependencies:
      '@emotion/is-prop-valid': 0.8.8
    dev: false

  /fs.realpath@1.0.0:
    resolution: {integrity: sha512-OO0pH2lK6a0hZnAdau5ItzHPI6pUlvI7jMVnxUQRtw4owF2wk8lOSabtGDCTP4Ggrg2MbGnWO9X8K1t4+fGMDw==}
    dev: false

  /fsevents@2.3.3:
    resolution: {integrity: sha512-5xoDfX+fL7faATnagmWPpbFtwh/R77WmMMqqHGS65C3vvB0YHrgF+B1YmZ3441tMj5n63k0212XNoJwzlhffQw==}
    engines: {node: ^8.16.0 || ^10.6.0 || >=11.0.0}
    os: [darwin]
    requiresBuild: true
    dev: false
    optional: true

  /function-bind@1.1.2:
    resolution: {integrity: sha512-7XHNxH7qX9xG5mIwxkhumTox/MIRNcOgDrxWsMt2pAr23WHp6MrRlN7FBSFpCpr+oVO0F744iUgR82nJMfG2SA==}
    dev: false

  /function.prototype.name@1.1.6:
    resolution: {integrity: sha512-Z5kx79swU5P27WEayXM1tBi5Ze/lbIyiNgU3qyXUOf9b2rgXYyF9Dy9Cx+IQv/Lc8WCG6L82zwUPpSS9hGehIg==}
    engines: {node: '>= 0.4'}
    dependencies:
      call-bind: 1.0.6
      define-properties: 1.2.1
      es-abstract: 1.22.3
      functions-have-names: 1.2.3
    dev: false

  /functions-have-names@1.2.3:
    resolution: {integrity: sha512-xckBUXyTIqT97tq2x2AMb+g163b5JFysYk0x4qxNFwbfQkmNZoiRHb6sPzI9/QV33WeuvVYBUIiD4NzNIyqaRQ==}
    dev: false

  /gensync@1.0.0-beta.2:
    resolution: {integrity: sha512-3hN7NaskYvMDLQY55gnW3NQ+mesEAepTqlg+VEbj7zzqEMBVNhzcGYYeqFo/TlYz6eQiFcp1HcsCZO+nGgS8zg==}
    engines: {node: '>=6.9.0'}
    dev: false

  /get-caller-file@2.0.5:
    resolution: {integrity: sha512-DyFP3BM/3YHTQOCUL/w0OZHR0lpKeGrxotcHWcqNEdnltqFwXVfhEBQ94eIo34AfQpo0rGki4cyIiftY06h2Fg==}
    engines: {node: 6.* || 8.* || >= 10.*}
    dev: false

  /get-intrinsic@1.2.4:
    resolution: {integrity: sha512-5uYhsJH8VJBTv7oslg4BznJYhDoRI6waYCxMmCdnTrcCrHA/fCFKoTFz2JKKE0HdDFUF7/oQuhzumXJK7paBRQ==}
    engines: {node: '>= 0.4'}
    dependencies:
      es-errors: 1.3.0
      function-bind: 1.1.2
      has-proto: 1.0.1
      has-symbols: 1.0.3
      hasown: 2.0.0
    dev: false

  /get-nonce@1.0.1:
    resolution: {integrity: sha512-FJhYRoDaiatfEkUK8HKlicmu/3SGFD51q3itKDGoSTysQJBnfOcxU5GxnhE1E6soB76MbT0MBtnKJuXyAx+96Q==}
    engines: {node: '>=6'}
    dev: false

  /get-package-type@0.1.0:
    resolution: {integrity: sha512-pjzuKtY64GYfWizNAJ0fr9VqttZkNiK2iS430LtIHzjBEr6bX8Am2zm4sW4Ro5wjWW5cAlRL1qAMTcXbjNAO2Q==}
    engines: {node: '>=8.0.0'}
    dev: false

  /get-stream@6.0.1:
    resolution: {integrity: sha512-ts6Wi+2j3jQjqi70w5AlN8DFnkSwC+MqmxEzdEALB2qXZYV3X/b1CTfgPLGJNMeAWxdPfU8FO1ms3NUfaHCPYg==}
    engines: {node: '>=10'}
    dev: false

  /get-symbol-description@1.0.2:
    resolution: {integrity: sha512-g0QYk1dZBxGwk+Ngc+ltRH2IBp2f7zBkBMBJZCDerh6EhlhSR6+9irMCuT/09zD6qkarHUSn529sK/yL4S27mg==}
    engines: {node: '>= 0.4'}
    dependencies:
      call-bind: 1.0.6
      es-errors: 1.3.0
      get-intrinsic: 1.2.4
    dev: false

  /get-tsconfig@4.7.2:
    resolution: {integrity: sha512-wuMsz4leaj5hbGgg4IvDU0bqJagpftG5l5cXIAvo8uZrqn0NJqwtfupTN00VnkQJPcIRrxYrm1Ue24btpCha2A==}
    dependencies:
      resolve-pkg-maps: 1.0.0
    dev: false

  /glob-parent@5.1.2:
    resolution: {integrity: sha512-AOIgSQCepiJYwP3ARnGx+5VnTu2HBYdzbGP45eLw1vr3zB3vZLeyed1sC9hnbcOc9/SrMyM5RPQrkGz4aS9Zow==}
    engines: {node: '>= 6'}
    dependencies:
      is-glob: 4.0.3
    dev: false

  /glob-parent@6.0.2:
    resolution: {integrity: sha512-XxwI8EOhVQgWp6iDL+3b0r86f4d6AX6zSU55HfB4ydCEuXLXc5FcYeOu+nnGftS4TEju/11rt4KJPTMgbfmv4A==}
    engines: {node: '>=10.13.0'}
    dependencies:
      is-glob: 4.0.3
    dev: false

  /glob@10.3.10:
    resolution: {integrity: sha512-fa46+tv1Ak0UPK1TOy/pZrIybNNt4HCv7SDzwyfiOZkvZLEbjsZkJBPtDHVshZjbecAoAGSC20MjLDG/qr679g==}
    engines: {node: '>=16 || 14 >=14.17'}
    hasBin: true
    dependencies:
      foreground-child: 3.1.1
      jackspeak: 2.3.6
      minimatch: 9.0.3
      minipass: 7.0.4
      path-scurry: 1.10.1
    dev: false

  /glob@7.2.3:
    resolution: {integrity: sha512-nFR0zLpU2YCaRxwoCJvL6UvCH2JFyFVIvwTLsIf21AuHlMskA1hhTdk+LlYJtOlYt9v6dvszD2BGRqBL+iQK9Q==}
    dependencies:
      fs.realpath: 1.0.0
      inflight: 1.0.6
      inherits: 2.0.4
      minimatch: 3.1.2
      once: 1.4.0
      path-is-absolute: 1.0.1
    dev: false

  /globals@11.12.0:
    resolution: {integrity: sha512-WOBp/EEGUiIsJSp7wcv/y6MO+lV9UoncWqxuFfm8eBwzWNgyfBd6Gz+IeKQ9jCmyhoH99g15M3T+QaVHFjizVA==}
    engines: {node: '>=4'}
    dev: false

  /globals@13.24.0:
    resolution: {integrity: sha512-AhO5QUcj8llrbG09iWhPU2B204J1xnPeL8kQmVorSsy+Sjj1sk8gIyh6cUocGmH4L0UuhAJy+hJMRA4mgA4mFQ==}
    engines: {node: '>=8'}
    dependencies:
      type-fest: 0.20.2
    dev: false

  /globalthis@1.0.3:
    resolution: {integrity: sha512-sFdI5LyBiNTHjRd7cGPWapiHWMOXKyuBNX/cWJ3NfzrZQVa8GI/8cofCl74AOVqq9W5kNmguTIzJ/1s2gyI9wA==}
    engines: {node: '>= 0.4'}
    dependencies:
      define-properties: 1.2.1
    dev: false

  /globby@11.1.0:
    resolution: {integrity: sha512-jhIXaOzy1sb8IyocaruWSn1TjmnBVs8Ayhcy83rmxNJ8q2uWKCAj3CnJY+KpGSXCueAPc0i05kVvVKtP1t9S3g==}
    engines: {node: '>=10'}
    dependencies:
      array-union: 2.1.0
      dir-glob: 3.0.1
      fast-glob: 3.3.2
      ignore: 5.3.1
      merge2: 1.4.1
      slash: 3.0.0
    dev: false

  /gopd@1.0.1:
    resolution: {integrity: sha512-d65bNlIadxvpb/A2abVdlqKqV563juRnZ1Wtk6s1sIR8uNsXR70xqIzVqxVf1eTqDunwT2MkczEeaezCKTZhwA==}
    dependencies:
      get-intrinsic: 1.2.4
    dev: false

  /graceful-fs@4.2.11:
    resolution: {integrity: sha512-RbJ5/jmFcNNCcDV5o9eTnBLJ/HszWV0P73bc+Ff4nS/rJj+YaS6IGyiOL0VoBYX+l1Wrl3k63h/KrH+nhJ0XvQ==}
    dev: false

  /graphemer@1.4.0:
    resolution: {integrity: sha512-EtKwoO6kxCL9WO5xipiHTZlSzBm7WLT627TqC/uVRd0HKmq8NXyebnNYxDoBi7wt8eTWrUrKXCOVaFq9x1kgag==}
    dev: false

  /gzip-size@6.0.0:
    resolution: {integrity: sha512-ax7ZYomf6jqPTQ4+XCpUGyXKHk5WweS+e05MBO4/y3WJ5RkmPXNKvX+bx1behVILVwr6JSQvZAku021CHPXG3Q==}
    engines: {node: '>=10'}
    dependencies:
      duplexer: 0.1.2
    dev: false

  /has-bigints@1.0.2:
    resolution: {integrity: sha512-tSvCKtBr9lkF0Ex0aQiP9N+OpV4zi2r/Nee5VkRDbaqv35RLYMzbwQfFSZZH0kR+Rd6302UJZ2p/bJCEoR3VoQ==}
    dev: false

  /has-flag@3.0.0:
    resolution: {integrity: sha512-sKJf1+ceQBr4SMkvQnBDNDtf4TXpVhVGateu0t918bl30FnbE2m4vNLX+VWe/dpjlb+HugGYzW7uQXH98HPEYw==}
    engines: {node: '>=4'}
    dev: false

  /has-flag@4.0.0:
    resolution: {integrity: sha512-EykJT/Q1KjTWctppgIAgfSO0tKVuZUjhgMr17kqTumMl6Afv3EISleU7qZUzoXDFTAHTDC4NOoG/ZxU3EvlMPQ==}
    engines: {node: '>=8'}
    dev: false

  /has-property-descriptors@1.0.1:
    resolution: {integrity: sha512-VsX8eaIewvas0xnvinAe9bw4WfIeODpGYikiWYLH+dma0Jw6KHYqWiWfhQlgOVK8D6PvjubK5Uc4P0iIhIcNVg==}
    dependencies:
      get-intrinsic: 1.2.4
    dev: false

  /has-proto@1.0.1:
    resolution: {integrity: sha512-7qE+iP+O+bgF9clE5+UoBFzE65mlBiVj3tKCrlNQ0Ogwm0BjpT/gK4SlLYDMybDh5I3TCTKnPPa0oMG7JDYrhg==}
    engines: {node: '>= 0.4'}
    dev: false

  /has-symbols@1.0.3:
    resolution: {integrity: sha512-l3LCuF6MgDNwTDKkdYGEihYjt5pRPbEg46rtlmnSPlUbgmB8LOIrKJbYYFBSbnPaJexMKtiPO8hmeRjRz2Td+A==}
    engines: {node: '>= 0.4'}
    dev: false

  /has-tostringtag@1.0.2:
    resolution: {integrity: sha512-NqADB8VjPFLM2V0VvHUewwwsw0ZWBaIdgo+ieHtK3hasLz4qeCRjYcqfB6AQrBggRKppKF8L52/VqdVsO47Dlw==}
    engines: {node: '>= 0.4'}
    dependencies:
      has-symbols: 1.0.3
    dev: false

  /hasown@2.0.0:
    resolution: {integrity: sha512-vUptKVTpIJhcczKBbgnS+RtcuYMB8+oNzPK2/Hp3hanz8JmpATdmmgLgSaadVREkDm+e2giHwY3ZRkyjSIDDFA==}
    engines: {node: '>= 0.4'}
    dependencies:
      function-bind: 1.1.2
    dev: false

  /html-encoding-sniffer@3.0.0:
    resolution: {integrity: sha512-oWv4T4yJ52iKrufjnyZPkrN0CH3QnrUqdB6In1g5Fe1mia8GmF36gnfNySxoZtxD5+NmYw1EElVXiBk93UeskA==}
    engines: {node: '>=12'}
    dependencies:
      whatwg-encoding: 2.0.0
    dev: false

  /html-escaper@2.0.2:
    resolution: {integrity: sha512-H2iMtd0I4Mt5eYiapRdIDjp+XzelXQ0tFE4JS7YFwFevXXMmOp9myNrUvCg0D6ws8iqkRPBfKHgbwig1SmlLfg==}
    dev: false

  /http-proxy-agent@5.0.0:
    resolution: {integrity: sha512-n2hY8YdoRE1i7r6M0w9DIw5GgZN0G25P8zLCRQ8rjXtTU3vsNFBI/vWK/UIeE6g5MUUz6avwAPXmL6Fy9D/90w==}
    engines: {node: '>= 6'}
    dependencies:
      '@tootallnate/once': 2.0.0
      agent-base: 6.0.2
      debug: 4.3.4
    transitivePeerDependencies:
      - supports-color
    dev: false

  /https-proxy-agent@5.0.1:
    resolution: {integrity: sha512-dFcAjpTQFgoLMzC2VwU+C/CbS7uRL0lWmxDITmqm7C+7F0Odmj6s9l6alZc6AELXhrnggM2CeWSXHGOdX2YtwA==}
    engines: {node: '>= 6'}
    dependencies:
      agent-base: 6.0.2
      debug: 4.3.4
    transitivePeerDependencies:
      - supports-color
    dev: false

  /human-signals@2.1.0:
    resolution: {integrity: sha512-B4FFZ6q/T2jhhksgkbEW3HBvWIfDW85snkQgawt07S7J5QXTk6BkNV+0yAeZrM5QpMAdYlocGoljn0sJ/WQkFw==}
    engines: {node: '>=10.17.0'}
    dev: false

  /iconv-lite@0.6.3:
    resolution: {integrity: sha512-4fCk79wshMdzMp2rH06qWrJE4iolqLhCUH+OiuIgU++RB0+94NlDL81atO7GX55uUKueo0txHNtvEyI6D7WdMw==}
    engines: {node: '>=0.10.0'}
    dependencies:
      safer-buffer: 2.1.2
    dev: false

  /ignore@5.3.1:
    resolution: {integrity: sha512-5Fytz/IraMjqpwfd34ke28PTVMjZjJG2MPn5t7OE4eUCUNf8BAa7b5WUS9/Qvr6mwOQS7Mk6vdsMno5he+T8Xw==}
    engines: {node: '>= 4'}
    dev: false

  /import-fresh@3.3.0:
    resolution: {integrity: sha512-veYYhQa+D1QBKznvhUHxb8faxlrwUnxseDAbAp457E0wLNio2bOSKnjYDhMj+YiAq61xrMGhQk9iXVk5FzgQMw==}
    engines: {node: '>=6'}
    dependencies:
      parent-module: 1.0.1
      resolve-from: 4.0.0
    dev: false

  /import-local@3.1.0:
    resolution: {integrity: sha512-ASB07uLtnDs1o6EHjKpX34BKYDSqnFerfTOJL2HvMqF70LnxpjkzDB8J44oT9pu4AMPkQwf8jl6szgvNd2tRIg==}
    engines: {node: '>=8'}
    hasBin: true
    dependencies:
      pkg-dir: 4.2.0
      resolve-cwd: 3.0.0
    dev: false

  /imurmurhash@0.1.4:
    resolution: {integrity: sha512-JmXMZ6wuvDmLiHEml9ykzqO6lwFbof0GG4IkcGaENdCRDDmMVnny7s5HsIgHCbaq0w2MyPhDqkhTUgS2LU2PHA==}
    engines: {node: '>=0.8.19'}
    dev: false

  /indent-string@4.0.0:
    resolution: {integrity: sha512-EdDDZu4A2OyIK7Lr/2zG+w5jmbuk1DVBnEwREQvBzspBJkCEbRa8GxU1lghYcaGJCnRWibjDXlq779X1/y5xwg==}
    engines: {node: '>=8'}
    dev: false

  /inflight@1.0.6:
    resolution: {integrity: sha512-k92I/b08q4wvFscXCLvqfsHCrjrF7yiXsQuIVvVE7N82W3+aqpzuUdBbfhWcy/FZR3/4IgflMgKLOsvPDrGCJA==}
    dependencies:
      once: 1.4.0
      wrappy: 1.0.2
    dev: false

  /inherits@2.0.4:
    resolution: {integrity: sha512-k/vGaX4/Yla3WzyMCvTQOXYeIHvqOKtnqBduzTHpzpQZzAskKMhZ2K+EnBiSM9zGSoIFeMpXKxa4dYeZIQqewQ==}
    dev: false

  /internal-slot@1.0.7:
    resolution: {integrity: sha512-NGnrKwXzSms2qUUih/ILZ5JBqNTSa1+ZmP6flaIp6KmSElgE9qdndzS3cqjrDovwFdmwsGsLdeFgB6suw+1e9g==}
    engines: {node: '>= 0.4'}
    dependencies:
      es-errors: 1.3.0
      hasown: 2.0.0
      side-channel: 1.0.5
    dev: false

  /invariant@2.2.4:
    resolution: {integrity: sha512-phJfQVBuaJM5raOpJjSfkiD6BpbCE4Ns//LaXl6wGYtUBY83nWS6Rf9tXm2e8VaK60JEjYldbPif/A2B1C2gNA==}
    dependencies:
      loose-envify: 1.4.0
    dev: false

  /is-arguments@1.1.1:
    resolution: {integrity: sha512-8Q7EARjzEnKpt/PCD7e1cgUS0a6X8u5tdSiMqXhojOdoV9TsMsiO+9VLC5vAmO8N7/GmXn7yjR8qnA6bVAEzfA==}
    engines: {node: '>= 0.4'}
    dependencies:
      call-bind: 1.0.6
      has-tostringtag: 1.0.2
    dev: false

  /is-array-buffer@3.0.4:
    resolution: {integrity: sha512-wcjaerHw0ydZwfhiKbXJWLDY8A7yV7KhjQOpb83hGgGfId/aQa4TOvwyzn2PuswW2gPCYEL/nEAiSVpdOj1lXw==}
    engines: {node: '>= 0.4'}
    dependencies:
      call-bind: 1.0.6
      get-intrinsic: 1.2.4
    dev: false

  /is-arrayish@0.2.1:
    resolution: {integrity: sha512-zz06S8t0ozoDXMG+ube26zeCTNXcKIPJZJi8hBrF4idCLms4CG9QtK7qBl1boi5ODzFpjswb5JPmHCbMpjaYzg==}
    dev: false

  /is-async-function@2.0.0:
    resolution: {integrity: sha512-Y1JXKrfykRJGdlDwdKlLpLyMIiWqWvuSd17TvZk68PLAOGOoF4Xyav1z0Xhoi+gCYjZVeC5SI+hYFOfvXmGRCA==}
    engines: {node: '>= 0.4'}
    dependencies:
      has-tostringtag: 1.0.2
    dev: false

  /is-bigint@1.0.4:
    resolution: {integrity: sha512-zB9CruMamjym81i2JZ3UMn54PKGsQzsJeo6xvN3HJJ4CAsQNB6iRutp2To77OfCNuoxspsIhzaPoO1zyCEhFOg==}
    dependencies:
      has-bigints: 1.0.2
    dev: false

  /is-binary-path@2.1.0:
    resolution: {integrity: sha512-ZMERYes6pDydyuGidse7OsHxtbI7WVeUEozgR/g7rd0xUimYNlvZRE/K2MgZTjWy725IfelLeVcEM97mmtRGXw==}
    engines: {node: '>=8'}
    dependencies:
      binary-extensions: 2.2.0
    dev: false

  /is-boolean-object@1.1.2:
    resolution: {integrity: sha512-gDYaKHJmnj4aWxyj6YHyXVpdQawtVLHU5cb+eztPGczf6cjuTdwve5ZIEfgXqH4e57An1D1AKf8CZ3kYrQRqYA==}
    engines: {node: '>= 0.4'}
    dependencies:
      call-bind: 1.0.6
      has-tostringtag: 1.0.2
    dev: false

  /is-callable@1.2.7:
    resolution: {integrity: sha512-1BC0BVFhS/p0qtw6enp8e+8OD0UrK0oFLztSjNzhcKA3WDuJxxAPXzPuPtKkjEY9UUoEWlX/8fgKeu2S8i9JTA==}
    engines: {node: '>= 0.4'}
    dev: false

  /is-core-module@2.13.1:
    resolution: {integrity: sha512-hHrIjvZsftOsvKSn2TRYl63zvxsgE0K+0mYMoH6gD4omR5IWB2KynivBQczo3+wF1cCkjzvptnI9Q0sPU66ilw==}
    dependencies:
      hasown: 2.0.0
    dev: false

  /is-date-object@1.0.5:
    resolution: {integrity: sha512-9YQaSxsAiSwcvS33MBk3wTCVnWK+HhF8VZR2jRxehM16QcVOdHqPn4VPHmRK4lSr38n9JriurInLcP90xsYNfQ==}
    engines: {node: '>= 0.4'}
    dependencies:
      has-tostringtag: 1.0.2
    dev: false

  /is-extglob@2.1.1:
    resolution: {integrity: sha512-SbKbANkN603Vi4jEZv49LeVJMn4yGwsbzZworEoyEiutsN3nJYdbO36zfhGJ6QEDpOZIFkDtnq5JRxmvl3jsoQ==}
    engines: {node: '>=0.10.0'}
    dev: false

  /is-finalizationregistry@1.0.2:
    resolution: {integrity: sha512-0by5vtUJs8iFQb5TYUHHPudOR+qXYIMKtiUzvLIZITZUjknFmziyBJuLhVRc+Ds0dREFlskDNJKYIdIzu/9pfw==}
    dependencies:
      call-bind: 1.0.6
    dev: false

  /is-fullwidth-code-point@3.0.0:
    resolution: {integrity: sha512-zymm5+u+sCsSWyD9qNaejV3DFvhCKclKdizYaJUuHA83RLjb7nSuGnddCHGv0hk+KY7BMAlsWeK4Ueg6EV6XQg==}
    engines: {node: '>=8'}
    dev: false

  /is-generator-fn@2.1.0:
    resolution: {integrity: sha512-cTIB4yPYL/Grw0EaSzASzg6bBy9gqCofvWN8okThAYIxKJZC+udlRAmGbM0XLeniEJSs8uEgHPGuHSe1XsOLSQ==}
    engines: {node: '>=6'}
    dev: false

  /is-generator-function@1.0.10:
    resolution: {integrity: sha512-jsEjy9l3yiXEQ+PsXdmBwEPcOxaXWLspKdplFUVI9vq1iZgIekeC0L167qeu86czQaxed3q/Uzuw0swL0irL8A==}
    engines: {node: '>= 0.4'}
    dependencies:
      has-tostringtag: 1.0.2
    dev: false

  /is-glob@4.0.3:
    resolution: {integrity: sha512-xelSayHH36ZgE7ZWhli7pW34hNbNl8Ojv5KVmkJD4hBdD3th8Tfk9vYasLM+mXWOZhFkgZfxhLSnrwRr4elSSg==}
    engines: {node: '>=0.10.0'}
    dependencies:
      is-extglob: 2.1.1
    dev: false

  /is-map@2.0.2:
    resolution: {integrity: sha512-cOZFQQozTha1f4MxLFzlgKYPTyj26picdZTx82hbc/Xf4K/tZOOXSCkMvU4pKioRXGDLJRn0GM7Upe7kR721yg==}
    dev: false

  /is-negative-zero@2.0.2:
    resolution: {integrity: sha512-dqJvarLawXsFbNDeJW7zAz8ItJ9cd28YufuuFzh0G8pNHjJMnY08Dv7sYX2uF5UpQOwieAeOExEYAWWfu7ZZUA==}
    engines: {node: '>= 0.4'}
    dev: false

  /is-number-object@1.0.7:
    resolution: {integrity: sha512-k1U0IRzLMo7ZlYIfzRu23Oh6MiIFasgpb9X76eqfFZAqwH44UI4KTBvBYIZ1dSL9ZzChTB9ShHfLkR4pdW5krQ==}
    engines: {node: '>= 0.4'}
    dependencies:
      has-tostringtag: 1.0.2
    dev: false

  /is-number@7.0.0:
    resolution: {integrity: sha512-41Cifkg6e8TylSpdtTpeLVMqvSBEVzTttHvERD741+pnZ8ANv0004MRL43QKPDlK9cGvNp6NZWZUBlbGXYxxng==}
    engines: {node: '>=0.12.0'}
    dev: false

  /is-path-inside@3.0.3:
    resolution: {integrity: sha512-Fd4gABb+ycGAmKou8eMftCupSir5lRxqf4aD/vd0cD2qc4HL07OjCeuHMr8Ro4CoMaeCKDB0/ECBOVWjTwUvPQ==}
    engines: {node: '>=8'}
    dev: false

  /is-plain-object@5.0.0:
    resolution: {integrity: sha512-VRSzKkbMm5jMDoKLbltAkFQ5Qr7VDiTFGXxYFXXowVj387GeGNOCsOH6Msy00SGZ3Fp84b1Naa1psqgcCIEP5Q==}
    engines: {node: '>=0.10.0'}
    dev: false

  /is-potential-custom-element-name@1.0.1:
    resolution: {integrity: sha512-bCYeRA2rVibKZd+s2625gGnGF/t7DSqDs4dP7CrLA1m7jKWz6pps0LpYLJN8Q64HtmPKJ1hrN3nzPNKFEKOUiQ==}
    dev: false

  /is-regex@1.1.4:
    resolution: {integrity: sha512-kvRdxDsxZjhzUX07ZnLydzS1TU/TJlTUHHY4YLL87e37oUA49DfkLqgy+VjFocowy29cKvcSiu+kIv728jTTVg==}
    engines: {node: '>= 0.4'}
    dependencies:
      call-bind: 1.0.6
      has-tostringtag: 1.0.2
    dev: false

  /is-set@2.0.2:
    resolution: {integrity: sha512-+2cnTEZeY5z/iXGbLhPrOAaK/Mau5k5eXq9j14CpRTftq0pAJu2MwVRSZhyZWBzx3o6X795Lz6Bpb6R0GKf37g==}
    dev: false

  /is-shared-array-buffer@1.0.2:
    resolution: {integrity: sha512-sqN2UDu1/0y6uvXyStCOzyhAjCSlHceFoMKJW8W9EU9cvic/QdsZ0kEU93HEy3IUEFZIiH/3w+AH/UQbPHNdhA==}
    dependencies:
      call-bind: 1.0.6
    dev: false

  /is-stream@2.0.1:
    resolution: {integrity: sha512-hFoiJiTl63nn+kstHGBtewWSKnQLpyb155KHheA1l39uvtO9nWIop1p3udqPcUd/xbF1VLMO4n7OI6p7RbngDg==}
    engines: {node: '>=8'}
    dev: false

  /is-string@1.0.7:
    resolution: {integrity: sha512-tE2UXzivje6ofPW7l23cjDOMa09gb7xlAqG6jG5ej6uPV32TlWP3NKPigtaGeHNu9fohccRYvIiZMfOOnOYUtg==}
    engines: {node: '>= 0.4'}
    dependencies:
      has-tostringtag: 1.0.2
    dev: false

  /is-symbol@1.0.4:
    resolution: {integrity: sha512-C/CPBqKWnvdcxqIARxyOh4v1UUEOCHpgDa0WYgpKDFMszcrPcffg5uhwSgPCLD2WWxmq6isisz87tzT01tuGhg==}
    engines: {node: '>= 0.4'}
    dependencies:
      has-symbols: 1.0.3
    dev: false

  /is-typed-array@1.1.13:
    resolution: {integrity: sha512-uZ25/bUAlUY5fR4OKT4rZQEBrzQWYV9ZJYGGsUmEJ6thodVJ1HX64ePQ6Z0qPWP+m+Uq6e9UugrE38jeYsDSMw==}
    engines: {node: '>= 0.4'}
    dependencies:
      which-typed-array: 1.1.14
    dev: false

  /is-weakmap@2.0.1:
    resolution: {integrity: sha512-NSBR4kH5oVj1Uwvv970ruUkCV7O1mzgVFO4/rev2cLRda9Tm9HrL70ZPut4rOHgY0FNrUu9BCbXA2sdQ+x0chA==}
    dev: false

  /is-weakref@1.0.2:
    resolution: {integrity: sha512-qctsuLZmIQ0+vSSMfoVvyFe2+GSEvnmZ2ezTup1SBse9+twCCeial6EEi3Nc2KFcf6+qz2FBPnjXsk8xhKSaPQ==}
    dependencies:
      call-bind: 1.0.6
    dev: false

  /is-weakset@2.0.2:
    resolution: {integrity: sha512-t2yVvttHkQktwnNNmBQ98AhENLdPUTDTE21uPqAQ0ARwQfGeQKRVS0NNurH7bTf7RrvcVn1OOge45CnBeHCSmg==}
    dependencies:
      call-bind: 1.0.6
      get-intrinsic: 1.2.4
    dev: false

  /isarray@2.0.5:
    resolution: {integrity: sha512-xHjhDr3cNBK0BzdUJSPXZntQUx/mwMS5Rw4A7lPJ90XGAO6ISP/ePDNuo0vhqOZU+UD5JoodwCAAoZQd3FeAKw==}
    dev: false

  /isexe@2.0.0:
    resolution: {integrity: sha512-RHxMLp9lnKHGHRng9QFhRCMbYAcVpn69smSGcq3f36xjgVVWThj4qqLbTLlq7Ssj8B+fIQ1EuCEGI2lKsyQeIw==}
    dev: false

  /istanbul-lib-coverage@3.2.2:
    resolution: {integrity: sha512-O8dpsF+r0WV/8MNRKfnmrtCWhuKjxrq2w+jpzBL5UZKTi2LeVWnWOmWRxFlesJONmc+wLAGvKQZEOanko0LFTg==}
    engines: {node: '>=8'}
    dev: false

  /istanbul-lib-instrument@5.2.1:
    resolution: {integrity: sha512-pzqtp31nLv/XFOzXGuvhCb8qhjmTVo5vjVk19XE4CRlSWz0KoeJ3bw9XsA7nOp9YBf4qHjwBxkDzKcME/J29Yg==}
    engines: {node: '>=8'}
    dependencies:
      '@babel/core': 7.23.9
      '@babel/parser': 7.23.9
      '@istanbuljs/schema': 0.1.3
      istanbul-lib-coverage: 3.2.2
      semver: 6.3.1
    transitivePeerDependencies:
      - supports-color
    dev: false

  /istanbul-lib-instrument@6.0.1:
    resolution: {integrity: sha512-EAMEJBsYuyyztxMxW3g7ugGPkrZsV57v0Hmv3mm1uQsmB+QnZuepg731CRaIgeUVSdmsTngOkSnauNF8p7FIhA==}
    engines: {node: '>=10'}
    dependencies:
      '@babel/core': 7.23.9
      '@babel/parser': 7.23.9
      '@istanbuljs/schema': 0.1.3
      istanbul-lib-coverage: 3.2.2
      semver: 7.6.0
    transitivePeerDependencies:
      - supports-color
    dev: false

  /istanbul-lib-report@3.0.1:
    resolution: {integrity: sha512-GCfE1mtsHGOELCU8e/Z7YWzpmybrx/+dSTfLrvY8qRmaY6zXTKWn6WQIjaAFw069icm6GVMNkgu0NzI4iPZUNw==}
    engines: {node: '>=10'}
    dependencies:
      istanbul-lib-coverage: 3.2.2
      make-dir: 4.0.0
      supports-color: 7.2.0
    dev: false

  /istanbul-lib-source-maps@4.0.1:
    resolution: {integrity: sha512-n3s8EwkdFIJCG3BPKBYvskgXGoy88ARzvegkitk60NxRdwltLOTaH7CUiMRXvwYorl0Q712iEjcWB+fK/MrWVw==}
    engines: {node: '>=10'}
    dependencies:
      debug: 4.3.4
      istanbul-lib-coverage: 3.2.2
      source-map: 0.6.1
    transitivePeerDependencies:
      - supports-color
    dev: false

  /istanbul-reports@3.1.6:
    resolution: {integrity: sha512-TLgnMkKg3iTDsQ9PbPTdpfAK2DzjF9mqUG7RMgcQl8oFjad8ob4laGxv5XV5U9MAfx8D6tSJiUyuAwzLicaxlg==}
    engines: {node: '>=8'}
    dependencies:
      html-escaper: 2.0.2
      istanbul-lib-report: 3.0.1
    dev: false

  /iterator.prototype@1.1.2:
    resolution: {integrity: sha512-DR33HMMr8EzwuRL8Y9D3u2BMj8+RqSE850jfGu59kS7tbmPLzGkZmVSfyCFSDxuZiEY6Rzt3T2NA/qU+NwVj1w==}
    dependencies:
      define-properties: 1.2.1
      get-intrinsic: 1.2.4
      has-symbols: 1.0.3
      reflect.getprototypeof: 1.0.5
      set-function-name: 2.0.1
    dev: false

  /jackspeak@2.3.6:
    resolution: {integrity: sha512-N3yCS/NegsOBokc8GAdM8UcmfsKiSS8cipheD/nivzr700H+nsMOxJjQnvwOcRYVuFkdH0wGUvW2WbXGmrZGbQ==}
    engines: {node: '>=14'}
    dependencies:
      '@isaacs/cliui': 8.0.2
    optionalDependencies:
      '@pkgjs/parseargs': 0.11.0
    dev: false

  /jest-changed-files@29.7.0:
    resolution: {integrity: sha512-fEArFiwf1BpQ+4bXSprcDc3/x4HSzL4al2tozwVpDFpsxALjLYdyiIK4e5Vz66GQJIbXJ82+35PtysofptNX2w==}
    engines: {node: ^14.15.0 || ^16.10.0 || >=18.0.0}
    dependencies:
      execa: 5.1.1
      jest-util: 29.7.0
      p-limit: 3.1.0
    dev: false

  /jest-circus@29.7.0:
    resolution: {integrity: sha512-3E1nCMgipcTkCocFwM90XXQab9bS+GMsjdpmPrlelaxwD93Ad8iVEjX/vvHPdLPnFf+L40u+5+iutRdA1N9myw==}
    engines: {node: ^14.15.0 || ^16.10.0 || >=18.0.0}
    dependencies:
      '@jest/environment': 29.7.0
      '@jest/expect': 29.7.0
      '@jest/test-result': 29.7.0
      '@jest/types': 29.6.3
      '@types/node': 20.11.19
      chalk: 4.1.2
      co: 4.6.0
      dedent: 1.5.1
      is-generator-fn: 2.1.0
      jest-each: 29.7.0
      jest-matcher-utils: 29.7.0
      jest-message-util: 29.7.0
      jest-runtime: 29.7.0
      jest-snapshot: 29.7.0
      jest-util: 29.7.0
      p-limit: 3.1.0
      pretty-format: 29.7.0
      pure-rand: 6.0.4
      slash: 3.0.0
      stack-utils: 2.0.6
    transitivePeerDependencies:
      - babel-plugin-macros
      - supports-color
    dev: false

  /jest-cli@29.7.0(@types/node@20.11.19):
    resolution: {integrity: sha512-OVVobw2IubN/GSYsxETi+gOe7Ka59EFMR/twOU3Jb2GnKKeMGJB5SGUUrEz3SFVmJASUdZUzy83sLNNQ2gZslg==}
    engines: {node: ^14.15.0 || ^16.10.0 || >=18.0.0}
    hasBin: true
    peerDependencies:
      node-notifier: ^8.0.1 || ^9.0.0 || ^10.0.0
    peerDependenciesMeta:
      node-notifier:
        optional: true
    dependencies:
      '@jest/core': 29.7.0
      '@jest/test-result': 29.7.0
      '@jest/types': 29.6.3
      chalk: 4.1.2
      create-jest: 29.7.0(@types/node@20.11.19)
      exit: 0.1.2
      import-local: 3.1.0
      jest-config: 29.7.0(@types/node@20.11.19)
      jest-util: 29.7.0
      jest-validate: 29.7.0
      yargs: 17.7.2
    transitivePeerDependencies:
      - '@types/node'
      - babel-plugin-macros
      - supports-color
      - ts-node
    dev: false

  /jest-config@29.7.0(@types/node@20.11.19):
    resolution: {integrity: sha512-uXbpfeQ7R6TZBqI3/TxCU4q4ttk3u0PJeC+E0zbfSoSjq6bJ7buBPxzQPL0ifrkY4DNu4JUdk0ImlBUYi840eQ==}
    engines: {node: ^14.15.0 || ^16.10.0 || >=18.0.0}
    peerDependencies:
      '@types/node': '*'
      ts-node: '>=9.0.0'
    peerDependenciesMeta:
      '@types/node':
        optional: true
      ts-node:
        optional: true
    dependencies:
      '@babel/core': 7.23.9
      '@jest/test-sequencer': 29.7.0
      '@jest/types': 29.6.3
      '@types/node': 20.11.19
      babel-jest: 29.7.0(@babel/core@7.23.9)
      chalk: 4.1.2
      ci-info: 3.9.0
      deepmerge: 4.3.1
      glob: 7.2.3
      graceful-fs: 4.2.11
      jest-circus: 29.7.0
      jest-environment-node: 29.7.0
      jest-get-type: 29.6.3
      jest-regex-util: 29.6.3
      jest-resolve: 29.7.0
      jest-runner: 29.7.0
      jest-util: 29.7.0
      jest-validate: 29.7.0
      micromatch: 4.0.5
      parse-json: 5.2.0
      pretty-format: 29.7.0
      slash: 3.0.0
      strip-json-comments: 3.1.1
    transitivePeerDependencies:
      - babel-plugin-macros
      - supports-color
    dev: false

  /jest-diff@29.7.0:
    resolution: {integrity: sha512-LMIgiIrhigmPrs03JHpxUh2yISK3vLFPkAodPeo0+BuF7wA2FoQbkEg1u8gBYBThncu7e1oEDUfIXVuTqLRUjw==}
    engines: {node: ^14.15.0 || ^16.10.0 || >=18.0.0}
    dependencies:
      chalk: 4.1.2
      diff-sequences: 29.6.3
      jest-get-type: 29.6.3
      pretty-format: 29.7.0
    dev: false

  /jest-docblock@29.7.0:
    resolution: {integrity: sha512-q617Auw3A612guyaFgsbFeYpNP5t2aoUNLwBUbc/0kD1R4t9ixDbyFTHd1nok4epoVFpr7PmeWHrhvuV3XaJ4g==}
    engines: {node: ^14.15.0 || ^16.10.0 || >=18.0.0}
    dependencies:
      detect-newline: 3.1.0
    dev: false

  /jest-each@29.7.0:
    resolution: {integrity: sha512-gns+Er14+ZrEoC5fhOfYCY1LOHHr0TI+rQUHZS8Ttw2l7gl+80eHc/gFf2Ktkw0+SIACDTeWvpFcv3B04VembQ==}
    engines: {node: ^14.15.0 || ^16.10.0 || >=18.0.0}
    dependencies:
      '@jest/types': 29.6.3
      chalk: 4.1.2
      jest-get-type: 29.6.3
      jest-util: 29.7.0
      pretty-format: 29.7.0
    dev: false

  /jest-environment-jsdom@29.7.0:
    resolution: {integrity: sha512-k9iQbsf9OyOfdzWH8HDmrRT0gSIcX+FLNW7IQq94tFX0gynPwqDTW0Ho6iMVNjGz/nb+l/vW3dWM2bbLLpkbXA==}
    engines: {node: ^14.15.0 || ^16.10.0 || >=18.0.0}
    peerDependencies:
      canvas: ^2.5.0
    peerDependenciesMeta:
      canvas:
        optional: true
    dependencies:
      '@jest/environment': 29.7.0
      '@jest/fake-timers': 29.7.0
      '@jest/types': 29.6.3
      '@types/jsdom': 20.0.1
      '@types/node': 20.11.19
      jest-mock: 29.7.0
      jest-util: 29.7.0
      jsdom: 20.0.3
    transitivePeerDependencies:
      - bufferutil
      - supports-color
      - utf-8-validate
    dev: false

  /jest-environment-node@29.7.0:
    resolution: {integrity: sha512-DOSwCRqXirTOyheM+4d5YZOrWcdu0LNZ87ewUoywbcb2XR4wKgqiG8vNeYwhjFMbEkfju7wx2GYH0P2gevGvFw==}
    engines: {node: ^14.15.0 || ^16.10.0 || >=18.0.0}
    dependencies:
      '@jest/environment': 29.7.0
      '@jest/fake-timers': 29.7.0
      '@jest/types': 29.6.3
      '@types/node': 20.11.19
      jest-mock: 29.7.0
      jest-util: 29.7.0
    dev: false

  /jest-get-type@29.6.3:
    resolution: {integrity: sha512-zrteXnqYxfQh7l5FHyL38jL39di8H8rHoecLH3JNxH3BwOrBsNeabdap5e0I23lD4HHI8W5VFBZqG4Eaq5LNcw==}
    engines: {node: ^14.15.0 || ^16.10.0 || >=18.0.0}
    dev: false

  /jest-haste-map@29.7.0:
    resolution: {integrity: sha512-fP8u2pyfqx0K1rGn1R9pyE0/KTn+G7PxktWidOBTqFPLYX0b9ksaMFkhK5vrS3DVun09pckLdlx90QthlW7AmA==}
    engines: {node: ^14.15.0 || ^16.10.0 || >=18.0.0}
    dependencies:
      '@jest/types': 29.6.3
      '@types/graceful-fs': 4.1.9
      '@types/node': 20.11.19
      anymatch: 3.1.3
      fb-watchman: 2.0.2
      graceful-fs: 4.2.11
      jest-regex-util: 29.6.3
      jest-util: 29.7.0
      jest-worker: 29.7.0
      micromatch: 4.0.5
      walker: 1.0.8
    optionalDependencies:
      fsevents: 2.3.3
    dev: false

  /jest-leak-detector@29.7.0:
    resolution: {integrity: sha512-kYA8IJcSYtST2BY9I+SMC32nDpBT3J2NvWJx8+JCuCdl/CR1I4EKUJROiP8XtCcxqgTTBGJNdbB1A8XRKbTetw==}
    engines: {node: ^14.15.0 || ^16.10.0 || >=18.0.0}
    dependencies:
      jest-get-type: 29.6.3
      pretty-format: 29.7.0
    dev: false

  /jest-matcher-utils@29.7.0:
    resolution: {integrity: sha512-sBkD+Xi9DtcChsI3L3u0+N0opgPYnCRPtGcQYrgXmR+hmt/fYfWAL0xRXYU8eWOdfuLgBe0YCW3AFtnRLagq/g==}
    engines: {node: ^14.15.0 || ^16.10.0 || >=18.0.0}
    dependencies:
      chalk: 4.1.2
      jest-diff: 29.7.0
      jest-get-type: 29.6.3
      pretty-format: 29.7.0
    dev: false

  /jest-message-util@29.7.0:
    resolution: {integrity: sha512-GBEV4GRADeP+qtB2+6u61stea8mGcOT4mCtrYISZwfu9/ISHFJ/5zOMXYbpBE9RsS5+Gb63DW4FgmnKJ79Kf6w==}
    engines: {node: ^14.15.0 || ^16.10.0 || >=18.0.0}
    dependencies:
      '@babel/code-frame': 7.23.5
      '@jest/types': 29.6.3
      '@types/stack-utils': 2.0.3
      chalk: 4.1.2
      graceful-fs: 4.2.11
      micromatch: 4.0.5
      pretty-format: 29.7.0
      slash: 3.0.0
      stack-utils: 2.0.6
    dev: false

  /jest-mock@29.7.0:
    resolution: {integrity: sha512-ITOMZn+UkYS4ZFh83xYAOzWStloNzJFO2s8DWrE4lhtGD+AorgnbkiKERe4wQVBydIGPx059g6riW5Btp6Llnw==}
    engines: {node: ^14.15.0 || ^16.10.0 || >=18.0.0}
    dependencies:
      '@jest/types': 29.6.3
      '@types/node': 20.11.19
      jest-util: 29.7.0
    dev: false

  /jest-pnp-resolver@1.2.3(jest-resolve@29.7.0):
    resolution: {integrity: sha512-+3NpwQEnRoIBtx4fyhblQDPgJI0H1IEIkX7ShLUjPGA7TtUTvI1oiKi3SR4oBR0hQhQR80l4WAe5RrXBwWMA8w==}
    engines: {node: '>=6'}
    peerDependencies:
      jest-resolve: '*'
    peerDependenciesMeta:
      jest-resolve:
        optional: true
    dependencies:
      jest-resolve: 29.7.0
    dev: false

  /jest-regex-util@29.6.3:
    resolution: {integrity: sha512-KJJBsRCyyLNWCNBOvZyRDnAIfUiRJ8v+hOBQYGn8gDyF3UegwiP4gwRR3/SDa42g1YbVycTidUF3rKjyLFDWbg==}
    engines: {node: ^14.15.0 || ^16.10.0 || >=18.0.0}
    dev: false

  /jest-resolve-dependencies@29.7.0:
    resolution: {integrity: sha512-un0zD/6qxJ+S0et7WxeI3H5XSe9lTBBR7bOHCHXkKR6luG5mwDDlIzVQ0V5cZCuoTgEdcdwzTghYkTWfubi+nA==}
    engines: {node: ^14.15.0 || ^16.10.0 || >=18.0.0}
    dependencies:
      jest-regex-util: 29.6.3
      jest-snapshot: 29.7.0
    transitivePeerDependencies:
      - supports-color
    dev: false

  /jest-resolve@29.7.0:
    resolution: {integrity: sha512-IOVhZSrg+UvVAshDSDtHyFCCBUl/Q3AAJv8iZ6ZjnZ74xzvwuzLXid9IIIPgTnY62SJjfuupMKZsZQRsCvxEgA==}
    engines: {node: ^14.15.0 || ^16.10.0 || >=18.0.0}
    dependencies:
      chalk: 4.1.2
      graceful-fs: 4.2.11
      jest-haste-map: 29.7.0
      jest-pnp-resolver: 1.2.3(jest-resolve@29.7.0)
      jest-util: 29.7.0
      jest-validate: 29.7.0
      resolve: 1.22.8
      resolve.exports: 2.0.2
      slash: 3.0.0
    dev: false

  /jest-runner@29.7.0:
    resolution: {integrity: sha512-fsc4N6cPCAahybGBfTRcq5wFR6fpLznMg47sY5aDpsoejOcVYFb07AHuSnR0liMcPTgBsA3ZJL6kFOjPdoNipQ==}
    engines: {node: ^14.15.0 || ^16.10.0 || >=18.0.0}
    dependencies:
      '@jest/console': 29.7.0
      '@jest/environment': 29.7.0
      '@jest/test-result': 29.7.0
      '@jest/transform': 29.7.0
      '@jest/types': 29.6.3
      '@types/node': 20.11.19
      chalk: 4.1.2
      emittery: 0.13.1
      graceful-fs: 4.2.11
      jest-docblock: 29.7.0
      jest-environment-node: 29.7.0
      jest-haste-map: 29.7.0
      jest-leak-detector: 29.7.0
      jest-message-util: 29.7.0
      jest-resolve: 29.7.0
      jest-runtime: 29.7.0
      jest-util: 29.7.0
      jest-watcher: 29.7.0
      jest-worker: 29.7.0
      p-limit: 3.1.0
      source-map-support: 0.5.13
    transitivePeerDependencies:
      - supports-color
    dev: false

  /jest-runtime@29.7.0:
    resolution: {integrity: sha512-gUnLjgwdGqW7B4LvOIkbKs9WGbn+QLqRQQ9juC6HndeDiezIwhDP+mhMwHWCEcfQ5RUXa6OPnFF8BJh5xegwwQ==}
    engines: {node: ^14.15.0 || ^16.10.0 || >=18.0.0}
    dependencies:
      '@jest/environment': 29.7.0
      '@jest/fake-timers': 29.7.0
      '@jest/globals': 29.7.0
      '@jest/source-map': 29.6.3
      '@jest/test-result': 29.7.0
      '@jest/transform': 29.7.0
      '@jest/types': 29.6.3
      '@types/node': 20.11.19
      chalk: 4.1.2
      cjs-module-lexer: 1.2.3
      collect-v8-coverage: 1.0.2
      glob: 7.2.3
      graceful-fs: 4.2.11
      jest-haste-map: 29.7.0
      jest-message-util: 29.7.0
      jest-mock: 29.7.0
      jest-regex-util: 29.6.3
      jest-resolve: 29.7.0
      jest-snapshot: 29.7.0
      jest-util: 29.7.0
      slash: 3.0.0
      strip-bom: 4.0.0
    transitivePeerDependencies:
      - supports-color
    dev: false

  /jest-snapshot@29.7.0:
    resolution: {integrity: sha512-Rm0BMWtxBcioHr1/OX5YCP8Uov4riHvKPknOGs804Zg9JGZgmIBkbtlxJC/7Z4msKYVbIJtfU+tKb8xlYNfdkw==}
    engines: {node: ^14.15.0 || ^16.10.0 || >=18.0.0}
    dependencies:
      '@babel/core': 7.23.9
      '@babel/generator': 7.23.6
      '@babel/plugin-syntax-jsx': 7.23.3(@babel/core@7.23.9)
      '@babel/plugin-syntax-typescript': 7.23.3(@babel/core@7.23.9)
      '@babel/types': 7.23.9
      '@jest/expect-utils': 29.7.0
      '@jest/transform': 29.7.0
      '@jest/types': 29.6.3
      babel-preset-current-node-syntax: 1.0.1(@babel/core@7.23.9)
      chalk: 4.1.2
      expect: 29.7.0
      graceful-fs: 4.2.11
      jest-diff: 29.7.0
      jest-get-type: 29.6.3
      jest-matcher-utils: 29.7.0
      jest-message-util: 29.7.0
      jest-util: 29.7.0
      natural-compare: 1.4.0
      pretty-format: 29.7.0
      semver: 7.6.0
    transitivePeerDependencies:
      - supports-color
    dev: false

  /jest-util@29.7.0:
    resolution: {integrity: sha512-z6EbKajIpqGKU56y5KBUgy1dt1ihhQJgWzUlZHArA/+X2ad7Cb5iF+AK1EWVL/Bo7Rz9uurpqw6SiBCefUbCGA==}
    engines: {node: ^14.15.0 || ^16.10.0 || >=18.0.0}
    dependencies:
      '@jest/types': 29.6.3
      '@types/node': 20.11.19
      chalk: 4.1.2
      ci-info: 3.9.0
      graceful-fs: 4.2.11
      picomatch: 2.3.1
    dev: false

  /jest-validate@29.7.0:
    resolution: {integrity: sha512-ZB7wHqaRGVw/9hST/OuFUReG7M8vKeq0/J2egIGLdvjHCmYqGARhzXmtgi+gVeZ5uXFF219aOc3Ls2yLg27tkw==}
    engines: {node: ^14.15.0 || ^16.10.0 || >=18.0.0}
    dependencies:
      '@jest/types': 29.6.3
      camelcase: 6.3.0
      chalk: 4.1.2
      jest-get-type: 29.6.3
      leven: 3.1.0
      pretty-format: 29.7.0
    dev: false

  /jest-watcher@29.7.0:
    resolution: {integrity: sha512-49Fg7WXkU3Vl2h6LbLtMQ/HyB6rXSIX7SqvBLQmssRBGN9I0PNvPmAmCWSOY6SOvrjhI/F7/bGAv9RtnsPA03g==}
    engines: {node: ^14.15.0 || ^16.10.0 || >=18.0.0}
    dependencies:
      '@jest/test-result': 29.7.0
      '@jest/types': 29.6.3
      '@types/node': 20.11.19
      ansi-escapes: 4.3.2
      chalk: 4.1.2
      emittery: 0.13.1
      jest-util: 29.7.0
      string-length: 4.0.2
    dev: false

  /jest-worker@29.7.0:
    resolution: {integrity: sha512-eIz2msL/EzL9UFTFFx7jBTkeZfku0yUAyZZZmJ93H2TYEiroIx2PQjEXcwYtYl8zXCxb+PAmA2hLIt/6ZEkPHw==}
    engines: {node: ^14.15.0 || ^16.10.0 || >=18.0.0}
    dependencies:
      '@types/node': 20.11.19
      jest-util: 29.7.0
      merge-stream: 2.0.0
      supports-color: 8.1.1
    dev: false

  /jest@29.7.0(@types/node@20.11.19):
    resolution: {integrity: sha512-NIy3oAFp9shda19hy4HK0HRTWKtPJmGdnvywu01nOqNC2vZg+Z+fvJDxpMQA88eb2I9EcafcdjYgsDthnYTvGw==}
    engines: {node: ^14.15.0 || ^16.10.0 || >=18.0.0}
    hasBin: true
    peerDependencies:
      node-notifier: ^8.0.1 || ^9.0.0 || ^10.0.0
    peerDependenciesMeta:
      node-notifier:
        optional: true
    dependencies:
      '@jest/core': 29.7.0
      '@jest/types': 29.6.3
      import-local: 3.1.0
      jest-cli: 29.7.0(@types/node@20.11.19)
    transitivePeerDependencies:
      - '@types/node'
      - babel-plugin-macros
      - supports-color
      - ts-node
    dev: false

  /jiti@1.21.0:
    resolution: {integrity: sha512-gFqAIbuKyyso/3G2qhiO2OM6shY6EPP/R0+mkDbyspxKazh8BXDC5FiFsUjlczgdNz/vfra0da2y+aHrusLG/Q==}
    hasBin: true
    dev: false

  /jose@5.2.1:
    resolution: {integrity: sha512-qiaQhtQRw6YrOaOj0v59h3R6hUY9NvxBmmnMfKemkqYmBB0tEc97NbLP7ix44VP5p9/0YHG8Vyhzuo5YBNwviA==}
    dev: false

  /js-tokens@4.0.0:
    resolution: {integrity: sha512-RdJUflcE3cUzKiMqQgsCu06FPu9UdIJO0beYbPhHN4k6apgJtifcoCtT9bcxOpYBtpD2kCM6Sbzg4CausW/PKQ==}
    dev: false

  /js-yaml@3.14.1:
    resolution: {integrity: sha512-okMH7OXXJ7YrN9Ok3/SXrnu4iX9yOk+25nqX4imS2npuvTYDmo/QEZoqwZkYaIDk3jVvBOTOIEgEhaLOynBS9g==}
    hasBin: true
    dependencies:
      argparse: 1.0.10
      esprima: 4.0.1
    dev: false

  /js-yaml@4.1.0:
    resolution: {integrity: sha512-wpxZs9NoxZaJESJGIZTyDEaYpl0FKSA+FB9aJiyemKhMwkxQg63h4T1KJgUGHpTqPDNRcmmYLugrRjJlBtWvRA==}
    hasBin: true
    dependencies:
      argparse: 2.0.1
    dev: false

  /jsdom@20.0.3:
    resolution: {integrity: sha512-SYhBvTh89tTfCD/CRdSOm13mOBa42iTaTyfyEWBdKcGdPxPtLFBXuHR8XHb33YNYaP+lLbmSvBTsnoesCNJEsQ==}
    engines: {node: '>=14'}
    peerDependencies:
      canvas: ^2.5.0
    peerDependenciesMeta:
      canvas:
        optional: true
    dependencies:
      abab: 2.0.6
      acorn: 8.11.3
      acorn-globals: 7.0.1
      cssom: 0.5.0
      cssstyle: 2.3.0
      data-urls: 3.0.2
      decimal.js: 10.4.3
      domexception: 4.0.0
      escodegen: 2.1.0
      form-data: 4.0.0
      html-encoding-sniffer: 3.0.0
      http-proxy-agent: 5.0.0
      https-proxy-agent: 5.0.1
      is-potential-custom-element-name: 1.0.1
      nwsapi: 2.2.7
      parse5: 7.1.2
      saxes: 6.0.0
      symbol-tree: 3.2.4
      tough-cookie: 4.1.3
      w3c-xmlserializer: 4.0.0
      webidl-conversions: 7.0.0
      whatwg-encoding: 2.0.0
      whatwg-mimetype: 3.0.0
      whatwg-url: 11.0.0
      ws: 8.16.0
      xml-name-validator: 4.0.0
    transitivePeerDependencies:
      - bufferutil
      - supports-color
      - utf-8-validate
    dev: false

  /jsesc@2.5.2:
    resolution: {integrity: sha512-OYu7XEzjkCQ3C5Ps3QIZsQfNpqoJyZZA99wd9aWd05NCtC5pWOkShK2mkL6HXQR6/Cy2lbNdPlZBpuQHXE63gA==}
    engines: {node: '>=4'}
    hasBin: true
    dev: false

  /json-buffer@3.0.1:
    resolution: {integrity: sha512-4bV5BfR2mqfQTJm+V5tPPdf+ZpuhiIvTuAB5g8kcrXOZpTT/QwwVRWBywX1ozr6lEuPdbHxwaJlm9G6mI2sfSQ==}
    dev: false

  /json-parse-even-better-errors@2.3.1:
    resolution: {integrity: sha512-xyFwyhro/JEof6Ghe2iz2NcXoj2sloNsWr/XsERDK/oiPCfaNhl5ONfp+jQdAZRQQ0IJWNzH9zIZF7li91kh2w==}
    dev: false

  /json-schema-traverse@0.4.1:
    resolution: {integrity: sha512-xbbCH5dCYU5T8LcEhhuh7HJ88HXuW3qsI3Y0zOZFKfZEHcpWiHU/Jxzk629Brsab/mMiHQti9wMP+845RPe3Vg==}
    dev: false

  /json-stable-stringify-without-jsonify@1.0.1:
    resolution: {integrity: sha512-Bdboy+l7tA3OGW6FjyFHWkP5LuByj1Tk33Ljyq0axyzdk9//JSi2u3fP1QSmd1KNwq6VOKYGlAu87CisVir6Pw==}
    dev: false

  /json5@1.0.2:
    resolution: {integrity: sha512-g1MWMLBiz8FKi1e4w0UyVL3w+iJceWAFBAaBnnGKOpNa5f8TLktkbre1+s6oICydWAm+HRUGTmI+//xv2hvXYA==}
    hasBin: true
    dependencies:
      minimist: 1.2.8
    dev: false

  /json5@2.2.3:
    resolution: {integrity: sha512-XmOWe7eyHYH14cLdVPoyg+GOH3rYX++KpzrylJwSW98t3Nk+U8XOl8FWKOgwtzdb8lXGf6zYwDUzeHMWfxasyg==}
    engines: {node: '>=6'}
    hasBin: true
    dev: false

  /jsx-ast-utils@3.3.5:
    resolution: {integrity: sha512-ZZow9HBI5O6EPgSJLUb8n2NKgmVWTwCvHGwFuJlMjvLFqlGG6pjirPhtdsseaLZjSibD8eegzmYpUZwoIlj2cQ==}
    engines: {node: '>=4.0'}
    dependencies:
      array-includes: 3.1.7
      array.prototype.flat: 1.3.2
      object.assign: 4.1.5
      object.values: 1.1.7
    dev: false

  /keyv@4.5.4:
    resolution: {integrity: sha512-oxVHkHR/EJf2CNXnWxRLW6mg7JyCCUcG0DtEGmL2ctUo1PNTin1PUil+r/+4r5MpVgC/fn1kjsx7mjSujKqIpw==}
    dependencies:
      json-buffer: 3.0.1
    dev: false

  /kleur@3.0.3:
    resolution: {integrity: sha512-eTIzlVOSUR+JxdDFepEYcBMtZ9Qqdef+rnzWdRZuMbOywu5tO2w2N7rqjoANZ5k9vywhL6Br1VRjUIgTQx4E8w==}
    engines: {node: '>=6'}
    dev: false

  /language-subtag-registry@0.3.22:
    resolution: {integrity: sha512-tN0MCzyWnoz/4nHS6uxdlFWoUZT7ABptwKPQ52Ea7URk6vll88bWBVhodtnlfEuCcKWNGoc+uGbw1cwa9IKh/w==}
    dev: false

  /language-tags@1.0.9:
    resolution: {integrity: sha512-MbjN408fEndfiQXbFQ1vnd+1NoLDsnQW41410oQBXiyXDMYH5z505juWa4KUE1LqxRC7DgOgZDbKLxHIwm27hA==}
    engines: {node: '>=0.10'}
    dependencies:
      language-subtag-registry: 0.3.22
    dev: false

  /leven@3.1.0:
    resolution: {integrity: sha512-qsda+H8jTaUaN/x5vzW2rzc+8Rw4TAQ/4KjB46IwK5VH+IlVeeeje/EoZRpiXvIqjFgK84QffqPztGI3VBLG1A==}
    engines: {node: '>=6'}
    dev: false

  /levn@0.4.1:
    resolution: {integrity: sha512-+bT2uH4E5LGE7h/n3evcS/sQlJXCpIp6ym8OWJ5eV6+67Dsql/LaaT7qJBAt2rzfoa/5QBGBhxDix1dMt2kQKQ==}
    engines: {node: '>= 0.8.0'}
    dependencies:
      prelude-ls: 1.2.1
      type-check: 0.4.0
    dev: false

  /lilconfig@2.1.0:
    resolution: {integrity: sha512-utWOt/GHzuUxnLKxB6dk81RoOeoNeHgbrXiuGk4yyF5qlRz+iIVWu56E2fqGHFrXz0QNUhLB/8nKqvRH66JKGQ==}
    engines: {node: '>=10'}
    dev: false

  /lilconfig@3.0.0:
    resolution: {integrity: sha512-K2U4W2Ff5ibV7j7ydLr+zLAkIg5JJ4lPn1Ltsdt+Tz/IjQ8buJ55pZAxoP34lqIiwtF9iAvtLv3JGv7CAyAg+g==}
    engines: {node: '>=14'}
    dev: false

  /lines-and-columns@1.2.4:
    resolution: {integrity: sha512-7ylylesZQ/PV29jhEDl3Ufjo6ZX7gCqJr5F7PKrqc93v7fzSymt1BpwEU8nAUXs8qzzvqhbjhK5QZg6Mt/HkBg==}
    dev: false

  /locate-path@5.0.0:
    resolution: {integrity: sha512-t7hw9pI+WvuwNJXwk5zVHpyhIqzg2qTlklJOf0mVxGSbe3Fp2VieZcduNYjaLDoy6p9uGpQEGWG87WpMKlNq8g==}
    engines: {node: '>=8'}
    dependencies:
      p-locate: 4.1.0
    dev: false

  /locate-path@6.0.0:
    resolution: {integrity: sha512-iPZK6eYjbxRu3uB4/WZ3EsEIMJFMqAoopl3R+zuq0UjcAm/MO6KCweDgPfP3elTztoKP3KtnVHxTn2NHBSDVUw==}
    engines: {node: '>=10'}
    dependencies:
      p-locate: 5.0.0
    dev: false

  /lodash.merge@4.6.2:
    resolution: {integrity: sha512-0KpjqXRVvrYyCsX1swR/XTK0va6VQkQM6MNo7PqW77ByjAhoARA8EfrP1N4+KlKj8YS0ZUCtRT/YUuhyYDujIQ==}
    dev: false

  /lodash@4.17.21:
    resolution: {integrity: sha512-v2kDEe57lecTulaDIuNTPy3Ry4gLGJ6Z1O3vE1krgXZNrsQ+LFTGHVxVjcXPs17LhbZVGedAJv8XZ1tvj5FvSg==}
    dev: false

  /loose-envify@1.4.0:
    resolution: {integrity: sha512-lyuxPGr/Wfhrlem2CL/UcnUc1zcqKAImBDzukY7Y5F/yQiNdko6+fRLevlw1HgMySw7f611UIY408EtxRSoK3Q==}
    hasBin: true
    dependencies:
      js-tokens: 4.0.0
    dev: false

  /lru-cache@10.2.0:
    resolution: {integrity: sha512-2bIM8x+VAf6JT4bKAljS1qUWgMsqZRPGJS6FSahIMPVvctcNhyVp7AJu7quxOW9jwkryBReKZY5tY5JYv2n/7Q==}
    engines: {node: 14 || >=16.14}
    dev: false

  /lru-cache@5.1.1:
    resolution: {integrity: sha512-KpNARQA3Iwv+jTA0utUVVbrh+Jlrr1Fv0e56GGzAFOXN7dk/FviaDW8LHmK52DlcH4WP2n6gI8vN1aesBFgo9w==}
    dependencies:
      yallist: 3.1.1
    dev: false

  /lru-cache@6.0.0:
    resolution: {integrity: sha512-Jo6dJ04CmSjuznwJSS3pUeWmd/H0ffTlkXXgwZi+eq1UCmqQwCh+eLsYOYCwY991i2Fah4h1BEMCx4qThGbsiA==}
    engines: {node: '>=10'}
    dependencies:
      yallist: 4.0.0
    dev: false

  /lz-string@1.5.0:
    resolution: {integrity: sha512-h5bgJWpxJNswbU7qCrV0tIKQCaS3blPDrqKWx+QxzuzL1zGUzij9XCWLrSLsJPu5t+eWA/ycetzYAO5IOMcWAQ==}
    hasBin: true
    dev: false

  /make-dir@4.0.0:
    resolution: {integrity: sha512-hXdUTZYIVOt1Ex//jAQi+wTZZpUpwBj/0QsOzqegb3rGMMeJiSEu5xLHnYfBrRV4RH2+OCSOO95Is/7x1WJ4bw==}
    engines: {node: '>=10'}
    dependencies:
      semver: 7.6.0
    dev: false

  /makeerror@1.0.12:
    resolution: {integrity: sha512-JmqCvUhmt43madlpFzG4BQzG2Z3m6tvQDNKdClZnO3VbIudJYmxsT0FNJMeiB2+JTSlTQTSbU8QdesVmwJcmLg==}
    dependencies:
      tmpl: 1.0.5
    dev: false

  /map-obj@5.0.0:
    resolution: {integrity: sha512-2L3MIgJynYrZ3TYMriLDLWocz15okFakV6J12HXvMXDHui2x/zgChzg1u9mFFGbbGWE+GsLpQByt4POb9Or+uA==}
    engines: {node: ^12.20.0 || ^14.13.1 || >=16.0.0}
    dev: false

  /merge-stream@2.0.0:
    resolution: {integrity: sha512-abv/qOcuPfk3URPfDzmZU1LKmuw8kT+0nIHvKrKgFrwifol/doWcdA4ZqsWQ8ENrFKkd67Mfpo/LovbIUsbt3w==}
    dev: false

  /merge2@1.4.1:
    resolution: {integrity: sha512-8q7VEgMJW4J8tcfVPy8g09NcQwZdbwFEqhe/WZkoIzjn/3TGDwtOCYtXGxA3O8tPzpczCCDgv+P2P5y00ZJOOg==}
    engines: {node: '>= 8'}
    dev: false

  /micromatch@4.0.5:
    resolution: {integrity: sha512-DMy+ERcEW2q8Z2Po+WNXuw3c5YaUSFjAO5GsJqfEl7UjvtIuFKO6ZrKvcItdy98dwFI2N1tg3zNIdKaQT+aNdA==}
    engines: {node: '>=8.6'}
    dependencies:
      braces: 3.0.2
      picomatch: 2.3.1
    dev: false

  /mime-db@1.52.0:
    resolution: {integrity: sha512-sPU4uV7dYlvtWJxwwxHD0PuihVNiE7TyAbQ5SWxDCB9mUYvOgroQOwYQQOKPJ8CIbE+1ETVlOoK1UC2nU3gYvg==}
    engines: {node: '>= 0.6'}
    dev: false

  /mime-types@2.1.35:
    resolution: {integrity: sha512-ZDY+bPm5zTTF+YpCrAU9nK0UgICYPT0QtT1NZWFv4s++TNkcgVaT0g6+4R2uI4MjQjzysHB1zxuWL50hzaeXiw==}
    engines: {node: '>= 0.6'}
    dependencies:
      mime-db: 1.52.0
    dev: false

  /mimic-fn@2.1.0:
    resolution: {integrity: sha512-OqbOk5oEQeAZ8WXWydlu9HJjz9WVdEIvamMCcXmuqUYjTknH/sqsWvhQ3vgwKFRR1HpjvNBKQ37nbJgYzGqGcg==}
    engines: {node: '>=6'}
    dev: false

  /min-indent@1.0.1:
    resolution: {integrity: sha512-I9jwMn07Sy/IwOj3zVkVik2JTvgpaykDZEigL6Rx6N9LbMywwUSMtxET+7lVoDLLd3O3IXwJwvuuns8UB/HeAg==}
    engines: {node: '>=4'}
    dev: false

  /mini-svg-data-uri@1.4.4:
    resolution: {integrity: sha512-r9deDe9p5FJUPZAk3A59wGH7Ii9YrjjWw0jmw/liSbHl2CHiyXj6FcDXDu2K3TjVAXqiJdaw3xxwlZZr9E6nHg==}
    hasBin: true
    dev: false

  /minimatch@3.1.2:
    resolution: {integrity: sha512-J7p63hRiAjw1NDEww1W7i37+ByIrOWO5XQQAzZ3VOcL0PNybwpfmV/N05zFAzwQ9USyEcX6t3UO+K5aqBQOIHw==}
    dependencies:
      brace-expansion: 1.1.11
    dev: false

  /minimatch@9.0.3:
    resolution: {integrity: sha512-RHiac9mvaRw0x3AYRgDC1CxAP7HTcNrrECeA8YYJeWnpo+2Q5CegtZjaotWTWxDG3UeGA1coE05iH1mPjT/2mg==}
    engines: {node: '>=16 || 14 >=14.17'}
    dependencies:
      brace-expansion: 2.0.1
    dev: false

  /minimist@1.2.8:
    resolution: {integrity: sha512-2yyAR8qBkN3YuheJanUpWC5U3bb5osDywNB8RzDVlDwDHbocAJveqqj1u8+SVD7jkWT4yvsHCpWqqWqAxb0zCA==}
    dev: false

  /minipass@7.0.4:
    resolution: {integrity: sha512-jYofLM5Dam9279rdkWzqHozUo4ybjdZmCsDHePy5V/PbBcVMiSZR97gmAy45aqi8CK1lG2ECd356FU86avfwUQ==}
    engines: {node: '>=16 || 14 >=14.17'}
    dev: false

  /mrmime@2.0.0:
    resolution: {integrity: sha512-eu38+hdgojoyq63s+yTpN4XMBdt5l8HhMhc4VKLO9KM5caLIBvUm4thi7fFaxyTmCKeNnXZ5pAlBwCUnhA09uw==}
    engines: {node: '>=10'}
    dev: false

  /ms@2.1.2:
    resolution: {integrity: sha512-sGkPx+VjMtmA6MX27oA4FBFELFCZZ4S4XqeGOXCv68tT+jb3vk/RyaKWP0PTKyWtmLSM0b+adUTEvbs1PEaH2w==}
    dev: false

  /ms@2.1.3:
    resolution: {integrity: sha512-6FlzubTLZG3J2a/NVCAleEhjzq5oxgHyaCU9yYXvcLsvoVaHJq/s5xXI6/XXP6tz7R9xAOtHnSO/tXtF3WRTlA==}
    dev: false

  /mz@2.7.0:
    resolution: {integrity: sha512-z81GNO7nnYMEhrGh9LeymoE4+Yr0Wn5McHIZMK5cfQCl+NDX08sCZgUc9/6MHni9IWuFLm1Z3HTCXu2z9fN62Q==}
    dependencies:
      any-promise: 1.3.0
      object-assign: 4.1.1
      thenify-all: 1.6.0
    dev: false

  /nanoid@3.3.7:
    resolution: {integrity: sha512-eSRppjcPIatRIMC1U6UngP8XFcz8MQWGQdt1MTBQ7NaAmvXDfvNxbvWV3x2y6CdEUciCSsDHDQZbhYaB8QEo2g==}
    engines: {node: ^10 || ^12 || ^13.7 || ^14 || >=15.0.1}
    hasBin: true
    dev: false

  /nanoid@5.0.5:
    resolution: {integrity: sha512-/Veqm+QKsyMY3kqi4faWplnY1u+VuKO3dD2binyPIybP31DRO29bPF+1mszgLnrR2KqSLceFLBNw0zmvDzN1QQ==}
    engines: {node: ^18 || >=20}
    hasBin: true
    dev: false

  /natural-compare@1.4.0:
    resolution: {integrity: sha512-OWND8ei3VtNC9h7V60qff3SVobHr996CTwgxubgyQYEpg290h9J0buyECNNJexkFm5sOajh5G116RYA1c8ZMSw==}
    dev: false

  /next-auth@5.0.0-beta.9(next@14.1.1-canary.56)(react@18.2.0):
    resolution: {integrity: sha512-BWFiwJ/wzfxWpHnGpAoFsXHSlVofWgFns6tjtIGeDrXfEf3D+afnBpmzCNyek2RNYDVgMHi8Q5uXzFoNBd2l5g==}
    peerDependencies:
      '@simplewebauthn/browser': ^9.0.1
      '@simplewebauthn/server': ^9.0.1
      next: ^14
      nodemailer: ^6.6.5
      react: ^18.2.0
    peerDependenciesMeta:
      '@simplewebauthn/browser':
        optional: true
      '@simplewebauthn/server':
        optional: true
      nodemailer:
        optional: true
    dependencies:
      '@auth/core': 0.26.3
      next: 14.1.1-canary.56(@babel/core@7.23.9)(react-dom@18.2.0)(react@18.2.0)
      react: 18.2.0
    dev: false

  /next-themes@0.2.1(next@14.1.1-canary.56)(react-dom@18.2.0)(react@18.2.0):
    resolution: {integrity: sha512-B+AKNfYNIzh0vqQQKqQItTS8evEouKD7H5Hj3kmuPERwddR2TxvDSFZuTj6T7Jfn1oyeUyJMydPl1Bkxkh0W7A==}
    peerDependencies:
      next: '*'
      react: '*'
      react-dom: '*'
    dependencies:
      next: 14.1.1-canary.56(@babel/core@7.23.9)(react-dom@18.2.0)(react@18.2.0)
      react: 18.2.0
      react-dom: 18.2.0(react@18.2.0)
    dev: false

  /next@14.1.1-canary.56(@babel/core@7.23.9)(react-dom@18.2.0)(react@18.2.0):
    resolution: {integrity: sha512-/rqfqDzofP3xoOlGsRZXSc9eDBRn+f6UTIrJepappiFIJ2Bk54xVgQV+0HWG7szQoYt1tf+ZYCK1+h46/y5/oA==}
    engines: {node: '>=18.17.0'}
    hasBin: true
    peerDependencies:
      '@opentelemetry/api': ^1.1.0
      react: ^18.2.0
      react-dom: ^18.2.0
      sass: ^1.3.0
    peerDependenciesMeta:
      '@opentelemetry/api':
        optional: true
      sass:
        optional: true
    dependencies:
      '@next/env': 14.1.1-canary.56
      '@swc/helpers': 0.5.5
      busboy: 1.6.0
      caniuse-lite: 1.0.30001585
      graceful-fs: 4.2.11
      postcss: 8.4.31
      react: 18.2.0
      react-dom: 18.2.0(react@18.2.0)
      styled-jsx: 5.1.1(@babel/core@7.23.9)(react@18.2.0)
    optionalDependencies:
      '@next/swc-darwin-arm64': 14.1.1-canary.56
      '@next/swc-darwin-x64': 14.1.1-canary.56
      '@next/swc-linux-arm64-gnu': 14.1.1-canary.56
      '@next/swc-linux-arm64-musl': 14.1.1-canary.56
      '@next/swc-linux-x64-gnu': 14.1.1-canary.56
      '@next/swc-linux-x64-musl': 14.1.1-canary.56
      '@next/swc-win32-arm64-msvc': 14.1.1-canary.56
      '@next/swc-win32-ia32-msvc': 14.1.1-canary.56
      '@next/swc-win32-x64-msvc': 14.1.1-canary.56
    transitivePeerDependencies:
      - '@babel/core'
      - babel-plugin-macros
    dev: false

  /node-gyp-build@4.8.0:
    resolution: {integrity: sha512-u6fs2AEUljNho3EYTJNBfImO5QTo/J/1Etd+NVdCj7qWKUSN/bSLkZwhDv7I+w/MSC6qJ4cknepkAYykDdK8og==}
    hasBin: true
    dev: false

  /node-int64@0.4.0:
    resolution: {integrity: sha512-O5lz91xSOeoXP6DulyHfllpq+Eg00MWitZIbtPfoSEvqIHdl5gfcY6hYzDWnj0qD5tz52PI08u9qUvSVeUBeHw==}
    dev: false

  /node-releases@2.0.14:
    resolution: {integrity: sha512-y10wOWt8yZpqXmOgRo77WaHEmhYQYGNA6y421PKsKYWEK8aW+cqAphborZDhqfyKrbZEN92CN1X2KbafY2s7Yw==}
    dev: false

  /normalize-path@3.0.0:
    resolution: {integrity: sha512-6eZs5Ls3WtCisHWp9S2GUy8dqkpGi4BVSz3GaqiE6ezub0512ESztXUwUB6C6IKbQkY2Pnb/mD4WYojCRwcwLA==}
    engines: {node: '>=0.10.0'}
    dev: false

  /normalize-range@0.1.2:
    resolution: {integrity: sha512-bdok/XvKII3nUpklnV6P2hxtMNrCboOjAcyBuQnWEhO665FwrSNRxU+AqpsyvO6LgGYPspN+lu5CLtw4jPRKNA==}
    engines: {node: '>=0.10.0'}
    dev: false

  /npm-run-path@4.0.1:
    resolution: {integrity: sha512-S48WzZW777zhNIrn7gxOlISNAqi9ZC/uQFnRdbeIHhZhCA6UqpkOT8T1G7BvfdgP4Er8gF4sUbaS0i7QvIfCWw==}
    engines: {node: '>=8'}
    dependencies:
      path-key: 3.1.1
    dev: false

  /nwsapi@2.2.7:
    resolution: {integrity: sha512-ub5E4+FBPKwAZx0UwIQOjYWGHTEq5sPqHQNRN8Z9e4A7u3Tj1weLJsL59yH9vmvqEtBHaOmT6cYQKIZOxp35FQ==}
    dev: false

  /oauth4webapi@2.10.3:
    resolution: {integrity: sha512-9FkXEXfzVKzH63GUOZz1zMr3wBaICSzk6DLXx+CGdrQ10ItNk2ePWzYYc1fdmKq1ayGFb2aX97sRCoZ2s0mkDw==}
    dev: false

  /object-assign@4.1.1:
    resolution: {integrity: sha512-rJgTQnkUnH1sFw8yT6VSU3zD3sWmu6sZhIseY8VX+GRu3P6F7Fu+JNDoXfklElbLJSnc3FUQHVe4cU5hj+BcUg==}
    engines: {node: '>=0.10.0'}
    dev: false

  /object-hash@3.0.0:
    resolution: {integrity: sha512-RSn9F68PjH9HqtltsSnqYC1XXoWe9Bju5+213R98cNGttag9q9yAOTzdbsqvIa7aNm5WffBZFpWYr2aWrklWAw==}
    engines: {node: '>= 6'}
    dev: false

  /object-inspect@1.13.1:
    resolution: {integrity: sha512-5qoj1RUiKOMsCCNLV1CBiPYE10sziTsnmNxkAI/rZhiD63CF7IqdFGC/XzjWjpSgLf0LxXX3bDFIh0E18f6UhQ==}
    dev: false

  /object-is@1.1.5:
    resolution: {integrity: sha512-3cyDsyHgtmi7I7DfSSI2LDp6SK2lwvtbg0p0R1e0RvTqF5ceGx+K2dfSjm1bKDMVCFEDAQvy+o8c6a7VujOddw==}
    engines: {node: '>= 0.4'}
    dependencies:
      call-bind: 1.0.6
      define-properties: 1.2.1
    dev: false

  /object-keys@1.1.1:
    resolution: {integrity: sha512-NuAESUOUMrlIXOfHKzD6bpPu3tYt3xvjNdRIQ+FeT0lNb4K8WR70CaDxhuNguS2XG+GjkyMwOzsN5ZktImfhLA==}
    engines: {node: '>= 0.4'}
    dev: false

  /object.assign@4.1.5:
    resolution: {integrity: sha512-byy+U7gp+FVwmyzKPYhW2h5l3crpmGsxl7X2s8y43IgxvG4g3QZ6CffDtsNQy1WsmZpQbO+ybo0AlW7TY6DcBQ==}
    engines: {node: '>= 0.4'}
    dependencies:
      call-bind: 1.0.6
      define-properties: 1.2.1
      has-symbols: 1.0.3
      object-keys: 1.1.1
    dev: false

  /object.entries@1.1.7:
    resolution: {integrity: sha512-jCBs/0plmPsOnrKAfFQXRG2NFjlhZgjjcBLSmTnEhU8U6vVTsVe8ANeQJCHTl3gSsI4J+0emOoCgoKlmQPMgmA==}
    engines: {node: '>= 0.4'}
    dependencies:
      call-bind: 1.0.6
      define-properties: 1.2.1
      es-abstract: 1.22.3
    dev: false

  /object.fromentries@2.0.7:
    resolution: {integrity: sha512-UPbPHML6sL8PI/mOqPwsH4G6iyXcCGzLin8KvEPenOZN5lpCNBZZQ+V62vdjB1mQHrmqGQt5/OJzemUA+KJmEA==}
    engines: {node: '>= 0.4'}
    dependencies:
      call-bind: 1.0.6
      define-properties: 1.2.1
      es-abstract: 1.22.3
    dev: false

  /object.groupby@1.0.2:
    resolution: {integrity: sha512-bzBq58S+x+uo0VjurFT0UktpKHOZmv4/xePiOA1nbB9pMqpGK7rUPNgf+1YC+7mE+0HzhTMqNUuCqvKhj6FnBw==}
    dependencies:
      array.prototype.filter: 1.0.3
      call-bind: 1.0.6
      define-properties: 1.2.1
      es-abstract: 1.22.3
      es-errors: 1.3.0
    dev: false

  /object.hasown@1.1.3:
    resolution: {integrity: sha512-fFI4VcYpRHvSLXxP7yiZOMAd331cPfd2p7PFDVbgUsYOfCT3tICVqXWngbjr4m49OvsBwUBQ6O2uQoJvy3RexA==}
    dependencies:
      define-properties: 1.2.1
      es-abstract: 1.22.3
    dev: false

  /object.values@1.1.7:
    resolution: {integrity: sha512-aU6xnDFYT3x17e/f0IiiwlGPTy2jzMySGfUB4fq6z7CV8l85CWHDk5ErhyhpfDHhrOMwGFhSQkhMGHaIotA6Ng==}
    engines: {node: '>= 0.4'}
    dependencies:
      call-bind: 1.0.6
      define-properties: 1.2.1
      es-abstract: 1.22.3
    dev: false

  /once@1.4.0:
    resolution: {integrity: sha512-lNaJgI+2Q5URQBkccEKHTQOPaXdUxnZZElQTZY0MFUAuaEqe1E+Nyvgdz/aIyNi6Z9MzO5dv1H8n58/GELp3+w==}
    dependencies:
      wrappy: 1.0.2
    dev: false

  /onetime@5.1.2:
    resolution: {integrity: sha512-kbpaSSGJTWdAY5KPVeMOKXSrPtr8C8C7wodJbcsd51jRnmD+GZu8Y0VoU6Dm5Z4vWr0Ig/1NKuWRKf7j5aaYSg==}
    engines: {node: '>=6'}
    dependencies:
      mimic-fn: 2.1.0
    dev: false

  /opener@1.5.2:
    resolution: {integrity: sha512-ur5UIdyw5Y7yEj9wLzhqXiy6GZ3Mwx0yGI+5sMn2r0N0v3cKJvUmFH5yPP+WXh9e0xfyzyJX95D8l088DNFj7A==}
    hasBin: true
    dev: false

  /optionator@0.9.3:
    resolution: {integrity: sha512-JjCoypp+jKn1ttEFExxhetCKeJt9zhAgAve5FXHixTvFDW/5aEktX9bufBKLRRMdU7bNtpLfcGu94B3cdEJgjg==}
    engines: {node: '>= 0.8.0'}
    dependencies:
      '@aashutoshrathi/word-wrap': 1.2.6
      deep-is: 0.1.4
      fast-levenshtein: 2.0.6
      levn: 0.4.1
      prelude-ls: 1.2.1
      type-check: 0.4.0
    dev: false

  /p-limit@2.3.0:
    resolution: {integrity: sha512-//88mFWSJx8lxCzwdAABTJL2MyWB12+eIY7MDL2SqLmAkeKU9qxRvWuSyTjm3FUmpBEMuFfckAIqEaVGUDxb6w==}
    engines: {node: '>=6'}
    dependencies:
      p-try: 2.2.0
    dev: false

  /p-limit@3.1.0:
    resolution: {integrity: sha512-TYOanM3wGwNGsZN2cVTYPArw454xnXj5qmWF1bEoAc4+cU/ol7GVh7odevjp1FNHduHc3KZMcFduxU5Xc6uJRQ==}
    engines: {node: '>=10'}
    dependencies:
      yocto-queue: 0.1.0
    dev: false

  /p-locate@4.1.0:
    resolution: {integrity: sha512-R79ZZ/0wAxKGu3oYMlz8jy/kbhsNrS7SKZ7PxEHBgJ5+F2mtFW2fK2cOtBh1cHYkQsbzFV7I+EoRKe6Yt0oK7A==}
    engines: {node: '>=8'}
    dependencies:
      p-limit: 2.3.0
    dev: false

  /p-locate@5.0.0:
    resolution: {integrity: sha512-LaNjtRWUBY++zB5nE/NwcaoMylSPk+S+ZHNB1TzdbMJMny6dynpAGt7X/tl/QYq3TIeE6nxHppbo2LGymrG5Pw==}
    engines: {node: '>=10'}
    dependencies:
      p-limit: 3.1.0
    dev: false

  /p-try@2.2.0:
    resolution: {integrity: sha512-R4nPAVTAU0B9D35/Gk3uJf/7XYbQcyohSKdvAxIRSNghFl4e71hVoGnBNQz9cWaXxO2I10KTC+3jMdvvoKw6dQ==}
    engines: {node: '>=6'}
    dev: false

  /parent-module@1.0.1:
    resolution: {integrity: sha512-GQ2EWRpQV8/o+Aw8YqtfZZPfNRWZYkbidE9k5rpl/hC3vtHHBfGm2Ifi6qWV+coDGkrUKZAxE3Lot5kcsRlh+g==}
    engines: {node: '>=6'}
    dependencies:
      callsites: 3.1.0
    dev: false

  /parse-json@5.2.0:
    resolution: {integrity: sha512-ayCKvm/phCGxOkYRSCM82iDwct8/EonSEgCSxWxD7ve6jHggsFl4fZVQBPRNgQoKiuV/odhFrGzQXZwbifC8Rg==}
    engines: {node: '>=8'}
    dependencies:
      '@babel/code-frame': 7.23.5
      error-ex: 1.3.2
      json-parse-even-better-errors: 2.3.1
      lines-and-columns: 1.2.4
    dev: false

  /parse5@7.1.2:
    resolution: {integrity: sha512-Czj1WaSVpaoj0wbhMzLmWD69anp2WH7FXMB9n1Sy8/ZFF9jolSQVMu1Ij5WIyGmcBmhk7EOndpO4mIpihVqAXw==}
    dependencies:
      entities: 4.5.0
    dev: false

  /path-exists@4.0.0:
    resolution: {integrity: sha512-ak9Qy5Q7jYb2Wwcey5Fpvg2KoAc/ZIhLSLOSBmRmygPsGwkVVt0fZa0qrtMz+m6tJTAHfZQ8FnmB4MG4LWy7/w==}
    engines: {node: '>=8'}
    dev: false

  /path-is-absolute@1.0.1:
    resolution: {integrity: sha512-AVbw3UJ2e9bq64vSaS9Am0fje1Pa8pbGqTTsmXfaIiMpnr5DlDhfJOuLj9Sf95ZPVDAUerDfEk88MPmPe7UCQg==}
    engines: {node: '>=0.10.0'}
    dev: false

  /path-key@3.1.1:
    resolution: {integrity: sha512-ojmeN0qd+y0jszEtoY48r0Peq5dwMEkIlCOu6Q5f41lfkswXuKtYrhgoTpLnyIcHm24Uhqx+5Tqm2InSwLhE6Q==}
    engines: {node: '>=8'}
    dev: false

  /path-parse@1.0.7:
    resolution: {integrity: sha512-LDJzPVEEEPR+y48z93A0Ed0yXb8pAByGWo/k5YYdYgpY2/2EsOsksJrq7lOHxryrVOn1ejG6oAp8ahvOIQD8sw==}
    dev: false

  /path-scurry@1.10.1:
    resolution: {integrity: sha512-MkhCqzzBEpPvxxQ71Md0b1Kk51W01lrYvlMzSUaIzNsODdd7mqhiimSZlr+VegAz5Z6Vzt9Xg2ttE//XBhH3EQ==}
    engines: {node: '>=16 || 14 >=14.17'}
    dependencies:
      lru-cache: 10.2.0
      minipass: 7.0.4
    dev: false

  /path-type@4.0.0:
    resolution: {integrity: sha512-gDKb8aZMDeD/tZWs9P6+q0J9Mwkdl6xMV8TjnGP3qJVJ06bdMgkbBlLU8IdfOsIsFz2BW1rNVT3XuNEl8zPAvw==}
    engines: {node: '>=8'}
    dev: false

  /pg-int8@1.0.1:
    resolution: {integrity: sha512-WCtabS6t3c8SkpDBUlb1kjOs7l66xsGdKpIPZsg4wR+B3+u9UAum2odSsF9tnvxg80h4ZxLWMy4pRjOsFIqQpw==}
    engines: {node: '>=4.0.0'}
    dev: false

  /pg-protocol@1.6.0:
    resolution: {integrity: sha512-M+PDm637OY5WM307051+bsDia5Xej6d9IR4GwJse1qA1DIhiKlksvrneZOYQq42OM+spubpcNYEo2FcKQrDk+Q==}
    dev: false

  /pg-types@2.2.0:
    resolution: {integrity: sha512-qTAAlrEsl8s4OiEQY69wDvcMIdQN6wdz5ojQiOy6YRMuynxenON0O5oCpJI6lshc6scgAY8qvJ2On/p+CXY0GA==}
    engines: {node: '>=4'}
    dependencies:
      pg-int8: 1.0.1
      postgres-array: 2.0.0
      postgres-bytea: 1.0.0
      postgres-date: 1.0.7
      postgres-interval: 1.2.0
    dev: false

  /picocolors@1.0.0:
    resolution: {integrity: sha512-1fygroTLlHu66zi26VoTDv8yRgm0Fccecssto+MhsZ0D/DGW2sm8E8AjW7NU5VVTRt5GxbeZ5qBuJr+HyLYkjQ==}
    dev: false

  /picomatch@2.3.1:
    resolution: {integrity: sha512-JU3teHTNjmE2VCGFzuY8EXzCDVwEqB2a8fsIvwaStHhAWJEeVd1o1QD80CU6+ZdEXXSLbSsuLwJjkCBWqRQUVA==}
    engines: {node: '>=8.6'}
    dev: false

  /pify@2.3.0:
    resolution: {integrity: sha512-udgsAY+fTnvv7kI7aaxbqwWNb0AHiB0qBO89PZKPkoTmGOgdbrHDKD+0B2X4uTfJ/FT1R09r9gTsjUjNJotuog==}
    engines: {node: '>=0.10.0'}
    dev: false

  /pirates@4.0.6:
    resolution: {integrity: sha512-saLsH7WeYYPiD25LDuLRRY/i+6HaPYr6G1OUlN39otzkSTxKnubR9RTxS3/Kk50s1g2JTgFwWQDQyplC5/SHZg==}
    engines: {node: '>= 6'}
    dev: false

  /pkg-dir@4.2.0:
    resolution: {integrity: sha512-HRDzbaKjC+AOWVXxAU/x54COGeIv9eb+6CkDSQoNTt4XyWoIJvuPsXizxu/Fr23EiekbtZwmh1IcIG/l/a10GQ==}
    engines: {node: '>=8'}
    dependencies:
      find-up: 4.1.0
    dev: false

  /postcss-import@15.1.0(postcss@8.4.35):
    resolution: {integrity: sha512-hpr+J05B2FVYUAXHeK1YyI267J/dDDhMU6B6civm8hSY1jYJnBXxzKDKDswzJmtLHryrjhnDjqqp/49t8FALew==}
    engines: {node: '>=14.0.0'}
    peerDependencies:
      postcss: ^8.0.0
    dependencies:
      postcss: 8.4.35
      postcss-value-parser: 4.2.0
      read-cache: 1.0.0
      resolve: 1.22.8
    dev: false

  /postcss-js@4.0.1(postcss@8.4.35):
    resolution: {integrity: sha512-dDLF8pEO191hJMtlHFPRa8xsizHaM82MLfNkUHdUtVEV3tgTp5oj+8qbEqYM57SLfc74KSbw//4SeJma2LRVIw==}
    engines: {node: ^12 || ^14 || >= 16}
    peerDependencies:
      postcss: ^8.4.21
    dependencies:
      camelcase-css: 2.0.1
      postcss: 8.4.35
    dev: false

  /postcss-load-config@4.0.2(postcss@8.4.35):
    resolution: {integrity: sha512-bSVhyJGL00wMVoPUzAVAnbEoWyqRxkjv64tUl427SKnPrENtq6hJwUojroMz2VB+Q1edmi4IfrAPpami5VVgMQ==}
    engines: {node: '>= 14'}
    peerDependencies:
      postcss: '>=8.0.9'
      ts-node: '>=9.0.0'
    peerDependenciesMeta:
      postcss:
        optional: true
      ts-node:
        optional: true
    dependencies:
      lilconfig: 3.0.0
      postcss: 8.4.35
      yaml: 2.3.4
    dev: false

  /postcss-nested@6.0.1(postcss@8.4.35):
    resolution: {integrity: sha512-mEp4xPMi5bSWiMbsgoPfcP74lsWLHkQbZc3sY+jWYd65CUwXrUaTp0fmNpa01ZcETKlIgUdFN/MpS2xZtqL9dQ==}
    engines: {node: '>=12.0'}
    peerDependencies:
      postcss: ^8.2.14
    dependencies:
      postcss: 8.4.35
      postcss-selector-parser: 6.0.15
    dev: false

  /postcss-selector-parser@6.0.15:
    resolution: {integrity: sha512-rEYkQOMUCEMhsKbK66tbEU9QVIxbhN18YiniAwA7XQYTVBqrBy+P2p5JcdqsHgKM2zWylp8d7J6eszocfds5Sw==}
    engines: {node: '>=4'}
    dependencies:
      cssesc: 3.0.0
      util-deprecate: 1.0.2
    dev: false

  /postcss-value-parser@4.2.0:
    resolution: {integrity: sha512-1NNCs6uurfkVbeXG4S8JFT9t19m45ICnif8zWLd5oPSZ50QnwMfK+H3jv408d4jw/7Bttv5axS5IiHoLaVNHeQ==}
    dev: false

  /postcss@8.4.31:
    resolution: {integrity: sha512-PS08Iboia9mts/2ygV3eLpY5ghnUcfLV/EXTOW1E2qYxJKGGBUtNjN76FYHnMs36RmARn41bC0AZmn+rR0OVpQ==}
    engines: {node: ^10 || ^12 || >=14}
    dependencies:
      nanoid: 3.3.7
      picocolors: 1.0.0
      source-map-js: 1.0.2
    dev: false

  /postcss@8.4.35:
    resolution: {integrity: sha512-u5U8qYpBCpN13BsiEB0CbR1Hhh4Gc0zLFuedrHJKMctHCHAGrMdG0PRM/KErzAL3CU6/eckEtmHNB3x6e3c0vA==}
    engines: {node: ^10 || ^12 || >=14}
    dependencies:
      nanoid: 3.3.7
      picocolors: 1.0.0
      source-map-js: 1.0.2
    dev: false

  /postgres-array@2.0.0:
    resolution: {integrity: sha512-VpZrUqU5A69eQyW2c5CA1jtLecCsN2U/bD6VilrFDWq5+5UIEVO7nazS3TEcHf1zuPYO/sqGvUvW62g86RXZuA==}
    engines: {node: '>=4'}
    dev: false

  /postgres-bytea@1.0.0:
    resolution: {integrity: sha512-xy3pmLuQqRBZBXDULy7KbaitYqLcmxigw14Q5sj8QBVLqEwXfeybIKVWiqAXTlcvdvb0+xkOtDbfQMOf4lST1w==}
    engines: {node: '>=0.10.0'}
    dev: false

  /postgres-date@1.0.7:
    resolution: {integrity: sha512-suDmjLVQg78nMK2UZ454hAG+OAW+HQPZ6n++TNDUX+L0+uUlLywnoxJKDou51Zm+zTCjrCl0Nq6J9C5hP9vK/Q==}
    engines: {node: '>=0.10.0'}
    dev: false

  /postgres-interval@1.2.0:
    resolution: {integrity: sha512-9ZhXKM/rw350N1ovuWHbGxnGh/SNJ4cnxHiM0rxE4VN41wsg8P8zWn9hv/buK00RP4WvlOyr/RBDiptyxVbkZQ==}
    engines: {node: '>=0.10.0'}
    dependencies:
      xtend: 4.0.2
    dev: false

  /preact-render-to-string@5.2.3(preact@10.11.3):
    resolution: {integrity: sha512-aPDxUn5o3GhWdtJtW0svRC2SS/l8D9MAgo2+AWml+BhDImb27ALf04Q2d+AHqUUOc6RdSXFIBVa2gxzgMKgtZA==}
    peerDependencies:
      preact: '>=10'
    dependencies:
      preact: 10.11.3
      pretty-format: 3.8.0
    dev: false

  /preact@10.11.3:
    resolution: {integrity: sha512-eY93IVpod/zG3uMF22Unl8h9KkrcKIRs2EGar8hwLZZDU1lkjph303V9HZBwufh2s736U6VXuhD109LYqPoffg==}
    dev: false

  /prelude-ls@1.2.1:
    resolution: {integrity: sha512-vkcDPrRZo1QZLbn5RLGPpg/WmIQ65qoWWhcGKf/b5eplkkarX0m9z8ppCat4mlOqUsWpyNuYgO3VRyrYHSzX5g==}
    engines: {node: '>= 0.8.0'}
    dev: false

  /pretty-format@27.5.1:
    resolution: {integrity: sha512-Qb1gy5OrP5+zDf2Bvnzdl3jsTf1qXVMazbvCoKhtKqVs4/YK4ozX4gKQJJVyNe+cajNPn0KoC0MC3FUmaHWEmQ==}
    engines: {node: ^10.13.0 || ^12.13.0 || ^14.15.0 || >=15.0.0}
    dependencies:
      ansi-regex: 5.0.1
      ansi-styles: 5.2.0
      react-is: 17.0.2
    dev: false

  /pretty-format@29.7.0:
    resolution: {integrity: sha512-Pdlw/oPxN+aXdmM9R00JVC9WVFoCLTKJvDVLgmJ+qAffBMxsV85l/Lu7sNx4zSzPyoL2euImuEwHhOXdEgNFZQ==}
    engines: {node: ^14.15.0 || ^16.10.0 || >=18.0.0}
    dependencies:
      '@jest/schemas': 29.6.3
      ansi-styles: 5.2.0
      react-is: 18.2.0
    dev: false

  /pretty-format@3.8.0:
    resolution: {integrity: sha512-WuxUnVtlWL1OfZFQFuqvnvs6MiAGk9UNsBostyBOB0Is9wb5uRESevA6rnl/rkksXaGX3GzZhPup5d6Vp1nFew==}
    dev: false

  /prompts@2.4.2:
    resolution: {integrity: sha512-NxNv/kLguCA7p3jE8oL2aEBsrJWgAakBpgmgK6lpPWV+WuOmY6r2/zbAVnP+T8bQlA0nzHXSJSJW0Hq7ylaD2Q==}
    engines: {node: '>= 6'}
    dependencies:
      kleur: 3.0.3
      sisteransi: 1.0.5
    dev: false

  /prop-types@15.8.1:
    resolution: {integrity: sha512-oj87CgZICdulUohogVAR7AjlC0327U4el4L6eAvOqCeudMDVU0NThNaV+b9Df4dXgSP1gXMTnPdhfe/2qDH5cg==}
    dependencies:
      loose-envify: 1.4.0
      object-assign: 4.1.1
      react-is: 16.13.1
    dev: false

  /psl@1.9.0:
    resolution: {integrity: sha512-E/ZsdU4HLs/68gYzgGTkMicWTLPdAftJLfJFlLUAAKZGkStNU72sZjT66SnMDVOfOWY/YAoiD7Jxa9iHvngcag==}
    dev: false

  /punycode@2.3.1:
    resolution: {integrity: sha512-vYt7UD1U9Wg6138shLtLOvdAu+8DsC/ilFtEVHcH+wydcSpNE20AfSOduf6MkRFahL5FY7X1oU7nKVZFtfq8Fg==}
    engines: {node: '>=6'}
    dev: false

  /pure-rand@6.0.4:
    resolution: {integrity: sha512-LA0Y9kxMYv47GIPJy6MI84fqTd2HmYZI83W/kM/SkKfDlajnZYfmXFTxkbY+xSBPkLJxltMa9hIkmdc29eguMA==}
    dev: false

  /querystringify@2.2.0:
    resolution: {integrity: sha512-FIqgj2EUvTa7R50u0rGsyTftzjYmv/a3hO345bZNrqabNqjtgiDMgmo4mkUjd+nzU5oF3dClKqFIPUKybUyqoQ==}
    dev: false

  /queue-microtask@1.2.3:
    resolution: {integrity: sha512-NuaNSa6flKT5JaSYQzJok04JzTL1CA6aGhv5rfLW3PgqA+M2ChpZQnAC8h8i4ZFkBS8X5RqkDBHA7r4hej3K9A==}
    dev: false

  /quick-lru@6.1.2:
    resolution: {integrity: sha512-AAFUA5O1d83pIHEhJwWCq/RQcRukCkn/NSm2QsTEMle5f2hP0ChI2+3Xb051PZCkLryI/Ir1MVKviT2FIloaTQ==}
    engines: {node: '>=12'}
    dev: false

  /react-dom@18.2.0(react@18.2.0):
    resolution: {integrity: sha512-6IMTriUmvsjHUjNtEDudZfuDQUoWXVxKHhlEGSk81n4YFS+r/Kl99wXiwlVXtPBtJenozv2P+hxDsw9eA7Xo6g==}
    peerDependencies:
      react: ^18.2.0
    dependencies:
      loose-envify: 1.4.0
      react: 18.2.0
      scheduler: 0.23.0
    dev: false

  /react-icons@5.0.1(react@18.2.0):
    resolution: {integrity: sha512-WqLZJ4bLzlhmsvme6iFdgO8gfZP17rfjYEJ2m9RsZjZ+cc4k1hTzknEz63YS1MeT50kVzoa1Nz36f4BEx+Wigw==}
    peerDependencies:
      react: '*'
    dependencies:
      react: 18.2.0
    dev: false

  /react-is@16.13.1:
    resolution: {integrity: sha512-24e6ynE2H+OKt4kqsOvNd8kBpV65zoxbA4BVsEOB3ARVWQki/DHzaUoC5KuON/BiccDaCCTZBuOcfZs70kR8bQ==}
    dev: false

  /react-is@17.0.2:
    resolution: {integrity: sha512-w2GsyukL62IJnlaff/nRegPQR94C/XXamvMWmSHRJ4y7Ts/4ocGRmTHvOs8PSE6pB3dWOrD/nueuU5sduBsQ4w==}
    dev: false

  /react-is@18.2.0:
    resolution: {integrity: sha512-xWGDIW6x921xtzPkhiULtthJHoJvBbF3q26fzloPCK0hsvxtPVelvftw3zjbHWSkR2km9Z+4uxbDDK/6Zw9B8w==}
    dev: false

  /react-remove-scroll-bar@2.3.4(@types/react@18.2.55)(react@18.2.0):
    resolution: {integrity: sha512-63C4YQBUt0m6ALadE9XV56hV8BgJWDmmTPY758iIJjfQKt2nYwoUrPk0LXRXcB/yIj82T1/Ixfdpdk68LwIB0A==}
    engines: {node: '>=10'}
    peerDependencies:
      '@types/react': ^16.8.0 || ^17.0.0 || ^18.0.0
      react: ^16.8.0 || ^17.0.0 || ^18.0.0
    peerDependenciesMeta:
      '@types/react':
        optional: true
    dependencies:
      '@types/react': 18.2.55
      react: 18.2.0
      react-style-singleton: 2.2.1(@types/react@18.2.55)(react@18.2.0)
      tslib: 2.6.2
    dev: false

  /react-remove-scroll@2.5.5(@types/react@18.2.55)(react@18.2.0):
    resolution: {integrity: sha512-ImKhrzJJsyXJfBZ4bzu8Bwpka14c/fQt0k+cyFp/PBhTfyDnU5hjOtM4AG/0AMyy8oKzOTR0lDgJIM7pYXI0kw==}
    engines: {node: '>=10'}
    peerDependencies:
      '@types/react': ^16.8.0 || ^17.0.0 || ^18.0.0
      react: ^16.8.0 || ^17.0.0 || ^18.0.0
    peerDependenciesMeta:
      '@types/react':
        optional: true
    dependencies:
      '@types/react': 18.2.55
      react: 18.2.0
      react-remove-scroll-bar: 2.3.4(@types/react@18.2.55)(react@18.2.0)
      react-style-singleton: 2.2.1(@types/react@18.2.55)(react@18.2.0)
      tslib: 2.6.2
      use-callback-ref: 1.3.1(@types/react@18.2.55)(react@18.2.0)
      use-sidecar: 1.1.2(@types/react@18.2.55)(react@18.2.0)
    dev: false

  /react-style-singleton@2.2.1(@types/react@18.2.55)(react@18.2.0):
    resolution: {integrity: sha512-ZWj0fHEMyWkHzKYUr2Bs/4zU6XLmq9HsgBURm7g5pAVfyn49DgUiNgY2d4lXRlYSiCif9YBGpQleewkcqddc7g==}
    engines: {node: '>=10'}
    peerDependencies:
      '@types/react': ^16.8.0 || ^17.0.0 || ^18.0.0
      react: ^16.8.0 || ^17.0.0 || ^18.0.0
    peerDependenciesMeta:
      '@types/react':
        optional: true
    dependencies:
      '@types/react': 18.2.55
      get-nonce: 1.0.1
      invariant: 2.2.4
      react: 18.2.0
      tslib: 2.6.2
    dev: false

  /react@18.2.0:
    resolution: {integrity: sha512-/3IjMdb2L9QbBdWiW5e3P2/npwMBaU9mHCSCUzNln0ZCYbcfTsGbTJrU/kGemdH2IWmB2ioZ+zkxtmq6g09fGQ==}
    engines: {node: '>=0.10.0'}
    dependencies:
      loose-envify: 1.4.0
    dev: false

  /read-cache@1.0.0:
    resolution: {integrity: sha512-Owdv/Ft7IjOgm/i0xvNDZ1LrRANRfew4b2prF3OWMQLxLfu3bS8FVhCsrSCMK4lR56Y9ya+AThoTpDCTxCmpRA==}
    dependencies:
      pify: 2.3.0
    dev: false

  /readdirp@3.6.0:
    resolution: {integrity: sha512-hOS089on8RduqdbhvQ5Z37A0ESjsqz6qnRcffsMU3495FuTdqSm+7bhJ29JvIOsBDEEnan5DPu9t3To9VRlMzA==}
    engines: {node: '>=8.10.0'}
    dependencies:
      picomatch: 2.3.1
    dev: false

  /redent@3.0.0:
    resolution: {integrity: sha512-6tDA8g98We0zd0GvVeMT9arEOnTw9qM03L9cJXaCjrip1OO764RDBLBfrB4cwzNGDj5OA5ioymC9GkizgWJDUg==}
    engines: {node: '>=8'}
    dependencies:
      indent-string: 4.0.0
      strip-indent: 3.0.0
    dev: false

  /reflect.getprototypeof@1.0.5:
    resolution: {integrity: sha512-62wgfC8dJWrmxv44CA36pLDnP6KKl3Vhxb7PL+8+qrrFMMoJij4vgiMP8zV4O8+CBMXY1mHxI5fITGHXFHVmQQ==}
    engines: {node: '>= 0.4'}
    dependencies:
      call-bind: 1.0.6
      define-properties: 1.2.1
      es-abstract: 1.22.3
      es-errors: 1.3.0
      get-intrinsic: 1.2.4
      globalthis: 1.0.3
      which-builtin-type: 1.1.3
    dev: false

  /regenerator-runtime@0.14.1:
    resolution: {integrity: sha512-dYnhHh0nJoMfnkZs6GmmhFknAGRrLznOu5nc9ML+EJxGvrx6H7teuevqVqCuPcPK//3eDrrjQhehXVx9cnkGdw==}
    dev: false

  /regexp.prototype.flags@1.5.1:
    resolution: {integrity: sha512-sy6TXMN+hnP/wMy+ISxg3krXx7BAtWVO4UouuCN/ziM9UEne0euamVNafDfvC83bRNr95y0V5iijeDQFUNpvrg==}
    engines: {node: '>= 0.4'}
    dependencies:
      call-bind: 1.0.6
      define-properties: 1.2.1
      set-function-name: 2.0.1
    dev: false

  /require-directory@2.1.1:
    resolution: {integrity: sha512-fGxEI7+wsG9xrvdjsrlmL22OMTTiHRwAMroiEeMgq8gzoLC/PQr7RsRDSTLUg/bZAZtF+TVIkHc6/4RIKrui+Q==}
    engines: {node: '>=0.10.0'}
    dev: false

  /requires-port@1.0.0:
    resolution: {integrity: sha512-KigOCHcocU3XODJxsu8i/j8T9tzT4adHiecwORRQ0ZZFcp7ahwXuRU1m+yuO90C5ZUyGeGfocHDI14M3L3yDAQ==}
    dev: false

  /resolve-cwd@3.0.0:
    resolution: {integrity: sha512-OrZaX2Mb+rJCpH/6CpSqt9xFVpN++x01XnN2ie9g6P5/3xelLAkXWVADpdz1IHD/KFfEXyE6V0U01OQ3UO2rEg==}
    engines: {node: '>=8'}
    dependencies:
      resolve-from: 5.0.0
    dev: false

  /resolve-from@4.0.0:
    resolution: {integrity: sha512-pb/MYmXstAkysRFx8piNI1tGFNQIFA3vkE3Gq4EuA1dF6gHp/+vgZqsCGJapvy8N3Q+4o7FwvquPJcnZ7RYy4g==}
    engines: {node: '>=4'}
    dev: false

  /resolve-from@5.0.0:
    resolution: {integrity: sha512-qYg9KP24dD5qka9J47d0aVky0N+b4fTU89LN9iDnjB5waksiC49rvMB0PrUJQGoTmH50XPiqOvAjDfaijGxYZw==}
    engines: {node: '>=8'}
    dev: false

  /resolve-pkg-maps@1.0.0:
    resolution: {integrity: sha512-seS2Tj26TBVOC2NIc2rOe2y2ZO7efxITtLZcGSOnHHNOQ7CkiUBfw0Iw2ck6xkIhPwLhKNLS8BO+hEpngQlqzw==}
    dev: false

  /resolve.exports@2.0.2:
    resolution: {integrity: sha512-X2UW6Nw3n/aMgDVy+0rSqgHlv39WZAlZrXCdnbyEiKm17DSqHX4MmQMaST3FbeWR5FTuRcUwYAziZajji0Y7mg==}
    engines: {node: '>=10'}
    dev: false

  /resolve@1.22.8:
    resolution: {integrity: sha512-oKWePCxqpd6FlLvGV1VU0x7bkPmmCNolxzjMf4NczoDnQcIWrAF+cPtZn5i6n+RfD2d9i0tzpKnG6Yk168yIyw==}
    hasBin: true
    dependencies:
      is-core-module: 2.13.1
      path-parse: 1.0.7
      supports-preserve-symlinks-flag: 1.0.0
    dev: false

  /resolve@2.0.0-next.5:
    resolution: {integrity: sha512-U7WjGVG9sH8tvjW5SmGbQuui75FiyjAX72HX15DwBBwF9dNiQZRQAg9nnPhYy+TUnE0+VcrttuvNI8oSxZcocA==}
    hasBin: true
    dependencies:
      is-core-module: 2.13.1
      path-parse: 1.0.7
      supports-preserve-symlinks-flag: 1.0.0
    dev: false

  /retry@0.13.1:
    resolution: {integrity: sha512-XQBQ3I8W1Cge0Seh+6gjj03LbmRFWuoszgK9ooCpwYIrhhoO80pfq4cUkU5DkknwfOfFteRwlZ56PYOGYyFWdg==}
    engines: {node: '>= 4'}
    dev: false

  /reusify@1.0.4:
    resolution: {integrity: sha512-U9nH88a3fc/ekCF1l0/UP1IosiuIjyTh7hBvXVMHYgVcfGvt897Xguj2UOLDeI5BG2m7/uwyaLVT6fbtCwTyzw==}
    engines: {iojs: '>=1.0.0', node: '>=0.10.0'}
    dev: false

  /rimraf@3.0.2:
    resolution: {integrity: sha512-JZkJMZkAGFFPP2YqXZXPbMlMBgsxzE8ILs4lMIX/2o0L9UBw9O/Y3o6wFw/i9YLapcUJWwqbi3kdxIPdC62TIA==}
    hasBin: true
    dependencies:
      glob: 7.2.3
    dev: false

  /run-parallel@1.2.0:
    resolution: {integrity: sha512-5l4VyZR86LZ/lDxZTR6jqL8AFE2S0IFLMP26AbjsLVADxHdhB/c0GUsH+y39UfCi3dzz8OlQuPmnaJOMoDHQBA==}
    dependencies:
      queue-microtask: 1.2.3
    dev: false

  /safe-array-concat@1.1.0:
    resolution: {integrity: sha512-ZdQ0Jeb9Ofti4hbt5lX3T2JcAamT9hfzYU1MNB+z/jaEbB6wfFfPIR/zEORmZqobkCCJhSjodobH6WHNmJ97dg==}
    engines: {node: '>=0.4'}
    dependencies:
      call-bind: 1.0.6
      get-intrinsic: 1.2.4
      has-symbols: 1.0.3
      isarray: 2.0.5
    dev: false

  /safe-regex-test@1.0.3:
    resolution: {integrity: sha512-CdASjNJPvRa7roO6Ra/gLYBTzYzzPyyBXxIMdGW3USQLyjWEls2RgW5UBTXaQVp+OrpeCK3bLem8smtmheoRuw==}
    engines: {node: '>= 0.4'}
    dependencies:
      call-bind: 1.0.6
      es-errors: 1.3.0
      is-regex: 1.1.4
    dev: false

  /safer-buffer@2.1.2:
    resolution: {integrity: sha512-YZo3K82SD7Riyi0E1EQPojLz7kpepnSQI9IyPbHHg1XXXevb5dJI7tpyN2ADxGcQbHG7vcyRHk0cbwqcQriUtg==}
    dev: false

  /sax@1.2.4:
    resolution: {integrity: sha512-NqVDv9TpANUjFm0N8uM5GxL36UgKi9/atZw+x7YFnQ8ckwFGKrl4xX4yWtrey3UJm5nP1kUbnYgLopqWNSRhWw==}
    dev: false

  /saxes@6.0.0:
    resolution: {integrity: sha512-xAg7SOnEhrm5zI3puOOKyy1OMcMlIJZYNJY7xLBwSze0UjhPLnWfj2GF2EpT0jmzaJKIWKHLsaSSajf35bcYnA==}
    engines: {node: '>=v12.22.7'}
    dependencies:
      xmlchars: 2.2.0
    dev: false

  /scheduler@0.23.0:
    resolution: {integrity: sha512-CtuThmgHNg7zIZWAXi3AsyIzA3n4xx7aNyjwC2VJldO2LMVDhFK+63xGqq6CsJH4rTAt6/M+N4GhZiDYPx9eUw==}
    dependencies:
      loose-envify: 1.4.0
    dev: false

  /semver@6.3.1:
    resolution: {integrity: sha512-BR7VvDCVHO+q2xBEWskxS6DJE1qRnb7DxzUrogb71CWoSficBxYsiAGd+Kl0mmq/MprG9yArRkyrQxTO6XjMzA==}
    hasBin: true
    dev: false

  /semver@7.6.0:
    resolution: {integrity: sha512-EnwXhrlwXMk9gKu5/flx5sv/an57AkRplG3hTK68W7FRDN+k+OWBj65M7719OkA82XLBxrcX0KSHj+X5COhOVg==}
    engines: {node: '>=10'}
    hasBin: true
    dependencies:
      lru-cache: 6.0.0
    dev: false

  /server-only@0.0.1:
    resolution: {integrity: sha512-qepMx2JxAa5jjfzxG79yPPq+8BuFToHd1hm7kI+Z4zAq1ftQiP7HcxMhDDItrbtwVeLg/cY2JnKnrcFkmiswNA==}
    dev: false

  /set-function-length@1.2.1:
    resolution: {integrity: sha512-j4t6ccc+VsKwYHso+kElc5neZpjtq9EnRICFZtWyBsLojhmeF/ZBd/elqm22WJh/BziDe/SBiOeAt0m2mfLD0g==}
    engines: {node: '>= 0.4'}
    dependencies:
      define-data-property: 1.1.2
      es-errors: 1.3.0
      function-bind: 1.1.2
      get-intrinsic: 1.2.4
      gopd: 1.0.1
      has-property-descriptors: 1.0.1
    dev: false

  /set-function-name@2.0.1:
    resolution: {integrity: sha512-tMNCiqYVkXIZgc2Hnoy2IvC/f8ezc5koaRFkCjrpWzGpCd3qbZXPzVy9MAZzK1ch/X0jvSkojys3oqJN0qCmdA==}
    engines: {node: '>= 0.4'}
    dependencies:
      define-data-property: 1.1.2
      functions-have-names: 1.2.3
      has-property-descriptors: 1.0.1
    dev: false

  /shebang-command@2.0.0:
    resolution: {integrity: sha512-kHxr2zZpYtdmrN1qDjrrX/Z1rR1kG8Dx+gkpK1G4eXmvXswmcE1hTWBWYUzlraYw1/yZp6YuDY77YtvbN0dmDA==}
    engines: {node: '>=8'}
    dependencies:
      shebang-regex: 3.0.0
    dev: false

  /shebang-regex@3.0.0:
    resolution: {integrity: sha512-7++dFhtcx3353uBaq8DDR4NuxBetBzC7ZQOhmTQInHEd6bSrXdiEyzCvG07Z44UYdLShWUyXt5M/yhz8ekcb1A==}
    engines: {node: '>=8'}
    dev: false

  /side-channel@1.0.5:
    resolution: {integrity: sha512-QcgiIWV4WV7qWExbN5llt6frQB/lBven9pqliLXfGPB+K9ZYXxDozp0wLkHS24kWCm+6YXH/f0HhnObZnZOBnQ==}
    engines: {node: '>= 0.4'}
    dependencies:
      call-bind: 1.0.6
      es-errors: 1.3.0
      get-intrinsic: 1.2.4
      object-inspect: 1.13.1
    dev: false

  /signal-exit@3.0.7:
    resolution: {integrity: sha512-wnD2ZE+l+SPC/uoS0vXeE9L1+0wuaMqKlfz9AMUo38JsyLSBWSFcHR1Rri62LZc12vLr1gb3jl7iwQhgwpAbGQ==}
    dev: false

  /signal-exit@4.1.0:
    resolution: {integrity: sha512-bzyZ1e88w9O1iNJbKnOlvYTrWPDl46O1bG0D3XInv+9tkPrxrN8jUUTiFlDkkmKWgn1M6CfIA13SuGqOa9Korw==}
    engines: {node: '>=14'}
    dev: false

  /sirv@2.0.4:
    resolution: {integrity: sha512-94Bdh3cC2PKrbgSOUqTiGPWVZeSiXfKOVZNJniWoqrWrRkB1CJzBU3NEbiTsPcYy1lDsANA/THzS+9WBiy5nfQ==}
    engines: {node: '>= 10'}
    dependencies:
      '@polka/url': 1.0.0-next.24
      mrmime: 2.0.0
      totalist: 3.0.1
    dev: false

  /sisteransi@1.0.5:
    resolution: {integrity: sha512-bLGGlR1QxBcynn2d5YmDX4MGjlZvy2MRBDRNHLJ8VI6l6+9FUiyTFNJ0IveOSP0bcXgVDPRcfGqA0pjaqUpfVg==}
    dev: false

  /slash@3.0.0:
    resolution: {integrity: sha512-g9Q1haeby36OSStwb4ntCGGGaKsaVSjQ68fBxoQcutl5fS1vuY18H3wSt3jFyFtrkx+Kz0V1G85A4MyAdDMi2Q==}
    engines: {node: '>=8'}
    dev: false

  /sonner@1.4.0(react-dom@18.2.0)(react@18.2.0):
    resolution: {integrity: sha512-nvkTsIuOmi9e5Wz5If8ldasJjZNVfwiXYijBi2dbijvTQnQppvMcXTFNxL/NUFWlI2yJ1JX7TREDsg+gYm9WyA==}
    peerDependencies:
      react: ^18.0.0
      react-dom: ^18.0.0
    dependencies:
      react: 18.2.0
      react-dom: 18.2.0(react@18.2.0)
    dev: false

  /source-map-js@1.0.2:
    resolution: {integrity: sha512-R0XvVJ9WusLiqTCEiGCmICCMplcCkIwwR11mOSD9CR5u+IXYdiseeEuXCVAjS54zqwkLcPNnmU4OeJ6tUrWhDw==}
    engines: {node: '>=0.10.0'}
    dev: false

  /source-map-support@0.5.13:
    resolution: {integrity: sha512-SHSKFHadjVA5oR4PPqhtAVdcBWwRYVd6g6cAXnIbRiIwc2EhPrTuKUBdSLvlEKyIP3GCf89fltvcZiP9MMFA1w==}
    dependencies:
      buffer-from: 1.1.2
      source-map: 0.6.1
    dev: false

  /source-map@0.6.1:
    resolution: {integrity: sha512-UjgapumWlbMhkBgzT7Ykc5YXUT46F0iKu8SGXq0bcwP5dz/h0Plj6enJqjz1Zbq2l5WaqYnrVbwWOWMyF3F47g==}
    engines: {node: '>=0.10.0'}
    dev: false

  /sprintf-js@1.0.3:
    resolution: {integrity: sha512-D9cPgkvLlV3t3IzL0D0YLvGA9Ahk4PcvVwUbN0dSGr1aP0Nrt4AEnTUbuGvquEC0mA64Gqt1fzirlRs5ibXx8g==}
    dev: false

  /stack-utils@2.0.6:
    resolution: {integrity: sha512-XlkWvfIm6RmsWtNJx+uqtKLS8eqFbxUg0ZzLXqY0caEy9l7hruX8IpiDnjsLavoBgqCCR71TqWO8MaXYheJ3RQ==}
    engines: {node: '>=10'}
    dependencies:
      escape-string-regexp: 2.0.0
    dev: false

  /stop-iteration-iterator@1.0.0:
    resolution: {integrity: sha512-iCGQj+0l0HOdZ2AEeBADlsRC+vsnDsZsbdSiH1yNSjcfKM7fdpCMfqAL/dwF5BLiw/XhRft/Wax6zQbhq2BcjQ==}
    engines: {node: '>= 0.4'}
    dependencies:
      internal-slot: 1.0.7
    dev: false

  /streamsearch@1.1.0:
    resolution: {integrity: sha512-Mcc5wHehp9aXz1ax6bZUyY5afg9u2rv5cqQI3mRrYkGC8rW2hM02jWuwjtL++LS5qinSyhj2QfLyNsuc+VsExg==}
    engines: {node: '>=10.0.0'}
    dev: false

  /string-length@4.0.2:
    resolution: {integrity: sha512-+l6rNN5fYHNhZZy41RXsYptCjA2Igmq4EG7kZAYFQI1E1VTXarr6ZPXBg6eq7Y6eK4FEhY6AJlyuFIb/v/S0VQ==}
    engines: {node: '>=10'}
    dependencies:
      char-regex: 1.0.2
      strip-ansi: 6.0.1
    dev: false

  /string-width@4.2.3:
    resolution: {integrity: sha512-wKyQRQpjJ0sIp62ErSZdGsjMJWsap5oRNihHhu6G7JVO/9jIB6UyevL+tXuOqrng8j/cxKTWyWUwvSTriiZz/g==}
    engines: {node: '>=8'}
    dependencies:
      emoji-regex: 8.0.0
      is-fullwidth-code-point: 3.0.0
      strip-ansi: 6.0.1
    dev: false

  /string-width@5.1.2:
    resolution: {integrity: sha512-HnLOCR3vjcY8beoNLtcjZ5/nxn2afmME6lhrDrebokqMap+XbeW8n9TXpPDOqdGK5qcI3oT0GKTW6wC7EMiVqA==}
    engines: {node: '>=12'}
    dependencies:
      eastasianwidth: 0.2.0
      emoji-regex: 9.2.2
      strip-ansi: 7.1.0
    dev: false

  /string.prototype.matchall@4.0.10:
    resolution: {integrity: sha512-rGXbGmOEosIQi6Qva94HUjgPs9vKW+dkG7Y8Q5O2OYkWL6wFaTRZO8zM4mhP94uX55wgyrXzfS2aGtGzUL7EJQ==}
    dependencies:
      call-bind: 1.0.6
      define-properties: 1.2.1
      es-abstract: 1.22.3
      get-intrinsic: 1.2.4
      has-symbols: 1.0.3
      internal-slot: 1.0.7
      regexp.prototype.flags: 1.5.1
      set-function-name: 2.0.1
      side-channel: 1.0.5
    dev: false

  /string.prototype.trim@1.2.8:
    resolution: {integrity: sha512-lfjY4HcixfQXOfaqCvcBuOIapyaroTXhbkfJN3gcB1OtyupngWK4sEET9Knd0cXd28kTUqu/kHoV4HKSJdnjiQ==}
    engines: {node: '>= 0.4'}
    dependencies:
      call-bind: 1.0.6
      define-properties: 1.2.1
      es-abstract: 1.22.3
    dev: false

  /string.prototype.trimend@1.0.7:
    resolution: {integrity: sha512-Ni79DqeB72ZFq1uH/L6zJ+DKZTkOtPIHovb3YZHQViE+HDouuU4mBrLOLDn5Dde3RF8qw5qVETEjhu9locMLvA==}
    dependencies:
      call-bind: 1.0.6
      define-properties: 1.2.1
      es-abstract: 1.22.3
    dev: false

  /string.prototype.trimstart@1.0.7:
    resolution: {integrity: sha512-NGhtDFu3jCEm7B4Fy0DpLewdJQOZcQ0rGbwQ/+stjnrp2i+rlKeCvos9hOIeCmqwratM47OBxY7uFZzjxHXmrg==}
    dependencies:
      call-bind: 1.0.6
      define-properties: 1.2.1
      es-abstract: 1.22.3
    dev: false

  /strip-ansi@6.0.1:
    resolution: {integrity: sha512-Y38VPSHcqkFrCpFnQ9vuSXmquuv5oXOKpGeT6aGrr3o3Gc9AlVa6JBfUSOCnbxGGZF+/0ooI7KrPuUSztUdU5A==}
    engines: {node: '>=8'}
    dependencies:
      ansi-regex: 5.0.1
    dev: false

  /strip-ansi@7.1.0:
    resolution: {integrity: sha512-iq6eVVI64nQQTRYq2KtEg2d2uU7LElhTJwsH4YzIHZshxlgZms/wIc4VoDQTlG/IvVIrBKG06CrZnp0qv7hkcQ==}
    engines: {node: '>=12'}
    dependencies:
      ansi-regex: 6.0.1
    dev: false

  /strip-bom@3.0.0:
    resolution: {integrity: sha512-vavAMRXOgBVNF6nyEEmL3DBK19iRpDcoIwW+swQ+CbGiu7lju6t+JklA1MHweoWtadgt4ISVUsXLyDq34ddcwA==}
    engines: {node: '>=4'}
    dev: false

  /strip-bom@4.0.0:
    resolution: {integrity: sha512-3xurFv5tEgii33Zi8Jtp55wEIILR9eh34FAW00PZf+JnSsTmV/ioewSgQl97JHvgjoRGwPShsWm+IdrxB35d0w==}
    engines: {node: '>=8'}
    dev: false

  /strip-final-newline@2.0.0:
    resolution: {integrity: sha512-BrpvfNAE3dcvq7ll3xVumzjKjZQ5tI1sEUIKr3Uoks0XUl45St3FlatVqef9prk4jRDzhW6WZg+3bk93y6pLjA==}
    engines: {node: '>=6'}
    dev: false

  /strip-indent@3.0.0:
    resolution: {integrity: sha512-laJTa3Jb+VQpaC6DseHhF7dXVqHTfJPCRDaEbid/drOhgitgYku/letMUqOXFoWV0zIIUbjpdH2t+tYj4bQMRQ==}
    engines: {node: '>=8'}
    dependencies:
      min-indent: 1.0.1
    dev: false

  /strip-json-comments@3.1.1:
    resolution: {integrity: sha512-6fPc+R4ihwqP6N/aIv2f1gMH8lOVtWQHoqC4yK6oSDVVocumAsfCqjkXnqiYMhmMwS/mEHLp7Vehlt3ql6lEig==}
    engines: {node: '>=8'}
    dev: false

  /strnum@1.0.5:
    resolution: {integrity: sha512-J8bbNyKKXl5qYcR36TIO8W3mVGVHrmmxsd5PAItGkmyzwJvybiw2IVq5nqd0i4LSNSkB/sx9VHllbfFdr9k1JA==}
    dev: false

  /styled-jsx@5.1.1(@babel/core@7.23.9)(react@18.2.0):
    resolution: {integrity: sha512-pW7uC1l4mBZ8ugbiZrcIsiIvVx1UmTfw7UkC3Um2tmfUq9Bhk8IiyEIPl6F8agHgjzku6j0xQEZbfA5uSgSaCw==}
    engines: {node: '>= 12.0.0'}
    peerDependencies:
      '@babel/core': '*'
      babel-plugin-macros: '*'
      react: '>= 16.8.0 || 17.x.x || ^18.0.0-0'
    peerDependenciesMeta:
      '@babel/core':
        optional: true
      babel-plugin-macros:
        optional: true
    dependencies:
      '@babel/core': 7.23.9
      client-only: 0.0.1
      react: 18.2.0
    dev: false

  /sucrase@3.35.0:
    resolution: {integrity: sha512-8EbVDiu9iN/nESwxeSxDKe0dunta1GOlHufmSSXxMD2z2/tMZpDMpvXQGsc+ajGo8y2uYUmixaSRUc/QPoQ0GA==}
    engines: {node: '>=16 || 14 >=14.17'}
    hasBin: true
    dependencies:
      '@jridgewell/gen-mapping': 0.3.3
      commander: 4.1.1
      glob: 10.3.10
      lines-and-columns: 1.2.4
      mz: 2.7.0
      pirates: 4.0.6
      ts-interface-checker: 0.1.13
    dev: false

  /supports-color@5.5.0:
    resolution: {integrity: sha512-QjVjwdXIt408MIiAqCX4oUKsgU2EqAGzs2Ppkm4aQYbjm+ZEWEcW4SfFNTr4uMNZma0ey4f5lgLrkB0aX0QMow==}
    engines: {node: '>=4'}
    dependencies:
      has-flag: 3.0.0
    dev: false

  /supports-color@7.2.0:
    resolution: {integrity: sha512-qpCAvRl9stuOHveKsn7HncJRvv501qIacKzQlO/+Lwxc9+0q2wLyv4Dfvt80/DPn2pqOBsJdDiogXGR9+OvwRw==}
    engines: {node: '>=8'}
    dependencies:
      has-flag: 4.0.0
    dev: false

  /supports-color@8.1.1:
    resolution: {integrity: sha512-MpUEN2OodtUzxvKQl72cUF7RQ5EiHsGvSsVG0ia9c5RbWGL2CI4C7EpPS8UTBIplnlzZiNuV56w+FuNxy3ty2Q==}
    engines: {node: '>=10'}
    dependencies:
      has-flag: 4.0.0
    dev: false

  /supports-preserve-symlinks-flag@1.0.0:
    resolution: {integrity: sha512-ot0WnXS9fgdkgIcePe6RHNk1WA8+muPa6cSjeR3V8K27q9BB1rTE3R1p7Hv0z1ZyAc8s6Vvv8DIyWf681MAt0w==}
    engines: {node: '>= 0.4'}
    dev: false

  /symbol-tree@3.2.4:
    resolution: {integrity: sha512-9QNk5KwDF+Bvz+PyObkmSYjI5ksVUYtjW7AU22r2NKcfLJcXp96hkDWU3+XndOsUb+AQ9QhfzfCT2O+CNWT5Tw==}
    dev: false

  /tailwindcss@3.4.1:
    resolution: {integrity: sha512-qAYmXRfk3ENzuPBakNK0SRrUDipP8NQnEY6772uDhflcQz5EhRdD7JNZxyrFHVQNCwULPBn6FNPp9brpO7ctcA==}
    engines: {node: '>=14.0.0'}
    hasBin: true
    dependencies:
      '@alloc/quick-lru': 5.2.0
      arg: 5.0.2
      chokidar: 3.6.0
      didyoumean: 1.2.2
      dlv: 1.1.3
      fast-glob: 3.3.2
      glob-parent: 6.0.2
      is-glob: 4.0.3
      jiti: 1.21.0
      lilconfig: 2.1.0
      micromatch: 4.0.5
      normalize-path: 3.0.0
      object-hash: 3.0.0
      picocolors: 1.0.0
      postcss: 8.4.35
      postcss-import: 15.1.0(postcss@8.4.35)
      postcss-js: 4.0.1(postcss@8.4.35)
      postcss-load-config: 4.0.2(postcss@8.4.35)
      postcss-nested: 6.0.1(postcss@8.4.35)
      postcss-selector-parser: 6.0.15
      resolve: 1.22.8
      sucrase: 3.35.0
    transitivePeerDependencies:
      - ts-node
    dev: false

  /tapable@2.2.1:
    resolution: {integrity: sha512-GNzQvQTOIP6RyTfE2Qxb8ZVlNmw0n88vp1szwWRimP02mnTsx3Wtn5qRdqY9w2XduFNUgvOwhNnQsjwCp+kqaQ==}
    engines: {node: '>=6'}
    dev: false

  /test-exclude@6.0.0:
    resolution: {integrity: sha512-cAGWPIyOHU6zlmg88jwm7VRyXnMN7iV68OGAbYDk/Mh/xC/pzVPlQtY6ngoIH/5/tciuhGfvESU8GrHrcxD56w==}
    engines: {node: '>=8'}
    dependencies:
      '@istanbuljs/schema': 0.1.3
      glob: 7.2.3
      minimatch: 3.1.2
    dev: false

  /text-table@0.2.0:
    resolution: {integrity: sha512-N+8UisAXDGk8PFXP4HAzVR9nbfmVJ3zYLAWiTIoqC5v5isinhr+r5uaO8+7r3BMfuNIufIsA7RdpVgacC2cSpw==}
    dev: false

  /thenify-all@1.6.0:
    resolution: {integrity: sha512-RNxQH/qI8/t3thXJDwcstUO4zeqo64+Uy/+sNVRBx4Xn2OX+OZ9oP+iJnNFqplFra2ZUVeKCSa2oVWi3T4uVmA==}
    engines: {node: '>=0.8'}
    dependencies:
      thenify: 3.3.1
    dev: false

  /thenify@3.3.1:
    resolution: {integrity: sha512-RVZSIV5IG10Hk3enotrhvz0T9em6cyHBLkH/YAZuKqd8hRkKhSfCGIcP2KUY0EPxndzANBmNllzWPwak+bheSw==}
    dependencies:
      any-promise: 1.3.0
    dev: false

  /tmpl@1.0.5:
    resolution: {integrity: sha512-3f0uOEAQwIqGuWW2MVzYg8fV/QNnc/IpuJNG837rLuczAaLVHslWHZQj4IGiEl5Hs3kkbhwL9Ab7Hrsmuj+Smw==}
    dev: false

  /to-fast-properties@2.0.0:
    resolution: {integrity: sha512-/OaKK0xYrs3DmxRYqL/yDc+FxFUVYhDlXMhRmv3z915w2HF1tnN1omB354j8VUGO/hbRzyD6Y3sA7v7GS/ceog==}
    engines: {node: '>=4'}
    dev: false

  /to-regex-range@5.0.1:
    resolution: {integrity: sha512-65P7iz6X5yEr1cwcgvQxbbIw7Uk3gOy5dIdtZ4rDveLqhrdJP+Li/Hx6tyK0NEb+2GCyneCMJiGqrADCSNk8sQ==}
    engines: {node: '>=8.0'}
    dependencies:
      is-number: 7.0.0
    dev: false

  /totalist@3.0.1:
    resolution: {integrity: sha512-sf4i37nQ2LBx4m3wB74y+ubopq6W/dIzXg0FDGjsYnZHVa1Da8FH853wlL2gtUhg+xJXjfk3kUZS3BRoQeoQBQ==}
    engines: {node: '>=6'}
    dev: false

  /tough-cookie@4.1.3:
    resolution: {integrity: sha512-aX/y5pVRkfRnfmuX+OdbSdXvPe6ieKX/G2s7e98f4poJHnqH3281gDPm/metm6E/WRamfx7WC4HUqkWHfQHprw==}
    engines: {node: '>=6'}
    dependencies:
      psl: 1.9.0
      punycode: 2.3.1
      universalify: 0.2.0
      url-parse: 1.5.10
    dev: false

  /tr46@3.0.0:
    resolution: {integrity: sha512-l7FvfAHlcmulp8kr+flpQZmVwtu7nfRV7NZujtN0OqES8EL4O4e0qqzL0DC5gAvx/ZC/9lk6rhcUwYvkBnBnYA==}
    engines: {node: '>=12'}
    dependencies:
      punycode: 2.3.1
    dev: false

  /ts-api-utils@1.2.1(typescript@5.3.3):
    resolution: {integrity: sha512-RIYA36cJn2WiH9Hy77hdF9r7oEwxAtB/TS9/S4Qd90Ap4z5FSiin5zEiTL44OII1Y3IIlEvxwxFUVgrHSZ/UpA==}
    engines: {node: '>=16'}
    peerDependencies:
      typescript: '>=4.2.0'
    dependencies:
      typescript: 5.3.3
    dev: false

  /ts-exif-parser@0.2.2:
    resolution: {integrity: sha512-Z7qGRfvHaISUOErkKfc8Tp+GBnfMWCSyduiLJR0x/b/wKp60oiOvORk73fFML3l8Kf0gVX48mrRsYUcBEb5avQ==}
    dependencies:
      sax: 1.2.4
    dev: false

  /ts-interface-checker@0.1.13:
    resolution: {integrity: sha512-Y/arvbn+rrz3JCKl9C4kVNfTfSm2/mEp5FSz5EsZSANGPSlQrpRI5M4PKF+mJnE52jOO90PnPSc3Ur3bTQw0gA==}
    dev: false

  /tsconfig-paths@3.15.0:
    resolution: {integrity: sha512-2Ac2RgzDe/cn48GvOe3M+o82pEFewD3UPbyoUHHdKasHwJKjds4fLXWf/Ux5kATBKN20oaFGu+jbElp1pos0mg==}
    dependencies:
      '@types/json5': 0.0.29
      json5: 1.0.2
      minimist: 1.2.8
      strip-bom: 3.0.0
    dev: false

  /tslib@1.14.1:
    resolution: {integrity: sha512-Xni35NKzjgMrwevysHTCArtLDpPvye8zV/0E4EyYn43P7/7qvQwPh9BGkHewbMulVntbigmcT7rdX3BNo9wRJg==}
    dev: false

  /tslib@2.6.2:
    resolution: {integrity: sha512-AEYxH93jGFPn/a2iVAwW87VuUIkR1FVUKB77NwMF7nBTDkDrrT/Hpt/IrCJ0QXhW27jTBDcf5ZY7w6RiqTMw2Q==}
    dev: false

  /type-check@0.4.0:
    resolution: {integrity: sha512-XleUoc9uwGXqjWwXaUTZAmzMcFZ5858QA2vvx1Ur5xIcixXIP+8LnFDgRplU30us6teqdlskFfu+ae4K79Ooew==}
    engines: {node: '>= 0.8.0'}
    dependencies:
      prelude-ls: 1.2.1
    dev: false

  /type-detect@4.0.8:
    resolution: {integrity: sha512-0fr/mIH1dlO+x7TlcMy+bIDqKPsw/70tVyeHW787goQjhmqaZe10uwLujubK9q9Lg6Fiho1KUKDYz0Z7k7g5/g==}
    engines: {node: '>=4'}
    dev: false

  /type-fest@0.20.2:
    resolution: {integrity: sha512-Ne+eE4r0/iWnpAxD852z3A+N0Bt5RN//NjJwRd2VFHEmrywxf5vsZlh4R6lixl6B+wz/8d+maTSAkN1FIkI3LQ==}
    engines: {node: '>=10'}
    dev: false

  /type-fest@0.21.3:
    resolution: {integrity: sha512-t0rzBq87m3fVcduHDUFhKmyyX+9eo6WQjZvf51Ea/M0Q7+T374Jp1aUiyUl0GKxp8M/OETVHSDvmkyPgvX+X2w==}
    engines: {node: '>=10'}
    dev: false

  /type-fest@4.10.2:
    resolution: {integrity: sha512-anpAG63wSpdEbLwOqH8L84urkL6PiVIov3EMmgIhhThevh9aiMQov+6Btx0wldNcvm4wV+e2/Rt1QdDwKHFbHw==}
    engines: {node: '>=16'}
    dev: false

  /typed-array-buffer@1.0.1:
    resolution: {integrity: sha512-RSqu1UEuSlrBhHTWC8O9FnPjOduNs4M7rJ4pRKoEjtx1zUNOPN2sSXHLDX+Y2WPbHIxbvg4JFo2DNAEfPIKWoQ==}
    engines: {node: '>= 0.4'}
    dependencies:
      call-bind: 1.0.6
      es-errors: 1.3.0
      is-typed-array: 1.1.13
    dev: false

  /typed-array-byte-length@1.0.0:
    resolution: {integrity: sha512-Or/+kvLxNpeQ9DtSydonMxCx+9ZXOswtwJn17SNLvhptaXYDJvkFFP5zbfU/uLmvnBJlI4yrnXRxpdWH/M5tNA==}
    engines: {node: '>= 0.4'}
    dependencies:
      call-bind: 1.0.6
      for-each: 0.3.3
      has-proto: 1.0.1
      is-typed-array: 1.1.13
    dev: false

  /typed-array-byte-offset@1.0.0:
    resolution: {integrity: sha512-RD97prjEt9EL8YgAgpOkf3O4IF9lhJFr9g0htQkm0rchFp/Vx7LW5Q8fSXXub7BXAODyUQohRMyOc3faCPd0hg==}
    engines: {node: '>= 0.4'}
    dependencies:
      available-typed-arrays: 1.0.6
      call-bind: 1.0.6
      for-each: 0.3.3
      has-proto: 1.0.1
      is-typed-array: 1.1.13
    dev: false

  /typed-array-length@1.0.4:
    resolution: {integrity: sha512-KjZypGq+I/H7HI5HlOoGHkWUUGq+Q0TPhQurLbyrVrvnKTBgzLhIJ7j6J/XTQOi0d1RjyZ0wdas8bKs2p0x3Ng==}
    dependencies:
      call-bind: 1.0.6
      for-each: 0.3.3
      is-typed-array: 1.1.13
    dev: false

  /typescript@5.3.3:
    resolution: {integrity: sha512-pXWcraxM0uxAS+tN0AG/BF2TyqmHO014Z070UsJ+pFvYuRSq8KH8DmWpnbXe0pEPDHXZV3FcAbJkijJ5oNEnWw==}
    engines: {node: '>=14.17'}
    hasBin: true
    dev: false

  /unbox-primitive@1.0.2:
    resolution: {integrity: sha512-61pPlCD9h51VoreyJ0BReideM3MDKMKnh6+V9L08331ipq6Q8OFXZYiqP6n/tbHx4s5I9uRhcye6BrbkizkBDw==}
    dependencies:
      call-bind: 1.0.6
      has-bigints: 1.0.2
      has-symbols: 1.0.3
      which-boxed-primitive: 1.0.2
    dev: false

  /undici-types@5.26.5:
    resolution: {integrity: sha512-JlCMO+ehdEIKqlFxk6IfVoAUVmgz7cU7zD/h9XZ0qzeosSHmUJVOzSQvvYSYWXkFXC+IfLKSIffhv0sVZup6pA==}
    dev: false

  /undici@5.28.2:
    resolution: {integrity: sha512-wh1pHJHnUeQV5Xa8/kyQhO7WFa8M34l026L5P/+2TYiakvGy5Rdc8jWZVyG7ieht/0WgJLEd3kcU5gKx+6GC8w==}
    engines: {node: '>=14.0'}
    dependencies:
      '@fastify/busboy': 2.1.0
    dev: false

  /universalify@0.2.0:
    resolution: {integrity: sha512-CJ1QgKmNg3CwvAv/kOFmtnEN05f0D/cn9QntgNOQlQF9dgvVTHj3t+8JPdjqawCHk7V/KA+fbUqzZ9XWhcqPUg==}
    engines: {node: '>= 4.0.0'}
    dev: false

  /update-browserslist-db@1.0.13(browserslist@4.22.3):
    resolution: {integrity: sha512-xebP81SNcPuNpPP3uzeW1NYXxI3rxyJzF3pD6sH4jE7o/IX+WtSpwnVU+qIsDPyk0d3hmFQ7mjqc6AtV604hbg==}
    hasBin: true
    peerDependencies:
      browserslist: '>= 4.21.0'
    dependencies:
      browserslist: 4.22.3
      escalade: 3.1.2
      picocolors: 1.0.0
    dev: false

  /uri-js@4.4.1:
    resolution: {integrity: sha512-7rKUyy33Q1yc98pQ1DAmLtwX109F7TIfWlW1Ydo8Wl1ii1SeHieeh0HHfPeL2fMXK6z0s8ecKs9frCuLJvndBg==}
    dependencies:
      punycode: 2.3.1
    dev: false

  /url-parse@1.5.10:
    resolution: {integrity: sha512-WypcfiRhfeUP9vvF0j6rw0J3hrWrw6iZv3+22h6iRMJ/8z1Tj6XfLP4DsUix5MhMPnXpiHDoKyoZ/bdCkwBCiQ==}
    dependencies:
      querystringify: 2.2.0
      requires-port: 1.0.0
    dev: false

  /use-callback-ref@1.3.1(@types/react@18.2.55)(react@18.2.0):
    resolution: {integrity: sha512-Lg4Vx1XZQauB42Hw3kK7JM6yjVjgFmFC5/Ab797s79aARomD2nEErc4mCgM8EZrARLmmbWpi5DGCadmK50DcAQ==}
    engines: {node: '>=10'}
    peerDependencies:
      '@types/react': ^16.8.0 || ^17.0.0 || ^18.0.0
      react: ^16.8.0 || ^17.0.0 || ^18.0.0
    peerDependenciesMeta:
      '@types/react':
        optional: true
    dependencies:
      '@types/react': 18.2.55
      react: 18.2.0
      tslib: 2.6.2
    dev: false

  /use-sidecar@1.1.2(@types/react@18.2.55)(react@18.2.0):
    resolution: {integrity: sha512-epTbsLuzZ7lPClpz2TyryBfztm7m+28DlEv2ZCQ3MDr5ssiwyOwGH/e5F9CkfWjJ1t4clvI58yF822/GUkjjhw==}
    engines: {node: '>=10'}
    peerDependencies:
      '@types/react': ^16.9.0 || ^17.0.0 || ^18.0.0
      react: ^16.8.0 || ^17.0.0 || ^18.0.0
    peerDependenciesMeta:
      '@types/react':
        optional: true
    dependencies:
      '@types/react': 18.2.55
      detect-node-es: 1.1.0
      react: 18.2.0
      tslib: 2.6.2
    dev: false

  /utf-8-validate@6.0.3:
    resolution: {integrity: sha512-uIuGf9TWQ/y+0Lp+KGZCMuJWc3N9BHA+l/UmHd/oUHwJJDeysyTRxNQVkbzsIWfGFbRe3OcgML/i0mvVRPOyDA==}
    engines: {node: '>=6.14.2'}
    requiresBuild: true
    dependencies:
      node-gyp-build: 4.8.0
    dev: false

  /util-deprecate@1.0.2:
    resolution: {integrity: sha512-EPD5q1uXyFxJpCrLnCc1nHnq3gOa6DZBocAIiI2TaSCA7VCJ1UJDMagCzIkXNsUYfD1daK//LTEQ8xiIbrHtcw==}
    dev: false

  /uuid@8.3.2:
    resolution: {integrity: sha512-+NYs2QeMWy+GWFOEm9xnn6HCDp0l7QBD7ml8zLUmJ+93Q5NF0NocErnwkTkXVFNiX3/fpC6afS8Dhb/gz7R7eg==}
    hasBin: true
    dev: false

  /v8-to-istanbul@9.2.0:
    resolution: {integrity: sha512-/EH/sDgxU2eGxajKdwLCDmQ4FWq+kpi3uCmBGpw1xJtnAxEjlD8j8PEiGWpCIMIs3ciNAgH0d3TTJiUkYzyZjA==}
    engines: {node: '>=10.12.0'}
    dependencies:
      '@jridgewell/trace-mapping': 0.3.22
      '@types/istanbul-lib-coverage': 2.0.6
      convert-source-map: 2.0.0
    dev: false

  /w3c-xmlserializer@4.0.0:
    resolution: {integrity: sha512-d+BFHzbiCx6zGfz0HyQ6Rg69w9k19nviJspaj4yNscGjrHu94sVP+aRm75yEbCh+r2/yR+7q6hux9LVtbuTGBw==}
    engines: {node: '>=14'}
    dependencies:
      xml-name-validator: 4.0.0
    dev: false

  /walker@1.0.8:
    resolution: {integrity: sha512-ts/8E8l5b7kY0vlWLewOkDXMmPdLcVV4GmOQLyxuSswIJsweeFZtAsMF7k1Nszz+TYBQrlYRmzOnr398y1JemQ==}
    dependencies:
      makeerror: 1.0.12
    dev: false

  /webidl-conversions@7.0.0:
    resolution: {integrity: sha512-VwddBukDzu71offAQR975unBIGqfKZpM+8ZX6ySk8nYhVoo5CYaZyzt3YBvYtRtO+aoGlqxPg/B87NGVZ/fu6g==}
    engines: {node: '>=12'}
    dev: false

  /webpack-bundle-analyzer@4.10.1:
    resolution: {integrity: sha512-s3P7pgexgT/HTUSYgxJyn28A+99mmLq4HsJepMPzu0R8ImJc52QNqaFYW1Z2z2uIb1/J3eYgaAWVpaC+v/1aAQ==}
    engines: {node: '>= 10.13.0'}
    hasBin: true
    dependencies:
      '@discoveryjs/json-ext': 0.5.7
      acorn: 8.11.3
      acorn-walk: 8.3.2
      commander: 7.2.0
      debounce: 1.2.1
      escape-string-regexp: 4.0.0
      gzip-size: 6.0.0
      html-escaper: 2.0.2
      is-plain-object: 5.0.0
      opener: 1.5.2
      picocolors: 1.0.0
      sirv: 2.0.4
      ws: 7.5.9
    transitivePeerDependencies:
      - bufferutil
      - utf-8-validate
    dev: false

  /whatwg-encoding@2.0.0:
    resolution: {integrity: sha512-p41ogyeMUrw3jWclHWTQg1k05DSVXPLcVxRTYsXUk+ZooOCZLcoYgPZ/HL/D/N+uQPOtcp1me1WhBEaX02mhWg==}
    engines: {node: '>=12'}
    dependencies:
      iconv-lite: 0.6.3
    dev: false

  /whatwg-mimetype@3.0.0:
    resolution: {integrity: sha512-nt+N2dzIutVRxARx1nghPKGv1xHikU7HKdfafKkLNLindmPU/ch3U31NOCGGA/dmPcmb1VlofO0vnKAcsm0o/Q==}
    engines: {node: '>=12'}
    dev: false

  /whatwg-url@11.0.0:
    resolution: {integrity: sha512-RKT8HExMpoYx4igMiVMY83lN6UeITKJlBQ+vR/8ZJ8OCdSiN3RwCq+9gH0+Xzj0+5IrM6i4j/6LuvzbZIQgEcQ==}
    engines: {node: '>=12'}
    dependencies:
      tr46: 3.0.0
      webidl-conversions: 7.0.0
    dev: false

  /which-boxed-primitive@1.0.2:
    resolution: {integrity: sha512-bwZdv0AKLpplFY2KZRX6TvyuN7ojjr7lwkg6ml0roIy9YeuSr7JS372qlNW18UQYzgYK9ziGcerWqZOmEn9VNg==}
    dependencies:
      is-bigint: 1.0.4
      is-boolean-object: 1.1.2
      is-number-object: 1.0.7
      is-string: 1.0.7
      is-symbol: 1.0.4
    dev: false

  /which-builtin-type@1.1.3:
    resolution: {integrity: sha512-YmjsSMDBYsM1CaFiayOVT06+KJeXf0o5M/CAd4o1lTadFAtacTUM49zoYxr/oroopFDfhvN6iEcBxUyc3gvKmw==}
    engines: {node: '>= 0.4'}
    dependencies:
      function.prototype.name: 1.1.6
      has-tostringtag: 1.0.2
      is-async-function: 2.0.0
      is-date-object: 1.0.5
      is-finalizationregistry: 1.0.2
      is-generator-function: 1.0.10
      is-regex: 1.1.4
      is-weakref: 1.0.2
      isarray: 2.0.5
      which-boxed-primitive: 1.0.2
      which-collection: 1.0.1
      which-typed-array: 1.1.14
    dev: false

  /which-collection@1.0.1:
    resolution: {integrity: sha512-W8xeTUwaln8i3K/cY1nGXzdnVZlidBcagyNFtBdD5kxnb4TvGKR7FfSIS3mYpwWS1QUCutfKz8IY8RjftB0+1A==}
    dependencies:
      is-map: 2.0.2
      is-set: 2.0.2
      is-weakmap: 2.0.1
      is-weakset: 2.0.2
    dev: false

  /which-typed-array@1.1.14:
    resolution: {integrity: sha512-VnXFiIW8yNn9kIHN88xvZ4yOWchftKDsRJ8fEPacX/wl1lOvBrhsJ/OeJCXq7B0AaijRuqgzSKalJoPk+D8MPg==}
    engines: {node: '>= 0.4'}
    dependencies:
      available-typed-arrays: 1.0.6
      call-bind: 1.0.6
      for-each: 0.3.3
      gopd: 1.0.1
      has-tostringtag: 1.0.2
    dev: false

  /which@2.0.2:
    resolution: {integrity: sha512-BLI3Tl1TW3Pvl70l3yq3Y64i+awpwXqsGBYWkkqMtnbXgrMD+yj7rhW0kuEDxzJaYXGjEW5ogapKNMEKNMjibA==}
    engines: {node: '>= 8'}
    hasBin: true
    dependencies:
      isexe: 2.0.0
    dev: false

  /wrap-ansi@7.0.0:
    resolution: {integrity: sha512-YVGIj2kamLSTxw6NsZjoBxfSwsn0ycdesmc4p+Q21c5zPuZ1pl+NfxVdxPtdHvmNVOQ6XSYG4AUtyt/Fi7D16Q==}
    engines: {node: '>=10'}
    dependencies:
      ansi-styles: 4.3.0
      string-width: 4.2.3
      strip-ansi: 6.0.1
    dev: false

  /wrap-ansi@8.1.0:
    resolution: {integrity: sha512-si7QWI6zUMq56bESFvagtmzMdGOtoxfR+Sez11Mobfc7tm+VkUckk9bW2UeffTGVUbOksxmSw0AA2gs8g71NCQ==}
    engines: {node: '>=12'}
    dependencies:
      ansi-styles: 6.2.1
      string-width: 5.1.2
      strip-ansi: 7.1.0
    dev: false

  /wrappy@1.0.2:
    resolution: {integrity: sha512-l4Sp/DRseor9wL6EvV2+TuQn63dMkPjZ/sp9XkghTEbV9KlPS1xUsZ3u7/IQO4wxtcFB4bgpQPRcR3QCvezPcQ==}
    dev: false

  /write-file-atomic@4.0.2:
    resolution: {integrity: sha512-7KxauUdBmSdWnmpaGFg+ppNjKF8uNLry8LyzjauQDOVONfFLNKrKvQOxZ/VuTIcS/gge/YNahf5RIIQWTSarlg==}
    engines: {node: ^12.13.0 || ^14.15.0 || >=16.0.0}
    dependencies:
      imurmurhash: 0.1.4
      signal-exit: 3.0.7
    dev: false

  /ws@7.5.9:
    resolution: {integrity: sha512-F+P9Jil7UiSKSkppIiD94dN07AwvFixvLIj1Og1Rl9GGMuNipJnV9JzjD6XuqmAeiswGvUmNLjr5cFuXwNS77Q==}
    engines: {node: '>=8.3.0'}
    peerDependencies:
      bufferutil: ^4.0.1
      utf-8-validate: ^5.0.2
    peerDependenciesMeta:
      bufferutil:
        optional: true
      utf-8-validate:
        optional: true
    dev: false

  /ws@8.14.2(bufferutil@4.0.8)(utf-8-validate@6.0.3):
    resolution: {integrity: sha512-wEBG1ftX4jcglPxgFCMJmZ2PLtSbJ2Peg6TmpJFTbe9GZYOQCDPdMYu/Tm0/bGZkw8paZnJY45J4K2PZrLYq8g==}
    engines: {node: '>=10.0.0'}
    peerDependencies:
      bufferutil: ^4.0.1
      utf-8-validate: '>=5.0.2'
    peerDependenciesMeta:
      bufferutil:
        optional: true
      utf-8-validate:
        optional: true
    dependencies:
      bufferutil: 4.0.8
      utf-8-validate: 6.0.3
    dev: false

  /ws@8.16.0:
    resolution: {integrity: sha512-HS0c//TP7Ina87TfiPUz1rQzMhHrl/SG2guqRcTOIUYD2q8uhUdNHZYJUaQ8aTGPzCh+c6oawMKW35nFl1dxyQ==}
    engines: {node: '>=10.0.0'}
    peerDependencies:
      bufferutil: ^4.0.1
      utf-8-validate: '>=5.0.2'
    peerDependenciesMeta:
      bufferutil:
        optional: true
      utf-8-validate:
        optional: true
    dev: false

  /xml-name-validator@4.0.0:
    resolution: {integrity: sha512-ICP2e+jsHvAj2E2lIHxa5tjXRlKDJo4IdvPvCXbXQGdzSfmSpNVyIKMvoZHjDY9DP0zV17iI85o90vRFXNccRw==}
    engines: {node: '>=12'}
    dev: false

  /xmlchars@2.2.0:
    resolution: {integrity: sha512-JZnDKK8B0RCDw84FNdDAIpZK+JuJw+s7Lz8nksI7SIuU3UXJJslUthsi+uWBUYOwPFwW7W7PRLRfUKpxjtjFCw==}
    dev: false

  /xtend@4.0.2:
    resolution: {integrity: sha512-LKYU1iAXJXUgAXn9URjiu+MWhyUXHsvfp7mcuYm9dSUKK0/CjtrUwFAxD82/mCWbtLsGjFIad0wIsod4zrTAEQ==}
    engines: {node: '>=0.4'}
    dev: false

  /y18n@5.0.8:
    resolution: {integrity: sha512-0pfFzegeDWJHJIAmTLRP2DwHjdF5s7jo9tuztdQxAhINCdvS+3nGINqPd00AphqJR/0LhANUS6/+7SCb98YOfA==}
    engines: {node: '>=10'}
    dev: false

  /yallist@3.1.1:
    resolution: {integrity: sha512-a4UGQaWPH59mOXUYnAG2ewncQS4i4F43Tv3JoAM+s2VDAmS9NsK8GpDMLrCHPksFT7h3K6TOoUNn2pb7RoXx4g==}
    dev: false

  /yallist@4.0.0:
    resolution: {integrity: sha512-3wdGidZyq5PB084XLES5TpOSRA3wjXAlIWMhum2kRcv/41Sn2emQ0dycQW4uZXLejwKvg6EsvbdlVL+FYEct7A==}
    dev: false

  /yaml@2.3.4:
    resolution: {integrity: sha512-8aAvwVUSHpfEqTQ4w/KMlf3HcRdt50E5ODIQJBw1fQ5RL34xabzxtUlzTXVqc4rkZsPbvrXKWnABCD7kWSmocA==}
    engines: {node: '>= 14'}
    dev: false

  /yargs-parser@21.1.1:
    resolution: {integrity: sha512-tVpsJW7DdjecAiFpbIB1e3qxIQsE6NoPc5/eTdrbbIC4h0LVsWhnoa3g+m2HclBIujHzsxZ4VJVA+GUuc2/LBw==}
    engines: {node: '>=12'}
    dev: false

  /yargs@17.7.2:
    resolution: {integrity: sha512-7dSzzRQ++CKnNI/krKnYRV7JKKPUXMEh61soaHKg9mrWEhzFWhFnxPxGl+69cD1Ou63C13NUPCnmIcrvqCuM6w==}
    engines: {node: '>=12'}
    dependencies:
      cliui: 8.0.1
      escalade: 3.1.2
      get-caller-file: 2.0.5
      require-directory: 2.1.1
      string-width: 4.2.3
      y18n: 5.0.8
      yargs-parser: 21.1.1
    dev: false

  /yocto-queue@0.1.0:
    resolution: {integrity: sha512-rVksvsnNCdJ/ohGc6xgPwyN8eheCxsiLM8mxuE/t/mOVqJewPuO1miLpTHQiRgTKCLexL4MeAFVagts7HmNZ2Q==}
    engines: {node: '>=10'}
    dev: false<|MERGE_RESOLUTION|>--- conflicted
+++ resolved
@@ -46,7 +46,7 @@
     version: 7.0.1(eslint@8.56.0)(typescript@5.3.3)
   '@vercel/analytics':
     specifier: ^1.2.0
-    version: 1.2.0(next@14.1.0)(react@18.2.0)
+    version: 1.2.0(next@14.1.1-canary.58)(react@18.2.0)
   '@vercel/blob':
     specifier: ^0.22.0
     version: 0.22.0
@@ -54,13 +54,8 @@
     specifier: 0.7.2
     version: 0.7.2
   '@vercel/speed-insights':
-<<<<<<< HEAD
-    specifier: ^1.0.9
-    version: 1.0.9(next@14.1.1-canary.56)(react@18.2.0)
-=======
     specifier: ^1.0.10
-    version: 1.0.10(next@14.1.0)(react@18.2.0)
->>>>>>> 5d85fbf8
+    version: 1.0.10(next@14.1.1-canary.58)(react@18.2.0)
   autoprefixer:
     specifier: 10.4.17
     version: 10.4.17(postcss@8.4.35)
@@ -95,14 +90,14 @@
     specifier: ^5.0.5
     version: 5.0.5
   next:
-    specifier: 14.1.1-canary.56
-    version: 14.1.1-canary.56(@babel/core@7.23.9)(react-dom@18.2.0)(react@18.2.0)
+    specifier: 14.1.1-canary.58
+    version: 14.1.1-canary.58(@babel/core@7.23.9)(react-dom@18.2.0)(react@18.2.0)
   next-auth:
     specifier: 5.0.0-beta.9
-    version: 5.0.0-beta.9(next@14.1.1-canary.56)(react@18.2.0)
+    version: 5.0.0-beta.9(next@14.1.1-canary.58)(react@18.2.0)
   next-themes:
     specifier: ^0.2.1
-    version: 0.2.1(next@14.1.1-canary.56)(react-dom@18.2.0)(react@18.2.0)
+    version: 0.2.1(next@14.1.1-canary.58)(react-dom@18.2.0)(react@18.2.0)
   postcss:
     specifier: 8.4.35
     version: 8.4.35
@@ -1562,8 +1557,8 @@
       - utf-8-validate
     dev: false
 
-  /@next/env@14.1.1-canary.56:
-    resolution: {integrity: sha512-2C+38wg1ZTb9N3HagtLZIjhPg0cbB97PmbgAKLMg+QOttyjmBiVjb231XWHKjqoEhY9u/ILWNbzgQ8gD5JplkA==}
+  /@next/env@14.1.1-canary.58:
+    resolution: {integrity: sha512-xMoPPiWVEIyIPoWaLhswlMq2Tnfkcv+XRmUAEhKkJgWdHIMFh45tiniWrZQLfrn4DAnF8gEAoejJaniNShFm7w==}
     dev: false
 
   /@next/eslint-plugin-next@14.1.0:
@@ -1572,8 +1567,8 @@
       glob: 10.3.10
     dev: false
 
-  /@next/swc-darwin-arm64@14.1.1-canary.56:
-    resolution: {integrity: sha512-xqCZidAakgTw0iQaWK3IRgbu1o8i2dRFjLkvAF1QPZruVFlSaCIKoSo3GUebJcrvzcHVzRkDKnr+FlWLmES5zA==}
+  /@next/swc-darwin-arm64@14.1.1-canary.58:
+    resolution: {integrity: sha512-exDpEe9ptK0NJEEyA+sThnR/6Oif/XaPK1y10fkcTNoQJkUCENL46nR1bCEYDAQrS5w03C1BHs3LSIOuoQcIag==}
     engines: {node: '>= 10'}
     cpu: [arm64]
     os: [darwin]
@@ -1581,8 +1576,8 @@
     dev: false
     optional: true
 
-  /@next/swc-darwin-x64@14.1.1-canary.56:
-    resolution: {integrity: sha512-febsltDU+jnNhK3qZriJ58FSmyZtJkOtih5t0VDusgM8MdfwVfcfv0kMVSZOygdWrJLhml5OKBC4XdX4BDGpEw==}
+  /@next/swc-darwin-x64@14.1.1-canary.58:
+    resolution: {integrity: sha512-Q+38djBg+yaZjB8R6kst8kqHLIpTIM2RzuIvFGOflb8WaVI1ApXERTJKd345BOp42s0rIJ1UqynRplNCqYebeA==}
     engines: {node: '>= 10'}
     cpu: [x64]
     os: [darwin]
@@ -1590,8 +1585,8 @@
     dev: false
     optional: true
 
-  /@next/swc-linux-arm64-gnu@14.1.1-canary.56:
-    resolution: {integrity: sha512-4Zj09znOpXxU6y2BBVEo5jfa4aeiJVg5d4dbcAnuDL7n26xzQL62UOXflSLdijZ8842qcIUN5SQa1kqZlixj+w==}
+  /@next/swc-linux-arm64-gnu@14.1.1-canary.58:
+    resolution: {integrity: sha512-wv2457qPqh7ENqQ3t8sCWCsNStEW/o8qejZ6Ywdwl3eKP1jnFNtn4OWfOuP2FUl1XmVEzbABozuOyiCGAtD63Q==}
     engines: {node: '>= 10'}
     cpu: [arm64]
     os: [linux]
@@ -1599,8 +1594,8 @@
     dev: false
     optional: true
 
-  /@next/swc-linux-arm64-musl@14.1.1-canary.56:
-    resolution: {integrity: sha512-CfDodJ/hjqdYYDpVZ0Jxjab8lmrl74Z3Y1tp12lzZA3jnrjXq66Wj8ckQ81H+Omn4ObovpMD+DRL8/xKXdC7HQ==}
+  /@next/swc-linux-arm64-musl@14.1.1-canary.58:
+    resolution: {integrity: sha512-xvfU/+mZfLpW/tRy743JtkNPlNI2t1dSkIzvDHHn/V28k1c+4YmsNxKMZRqqcxi73hwnuWYgor/96Sm4r9pmQQ==}
     engines: {node: '>= 10'}
     cpu: [arm64]
     os: [linux]
@@ -1608,8 +1603,8 @@
     dev: false
     optional: true
 
-  /@next/swc-linux-x64-gnu@14.1.1-canary.56:
-    resolution: {integrity: sha512-tHUaCQOaFxuUWR/7tvnFQTNOVKmmtKE2SdNfh5rzYz00JjYhVf3aR9hqOvCBmck0LJ77FmZK+8pBwUb8Jouz9g==}
+  /@next/swc-linux-x64-gnu@14.1.1-canary.58:
+    resolution: {integrity: sha512-OgayNv+ChIjsPYMkBit2LTI0tMJ72or4w5DfQe2i1M2Ccy09p/LSRCiOptkV3XKyO+Tz8+fAqN+PdLRxfxQiuQ==}
     engines: {node: '>= 10'}
     cpu: [x64]
     os: [linux]
@@ -1617,8 +1612,8 @@
     dev: false
     optional: true
 
-  /@next/swc-linux-x64-musl@14.1.1-canary.56:
-    resolution: {integrity: sha512-OEdHeNFb7BM+byb6JrpLF9/na2oCpxNbC6n+zQHcM/CV/y2OBniz9JDngckJG3esfnD6q9aCjEEt6LF9/LKZyw==}
+  /@next/swc-linux-x64-musl@14.1.1-canary.58:
+    resolution: {integrity: sha512-6epwXWxSUyNKzOt0FSRW0QioPaWA9xlu8LM5N0c9eg8vaI3FvZmQegtHIzuzNc7RyWE1a5ZY4uDBVA1JaUJRow==}
     engines: {node: '>= 10'}
     cpu: [x64]
     os: [linux]
@@ -1626,8 +1621,8 @@
     dev: false
     optional: true
 
-  /@next/swc-win32-arm64-msvc@14.1.1-canary.56:
-    resolution: {integrity: sha512-qWVDIia8BJ8209XUVw4QNPi4mup2OwRZVLlrD1WZwAmDGy5p/gwFqGCvQ5BeiCUl8Et9xWsVwou1/n5mobj0Dw==}
+  /@next/swc-win32-arm64-msvc@14.1.1-canary.58:
+    resolution: {integrity: sha512-Qa79WuVRcrkmbxzTXr/tmWvFHVMjUu9KpxNrKn+HO/DmrVEnR4NxmuzOOxc6QkCb+Rb86rfV7tttPQqw7YigBA==}
     engines: {node: '>= 10'}
     cpu: [arm64]
     os: [win32]
@@ -1635,8 +1630,8 @@
     dev: false
     optional: true
 
-  /@next/swc-win32-ia32-msvc@14.1.1-canary.56:
-    resolution: {integrity: sha512-e26LjHCGlg/X6iS5iqILGykgAFM+hLoNP1HTpsEXebn8iOaAJ4w2YEyk5+CGk4aImM9YwXGsquPWq/S+SwVMaQ==}
+  /@next/swc-win32-ia32-msvc@14.1.1-canary.58:
+    resolution: {integrity: sha512-fuqdt6XKc4kvUpgOMh/LL2eqJ/eltxknClpaAg9Nt0dGTQIF0rjKEVm8NRwv832URZKKBbz9AtBp5TEmOquG9g==}
     engines: {node: '>= 10'}
     cpu: [ia32]
     os: [win32]
@@ -1644,8 +1639,8 @@
     dev: false
     optional: true
 
-  /@next/swc-win32-x64-msvc@14.1.1-canary.56:
-    resolution: {integrity: sha512-ylkY6s0wXjS8V7e7fFLtkT+VY0oLfZUDDdLPBL1hDxjh3m4H2kKB+Hq67fkRem7DoF3zn1pqCjbz4Gby/nXisg==}
+  /@next/swc-win32-x64-msvc@14.1.1-canary.58:
+    resolution: {integrity: sha512-P/DkKFiZo1mILb2UGt1YiurmuKo9LLvgC0l77YQ5g2b8jrTbYS9JeJJcdhLXnsHPPQrR/QgnEDJ2zWRtIhUJZA==}
     engines: {node: '>= 10'}
     cpu: [x64]
     os: [win32]
@@ -3057,7 +3052,7 @@
     resolution: {integrity: sha512-zuVdFrMJiuCDQUMCzQaD6KL28MjnqqN8XnAqiEq9PNm/hCPTSGfrXCOfwj1ow4LFb/tNymJPwsNbVePc1xFqrQ==}
     dev: false
 
-  /@vercel/analytics@1.2.0(next@14.1.0)(react@18.2.0):
+  /@vercel/analytics@1.2.0(next@14.1.1-canary.58)(react@18.2.0):
     resolution: {integrity: sha512-Q9hduY6+i73Is1m57Y3OlawleeYVi4cvuh/0j6IwmSndMOE4+BKkMwjnwz+7xnqfZCanipIG6+q+zHalH9X0Zg==}
     peerDependencies:
       next: '>= 13'
@@ -3068,7 +3063,7 @@
       react:
         optional: true
     dependencies:
-      next: 14.1.0(@babel/core@7.23.9)(react-dom@18.2.0)(react@18.2.0)
+      next: 14.1.1-canary.58(@babel/core@7.23.9)(react-dom@18.2.0)(react@18.2.0)
       react: 18.2.0
       server-only: 0.0.1
     dev: false
@@ -3092,13 +3087,8 @@
       ws: 8.14.2(bufferutil@4.0.8)(utf-8-validate@6.0.3)
     dev: false
 
-<<<<<<< HEAD
-  /@vercel/speed-insights@1.0.9(next@14.1.1-canary.56)(react@18.2.0):
-    resolution: {integrity: sha512-f+XFP0O+aZ4Olj9h+BitkB1b4NJQaxtyCb69wWuDxytJHY6Pa4QtZPdBUftHOcajUCHRVeq062fk3MKXKtjNVQ==}
-=======
-  /@vercel/speed-insights@1.0.10(next@14.1.0)(react@18.2.0):
+  /@vercel/speed-insights@1.0.10(next@14.1.1-canary.58)(react@18.2.0):
     resolution: {integrity: sha512-4uzdKB0RW6Ff2FkzshzjZ+RlJfLPxgm/00i0XXgxfMPhwnnsk92YgtqsxT9OcPLdJUyVU1DqFlSWWjIQMPkh0g==}
->>>>>>> 5d85fbf8
     requiresBuild: true
     peerDependencies:
       '@sveltejs/kit': ^1 || ^2
@@ -3121,7 +3111,7 @@
       vue-router:
         optional: true
     dependencies:
-      next: 14.1.1-canary.56(@babel/core@7.23.9)(react-dom@18.2.0)(react@18.2.0)
+      next: 14.1.1-canary.58(@babel/core@7.23.9)(react-dom@18.2.0)(react@18.2.0)
       react: 18.2.0
     dev: false
 
@@ -5994,7 +5984,7 @@
     resolution: {integrity: sha512-OWND8ei3VtNC9h7V60qff3SVobHr996CTwgxubgyQYEpg290h9J0buyECNNJexkFm5sOajh5G116RYA1c8ZMSw==}
     dev: false
 
-  /next-auth@5.0.0-beta.9(next@14.1.1-canary.56)(react@18.2.0):
+  /next-auth@5.0.0-beta.9(next@14.1.1-canary.58)(react@18.2.0):
     resolution: {integrity: sha512-BWFiwJ/wzfxWpHnGpAoFsXHSlVofWgFns6tjtIGeDrXfEf3D+afnBpmzCNyek2RNYDVgMHi8Q5uXzFoNBd2l5g==}
     peerDependencies:
       '@simplewebauthn/browser': ^9.0.1
@@ -6011,24 +6001,24 @@
         optional: true
     dependencies:
       '@auth/core': 0.26.3
-      next: 14.1.1-canary.56(@babel/core@7.23.9)(react-dom@18.2.0)(react@18.2.0)
+      next: 14.1.1-canary.58(@babel/core@7.23.9)(react-dom@18.2.0)(react@18.2.0)
       react: 18.2.0
     dev: false
 
-  /next-themes@0.2.1(next@14.1.1-canary.56)(react-dom@18.2.0)(react@18.2.0):
+  /next-themes@0.2.1(next@14.1.1-canary.58)(react-dom@18.2.0)(react@18.2.0):
     resolution: {integrity: sha512-B+AKNfYNIzh0vqQQKqQItTS8evEouKD7H5Hj3kmuPERwddR2TxvDSFZuTj6T7Jfn1oyeUyJMydPl1Bkxkh0W7A==}
     peerDependencies:
       next: '*'
       react: '*'
       react-dom: '*'
     dependencies:
-      next: 14.1.1-canary.56(@babel/core@7.23.9)(react-dom@18.2.0)(react@18.2.0)
+      next: 14.1.1-canary.58(@babel/core@7.23.9)(react-dom@18.2.0)(react@18.2.0)
       react: 18.2.0
       react-dom: 18.2.0(react@18.2.0)
     dev: false
 
-  /next@14.1.1-canary.56(@babel/core@7.23.9)(react-dom@18.2.0)(react@18.2.0):
-    resolution: {integrity: sha512-/rqfqDzofP3xoOlGsRZXSc9eDBRn+f6UTIrJepappiFIJ2Bk54xVgQV+0HWG7szQoYt1tf+ZYCK1+h46/y5/oA==}
+  /next@14.1.1-canary.58(@babel/core@7.23.9)(react-dom@18.2.0)(react@18.2.0):
+    resolution: {integrity: sha512-rL4Tmm5ldL4VA+lTz0sQfJcDOe3vXB7LItcWuILb8eDs/6X1wrXNF9KDtviJH0tq/jrrTOihN7aBCkkge85m6g==}
     engines: {node: '>=18.17.0'}
     hasBin: true
     peerDependencies:
@@ -6042,7 +6032,7 @@
       sass:
         optional: true
     dependencies:
-      '@next/env': 14.1.1-canary.56
+      '@next/env': 14.1.1-canary.58
       '@swc/helpers': 0.5.5
       busboy: 1.6.0
       caniuse-lite: 1.0.30001585
@@ -6052,15 +6042,15 @@
       react-dom: 18.2.0(react@18.2.0)
       styled-jsx: 5.1.1(@babel/core@7.23.9)(react@18.2.0)
     optionalDependencies:
-      '@next/swc-darwin-arm64': 14.1.1-canary.56
-      '@next/swc-darwin-x64': 14.1.1-canary.56
-      '@next/swc-linux-arm64-gnu': 14.1.1-canary.56
-      '@next/swc-linux-arm64-musl': 14.1.1-canary.56
-      '@next/swc-linux-x64-gnu': 14.1.1-canary.56
-      '@next/swc-linux-x64-musl': 14.1.1-canary.56
-      '@next/swc-win32-arm64-msvc': 14.1.1-canary.56
-      '@next/swc-win32-ia32-msvc': 14.1.1-canary.56
-      '@next/swc-win32-x64-msvc': 14.1.1-canary.56
+      '@next/swc-darwin-arm64': 14.1.1-canary.58
+      '@next/swc-darwin-x64': 14.1.1-canary.58
+      '@next/swc-linux-arm64-gnu': 14.1.1-canary.58
+      '@next/swc-linux-arm64-musl': 14.1.1-canary.58
+      '@next/swc-linux-x64-gnu': 14.1.1-canary.58
+      '@next/swc-linux-x64-musl': 14.1.1-canary.58
+      '@next/swc-win32-arm64-msvc': 14.1.1-canary.58
+      '@next/swc-win32-ia32-msvc': 14.1.1-canary.58
+      '@next/swc-win32-x64-msvc': 14.1.1-canary.58
     transitivePeerDependencies:
       - '@babel/core'
       - babel-plugin-macros
