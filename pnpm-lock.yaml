lockfileVersion: '6.0'

settings:
  autoInstallPeers: true
  excludeLinksFromLockfile: false

dependencies:
  '@aws-sdk/client-s3':
    specifier: 3.515.0
    version: 3.515.0
  '@aws-sdk/s3-request-presigner':
    specifier: 3.515.0
    version: 3.515.0
  '@next/bundle-analyzer':
    specifier: 14.1.0
    version: 14.1.0
  '@radix-ui/react-dropdown-menu':
    specifier: ^2.0.6
    version: 2.0.6(@types/react-dom@18.2.19)(@types/react@18.2.57)(react-dom@18.2.0)(react@18.2.0)
  '@tailwindcss/forms':
    specifier: ^0.5.7
    version: 0.5.7(tailwindcss@3.4.1)
  '@testing-library/jest-dom':
    specifier: ^6.4.2
    version: 6.4.2(@types/jest@29.5.12)(jest@29.7.0)
  '@testing-library/react':
    specifier: ^14.2.1
    version: 14.2.1(react-dom@18.2.0)(react@18.2.0)
  '@types/jest':
    specifier: ^29.5.12
    version: 29.5.12
  '@types/node':
    specifier: ^20.11.19
    version: 20.11.19
  '@types/react':
    specifier: 18.2.57
    version: 18.2.57
  '@types/react-dom':
    specifier: 18.2.19
    version: 18.2.19
  '@typescript-eslint/eslint-plugin':
    specifier: ^7.0.2
    version: 7.0.2(@typescript-eslint/parser@7.0.2)(eslint@8.56.0)(typescript@5.3.3)
  '@typescript-eslint/parser':
    specifier: ^7.0.2
    version: 7.0.2(eslint@8.56.0)(typescript@5.3.3)
  '@vercel/analytics':
    specifier: ^1.2.2
    version: 1.2.2(next@14.1.1-canary.70)(react@18.2.0)
  '@vercel/blob':
    specifier: ^0.22.1
    version: 0.22.1
  '@vercel/postgres':
    specifier: 0.7.2
    version: 0.7.2
  '@vercel/speed-insights':
    specifier: ^1.0.10
    version: 1.0.10(next@14.1.1-canary.70)(react@18.2.0)
  autoprefixer:
    specifier: 10.4.17
    version: 10.4.17(postcss@8.4.35)
  camelcase-keys:
    specifier: ^9.1.3
    version: 9.1.3
  clsx:
    specifier: ^2.1.0
    version: 2.1.0
  cmdk:
    specifier: ^0.2.1
    version: 0.2.1(@types/react@18.2.57)(react-dom@18.2.0)(react@18.2.0)
  date-fns:
    specifier: ^3.3.1
    version: 3.3.1
  eslint:
    specifier: 8.56.0
    version: 8.56.0
  eslint-config-next:
    specifier: 14.1.0
    version: 14.1.0(eslint@8.56.0)(typescript@5.3.3)
  exifr:
    specifier: ^7.1.3
    version: 7.1.3
  framer-motion:
    specifier: ^11.0.5
    version: 11.0.5(react-dom@18.2.0)(react@18.2.0)
  jest:
    specifier: ^29.7.0
    version: 29.7.0(@types/node@20.11.19)
  jest-environment-jsdom:
    specifier: ^29.7.0
    version: 29.7.0
  nanoid:
    specifier: ^5.0.6
    version: 5.0.6
  next:
    specifier: 14.1.1-canary.70
    version: 14.1.1-canary.70(@babel/core@7.23.9)(react-dom@18.2.0)(react@18.2.0)
  next-auth:
<<<<<<< HEAD
    specifier: 5.0.0-beta.9
    version: 5.0.0-beta.9(next@14.1.1-canary.70)(react@18.2.0)
=======
    specifier: 5.0.0-beta.13
    version: 5.0.0-beta.13(next@14.1.0)(react@18.2.0)
>>>>>>> 7610be41
  next-themes:
    specifier: ^0.2.1
    version: 0.2.1(next@14.1.1-canary.70)(react-dom@18.2.0)(react@18.2.0)
  postcss:
    specifier: 8.4.35
    version: 8.4.35
  react:
    specifier: 18.2.0
    version: 18.2.0
  react-dom:
    specifier: 18.2.0
    version: 18.2.0(react@18.2.0)
  react-icons:
    specifier: ^5.0.1
    version: 5.0.1(react@18.2.0)
  sonner:
    specifier: ^1.4.0
    version: 1.4.0(react-dom@18.2.0)(react@18.2.0)
  tailwindcss:
    specifier: 3.4.1
    version: 3.4.1
  ts-exif-parser:
    specifier: ^0.2.2
    version: 0.2.2
  typescript:
    specifier: 5.3.3
    version: 5.3.3
  use-debounce:
    specifier: ^10.0.0
    version: 10.0.0(react@18.2.0)

packages:

  /@aashutoshrathi/word-wrap@1.2.6:
    resolution: {integrity: sha512-1Yjs2SvM8TflER/OD3cOjhWWOZb58A2t7wpE2S9XfBYTiIl+XFhQG2bjy4Pu1I+EAlCNUzRDYDdFwFYUKvXcIA==}
    engines: {node: '>=0.10.0'}
    dev: false

  /@adobe/css-tools@4.3.3:
    resolution: {integrity: sha512-rE0Pygv0sEZ4vBWHlAgJLGDU7Pm8xoO6p3wsEceb7GYAjScrOHpEo8KK/eVkAcnSM+slAEtXjA2JpdjLp4fJQQ==}
    dev: false

  /@alloc/quick-lru@5.2.0:
    resolution: {integrity: sha512-UrcABB+4bUrFABwbluTIBErXwvbsU/V7TZWfmbgJfbkwiBuziS9gxdODUyuiecfdGQ85jglMW6juS3+z5TsKLw==}
    engines: {node: '>=10'}
    dev: false

  /@ampproject/remapping@2.2.1:
    resolution: {integrity: sha512-lFMjJTrFL3j7L9yBxwYfCq2k6qqwHyzuUl/XBnif78PWTJYyL/dfowQHWE3sp6U6ZzqWiiIZnpTMO96zhkjwtg==}
    engines: {node: '>=6.0.0'}
    dependencies:
      '@jridgewell/gen-mapping': 0.3.3
      '@jridgewell/trace-mapping': 0.3.22
    dev: false

  /@auth/core@0.27.0:
    resolution: {integrity: sha512-3bydnRJIM/Al6mkYmb53MsC+6G8ojw3lLPzwgVnX4dCo6N2lrib6Wq6r0vxZIhuHGjLObqqtUfpeaEj5aeTHFg==}
    peerDependencies:
      '@simplewebauthn/browser': ^9.0.1
      '@simplewebauthn/server': ^9.0.2
      nodemailer: ^6.8.0
    peerDependenciesMeta:
      '@simplewebauthn/browser':
        optional: true
      '@simplewebauthn/server':
        optional: true
      nodemailer:
        optional: true
    dependencies:
      '@panva/hkdf': 1.1.1
      '@types/cookie': 0.6.0
      cookie: 0.6.0
      jose: 5.2.1
      oauth4webapi: 2.10.3
      preact: 10.11.3
      preact-render-to-string: 5.2.3(preact@10.11.3)
    dev: false

  /@aws-crypto/crc32@3.0.0:
    resolution: {integrity: sha512-IzSgsrxUcsrejQbPVilIKy16kAT52EwB6zSaI+M3xxIhKh5+aldEyvI+z6erM7TCLB2BJsFrtHjp6/4/sr+3dA==}
    dependencies:
      '@aws-crypto/util': 3.0.0
      '@aws-sdk/types': 3.515.0
      tslib: 1.14.1
    dev: false

  /@aws-crypto/crc32c@3.0.0:
    resolution: {integrity: sha512-ENNPPManmnVJ4BTXlOjAgD7URidbAznURqD0KvfREyc4o20DPYdEldU1f5cQ7Jbj0CJJSPaMIk/9ZshdB3210w==}
    dependencies:
      '@aws-crypto/util': 3.0.0
      '@aws-sdk/types': 3.515.0
      tslib: 1.14.1
    dev: false

  /@aws-crypto/ie11-detection@3.0.0:
    resolution: {integrity: sha512-341lBBkiY1DfDNKai/wXM3aujNBkXR7tq1URPQDL9wi3AUbI80NR74uF1TXHMm7po1AcnFk8iu2S2IeU/+/A+Q==}
    dependencies:
      tslib: 1.14.1
    dev: false

  /@aws-crypto/sha1-browser@3.0.0:
    resolution: {integrity: sha512-NJth5c997GLHs6nOYTzFKTbYdMNA6/1XlKVgnZoaZcQ7z7UJlOgj2JdbHE8tiYLS3fzXNCguct77SPGat2raSw==}
    dependencies:
      '@aws-crypto/ie11-detection': 3.0.0
      '@aws-crypto/supports-web-crypto': 3.0.0
      '@aws-crypto/util': 3.0.0
      '@aws-sdk/types': 3.515.0
      '@aws-sdk/util-locate-window': 3.495.0
      '@aws-sdk/util-utf8-browser': 3.259.0
      tslib: 1.14.1
    dev: false

  /@aws-crypto/sha256-browser@3.0.0:
    resolution: {integrity: sha512-8VLmW2B+gjFbU5uMeqtQM6Nj0/F1bro80xQXCW6CQBWgosFWXTx77aeOF5CAIAmbOK64SdMBJdNr6J41yP5mvQ==}
    dependencies:
      '@aws-crypto/ie11-detection': 3.0.0
      '@aws-crypto/sha256-js': 3.0.0
      '@aws-crypto/supports-web-crypto': 3.0.0
      '@aws-crypto/util': 3.0.0
      '@aws-sdk/types': 3.515.0
      '@aws-sdk/util-locate-window': 3.495.0
      '@aws-sdk/util-utf8-browser': 3.259.0
      tslib: 1.14.1
    dev: false

  /@aws-crypto/sha256-js@3.0.0:
    resolution: {integrity: sha512-PnNN7os0+yd1XvXAy23CFOmTbMaDxgxXtTKHybrJ39Y8kGzBATgBFibWJKH6BhytLI/Zyszs87xCOBNyBig6vQ==}
    dependencies:
      '@aws-crypto/util': 3.0.0
      '@aws-sdk/types': 3.515.0
      tslib: 1.14.1
    dev: false

  /@aws-crypto/supports-web-crypto@3.0.0:
    resolution: {integrity: sha512-06hBdMwUAb2WFTuGG73LSC0wfPu93xWwo5vL2et9eymgmu3Id5vFAHBbajVWiGhPO37qcsdCap/FqXvJGJWPIg==}
    dependencies:
      tslib: 1.14.1
    dev: false

  /@aws-crypto/util@3.0.0:
    resolution: {integrity: sha512-2OJlpeJpCR48CC8r+uKVChzs9Iungj9wkZrl8Z041DWEWvyIHILYKCPNzJghKsivj+S3mLo6BVc7mBNzdxA46w==}
    dependencies:
      '@aws-sdk/types': 3.515.0
      '@aws-sdk/util-utf8-browser': 3.259.0
      tslib: 1.14.1
    dev: false

  /@aws-sdk/client-s3@3.515.0:
    resolution: {integrity: sha512-K527n83hrMUdosxOYTzL63wtlJtmN5SUJZnGY1sUR6UyOrnOr9lS6t3AB6BgHqLFRFZJqSqmhflv2cOD7P1UPg==}
    engines: {node: '>=14.0.0'}
    dependencies:
      '@aws-crypto/sha1-browser': 3.0.0
      '@aws-crypto/sha256-browser': 3.0.0
      '@aws-crypto/sha256-js': 3.0.0
      '@aws-sdk/client-sts': 3.515.0(@aws-sdk/credential-provider-node@3.515.0)
      '@aws-sdk/core': 3.513.0
      '@aws-sdk/credential-provider-node': 3.515.0
      '@aws-sdk/middleware-bucket-endpoint': 3.515.0
      '@aws-sdk/middleware-expect-continue': 3.515.0
      '@aws-sdk/middleware-flexible-checksums': 3.515.0
      '@aws-sdk/middleware-host-header': 3.515.0
      '@aws-sdk/middleware-location-constraint': 3.515.0
      '@aws-sdk/middleware-logger': 3.515.0
      '@aws-sdk/middleware-recursion-detection': 3.515.0
      '@aws-sdk/middleware-sdk-s3': 3.515.0
      '@aws-sdk/middleware-signing': 3.515.0
      '@aws-sdk/middleware-ssec': 3.515.0
      '@aws-sdk/middleware-user-agent': 3.515.0
      '@aws-sdk/region-config-resolver': 3.515.0
      '@aws-sdk/signature-v4-multi-region': 3.515.0
      '@aws-sdk/types': 3.515.0
      '@aws-sdk/util-endpoints': 3.515.0
      '@aws-sdk/util-user-agent-browser': 3.515.0
      '@aws-sdk/util-user-agent-node': 3.515.0
      '@aws-sdk/xml-builder': 3.496.0
      '@smithy/config-resolver': 2.1.1
      '@smithy/core': 1.3.2
      '@smithy/eventstream-serde-browser': 2.1.1
      '@smithy/eventstream-serde-config-resolver': 2.1.1
      '@smithy/eventstream-serde-node': 2.1.1
      '@smithy/fetch-http-handler': 2.4.1
      '@smithy/hash-blob-browser': 2.1.1
      '@smithy/hash-node': 2.1.1
      '@smithy/hash-stream-node': 2.1.1
      '@smithy/invalid-dependency': 2.1.1
      '@smithy/md5-js': 2.1.1
      '@smithy/middleware-content-length': 2.1.1
      '@smithy/middleware-endpoint': 2.4.1
      '@smithy/middleware-retry': 2.1.1
      '@smithy/middleware-serde': 2.1.1
      '@smithy/middleware-stack': 2.1.1
      '@smithy/node-config-provider': 2.2.1
      '@smithy/node-http-handler': 2.3.1
      '@smithy/protocol-http': 3.1.1
      '@smithy/smithy-client': 2.3.1
      '@smithy/types': 2.9.1
      '@smithy/url-parser': 2.1.1
      '@smithy/util-base64': 2.1.1
      '@smithy/util-body-length-browser': 2.1.1
      '@smithy/util-body-length-node': 2.2.1
      '@smithy/util-defaults-mode-browser': 2.1.1
      '@smithy/util-defaults-mode-node': 2.2.0
      '@smithy/util-endpoints': 1.1.1
      '@smithy/util-retry': 2.1.1
      '@smithy/util-stream': 2.1.1
      '@smithy/util-utf8': 2.1.1
      '@smithy/util-waiter': 2.1.1
      fast-xml-parser: 4.2.5
      tslib: 2.6.2
    transitivePeerDependencies:
      - aws-crt
    dev: false

  /@aws-sdk/client-sso-oidc@3.515.0(@aws-sdk/credential-provider-node@3.515.0):
    resolution: {integrity: sha512-zACa8LNlPUdlNUBqQRf5a3MfouLNtcBfm84v2c8M976DwJrMGONPe1QjyLLsD38uESQiXiVQRruj/b000iMXNw==}
    engines: {node: '>=14.0.0'}
    peerDependencies:
      '@aws-sdk/credential-provider-node': ^3.515.0
    dependencies:
      '@aws-crypto/sha256-browser': 3.0.0
      '@aws-crypto/sha256-js': 3.0.0
      '@aws-sdk/client-sts': 3.515.0(@aws-sdk/credential-provider-node@3.515.0)
      '@aws-sdk/core': 3.513.0
      '@aws-sdk/credential-provider-node': 3.515.0
      '@aws-sdk/middleware-host-header': 3.515.0
      '@aws-sdk/middleware-logger': 3.515.0
      '@aws-sdk/middleware-recursion-detection': 3.515.0
      '@aws-sdk/middleware-user-agent': 3.515.0
      '@aws-sdk/region-config-resolver': 3.515.0
      '@aws-sdk/types': 3.515.0
      '@aws-sdk/util-endpoints': 3.515.0
      '@aws-sdk/util-user-agent-browser': 3.515.0
      '@aws-sdk/util-user-agent-node': 3.515.0
      '@smithy/config-resolver': 2.1.1
      '@smithy/core': 1.3.2
      '@smithy/fetch-http-handler': 2.4.1
      '@smithy/hash-node': 2.1.1
      '@smithy/invalid-dependency': 2.1.1
      '@smithy/middleware-content-length': 2.1.1
      '@smithy/middleware-endpoint': 2.4.1
      '@smithy/middleware-retry': 2.1.1
      '@smithy/middleware-serde': 2.1.1
      '@smithy/middleware-stack': 2.1.1
      '@smithy/node-config-provider': 2.2.1
      '@smithy/node-http-handler': 2.3.1
      '@smithy/protocol-http': 3.1.1
      '@smithy/smithy-client': 2.3.1
      '@smithy/types': 2.9.1
      '@smithy/url-parser': 2.1.1
      '@smithy/util-base64': 2.1.1
      '@smithy/util-body-length-browser': 2.1.1
      '@smithy/util-body-length-node': 2.2.1
      '@smithy/util-defaults-mode-browser': 2.1.1
      '@smithy/util-defaults-mode-node': 2.2.0
      '@smithy/util-endpoints': 1.1.1
      '@smithy/util-middleware': 2.1.1
      '@smithy/util-retry': 2.1.1
      '@smithy/util-utf8': 2.1.1
      tslib: 2.6.2
    transitivePeerDependencies:
      - aws-crt
    dev: false

  /@aws-sdk/client-sso@3.515.0:
    resolution: {integrity: sha512-4oGBLW476zmkdN98lAns3bObRNO+DLOfg4MDUSR6l6GYBV/zGAtoy2O/FhwYKgA2L5h2ZtElGopLlk/1Q0ePLw==}
    engines: {node: '>=14.0.0'}
    dependencies:
      '@aws-crypto/sha256-browser': 3.0.0
      '@aws-crypto/sha256-js': 3.0.0
      '@aws-sdk/core': 3.513.0
      '@aws-sdk/middleware-host-header': 3.515.0
      '@aws-sdk/middleware-logger': 3.515.0
      '@aws-sdk/middleware-recursion-detection': 3.515.0
      '@aws-sdk/middleware-user-agent': 3.515.0
      '@aws-sdk/region-config-resolver': 3.515.0
      '@aws-sdk/types': 3.515.0
      '@aws-sdk/util-endpoints': 3.515.0
      '@aws-sdk/util-user-agent-browser': 3.515.0
      '@aws-sdk/util-user-agent-node': 3.515.0
      '@smithy/config-resolver': 2.1.1
      '@smithy/core': 1.3.2
      '@smithy/fetch-http-handler': 2.4.1
      '@smithy/hash-node': 2.1.1
      '@smithy/invalid-dependency': 2.1.1
      '@smithy/middleware-content-length': 2.1.1
      '@smithy/middleware-endpoint': 2.4.1
      '@smithy/middleware-retry': 2.1.1
      '@smithy/middleware-serde': 2.1.1
      '@smithy/middleware-stack': 2.1.1
      '@smithy/node-config-provider': 2.2.1
      '@smithy/node-http-handler': 2.3.1
      '@smithy/protocol-http': 3.1.1
      '@smithy/smithy-client': 2.3.1
      '@smithy/types': 2.9.1
      '@smithy/url-parser': 2.1.1
      '@smithy/util-base64': 2.1.1
      '@smithy/util-body-length-browser': 2.1.1
      '@smithy/util-body-length-node': 2.2.1
      '@smithy/util-defaults-mode-browser': 2.1.1
      '@smithy/util-defaults-mode-node': 2.2.0
      '@smithy/util-endpoints': 1.1.1
      '@smithy/util-middleware': 2.1.1
      '@smithy/util-retry': 2.1.1
      '@smithy/util-utf8': 2.1.1
      tslib: 2.6.2
    transitivePeerDependencies:
      - aws-crt
    dev: false

  /@aws-sdk/client-sts@3.515.0(@aws-sdk/credential-provider-node@3.515.0):
    resolution: {integrity: sha512-ScYuvaIDgip3atOJIA1FU2n0gJkEdveu1KrrCPathoUCV5zpK8qQmO/n+Fj/7hKFxeKdFbB+4W4CsJWYH94nlg==}
    engines: {node: '>=14.0.0'}
    peerDependencies:
      '@aws-sdk/credential-provider-node': ^3.515.0
    dependencies:
      '@aws-crypto/sha256-browser': 3.0.0
      '@aws-crypto/sha256-js': 3.0.0
      '@aws-sdk/core': 3.513.0
      '@aws-sdk/credential-provider-node': 3.515.0
      '@aws-sdk/middleware-host-header': 3.515.0
      '@aws-sdk/middleware-logger': 3.515.0
      '@aws-sdk/middleware-recursion-detection': 3.515.0
      '@aws-sdk/middleware-user-agent': 3.515.0
      '@aws-sdk/region-config-resolver': 3.515.0
      '@aws-sdk/types': 3.515.0
      '@aws-sdk/util-endpoints': 3.515.0
      '@aws-sdk/util-user-agent-browser': 3.515.0
      '@aws-sdk/util-user-agent-node': 3.515.0
      '@smithy/config-resolver': 2.1.1
      '@smithy/core': 1.3.2
      '@smithy/fetch-http-handler': 2.4.1
      '@smithy/hash-node': 2.1.1
      '@smithy/invalid-dependency': 2.1.1
      '@smithy/middleware-content-length': 2.1.1
      '@smithy/middleware-endpoint': 2.4.1
      '@smithy/middleware-retry': 2.1.1
      '@smithy/middleware-serde': 2.1.1
      '@smithy/middleware-stack': 2.1.1
      '@smithy/node-config-provider': 2.2.1
      '@smithy/node-http-handler': 2.3.1
      '@smithy/protocol-http': 3.1.1
      '@smithy/smithy-client': 2.3.1
      '@smithy/types': 2.9.1
      '@smithy/url-parser': 2.1.1
      '@smithy/util-base64': 2.1.1
      '@smithy/util-body-length-browser': 2.1.1
      '@smithy/util-body-length-node': 2.2.1
      '@smithy/util-defaults-mode-browser': 2.1.1
      '@smithy/util-defaults-mode-node': 2.2.0
      '@smithy/util-endpoints': 1.1.1
      '@smithy/util-middleware': 2.1.1
      '@smithy/util-retry': 2.1.1
      '@smithy/util-utf8': 2.1.1
      fast-xml-parser: 4.2.5
      tslib: 2.6.2
    transitivePeerDependencies:
      - aws-crt
    dev: false

  /@aws-sdk/core@3.513.0:
    resolution: {integrity: sha512-L+9DL4apWuqNKVOMJ8siAuWoRM9rZf9w1iPv8S2o83WO2jVK7E/m+rNW1dFo9HsA5V1ccDl2H2qLXx24HiHmOw==}
    engines: {node: '>=14.0.0'}
    dependencies:
      '@smithy/core': 1.3.2
      '@smithy/protocol-http': 3.1.1
      '@smithy/signature-v4': 2.1.1
      '@smithy/smithy-client': 2.3.1
      '@smithy/types': 2.9.1
      tslib: 2.6.2
    dev: false

  /@aws-sdk/credential-provider-env@3.515.0:
    resolution: {integrity: sha512-45vxdyqhTAaUMERYVWOziG3K8L2TV9G4ryQS/KZ84o7NAybE9GMdoZRVmGHAO7mJJ1wQiYCM/E+i5b3NW9JfNA==}
    engines: {node: '>=14.0.0'}
    dependencies:
      '@aws-sdk/types': 3.515.0
      '@smithy/property-provider': 2.1.1
      '@smithy/types': 2.9.1
      tslib: 2.6.2
    dev: false

  /@aws-sdk/credential-provider-http@3.515.0:
    resolution: {integrity: sha512-Ba6FXK77vU4WyheiamNjEuTFmir0eAXuJGPO27lBaA8g+V/seXGHScsbOG14aQGDOr2P02OPwKGZrWWA7BFpfQ==}
    engines: {node: '>=14.0.0'}
    dependencies:
      '@aws-sdk/types': 3.515.0
      '@smithy/fetch-http-handler': 2.4.1
      '@smithy/node-http-handler': 2.3.1
      '@smithy/property-provider': 2.1.1
      '@smithy/protocol-http': 3.1.1
      '@smithy/smithy-client': 2.3.1
      '@smithy/types': 2.9.1
      '@smithy/util-stream': 2.1.1
      tslib: 2.6.2
    dev: false

  /@aws-sdk/credential-provider-ini@3.515.0(@aws-sdk/credential-provider-node@3.515.0):
    resolution: {integrity: sha512-ouDlNZdv2TKeVEA/YZk2+XklTXyAAGdbWnl4IgN9ItaodWI+lZjdIoNC8BAooVH+atIV/cZgoGTGQL7j2TxJ9A==}
    engines: {node: '>=14.0.0'}
    dependencies:
      '@aws-sdk/client-sts': 3.515.0(@aws-sdk/credential-provider-node@3.515.0)
      '@aws-sdk/credential-provider-env': 3.515.0
      '@aws-sdk/credential-provider-process': 3.515.0
      '@aws-sdk/credential-provider-sso': 3.515.0(@aws-sdk/credential-provider-node@3.515.0)
      '@aws-sdk/credential-provider-web-identity': 3.515.0(@aws-sdk/credential-provider-node@3.515.0)
      '@aws-sdk/types': 3.515.0
      '@smithy/credential-provider-imds': 2.2.1
      '@smithy/property-provider': 2.1.1
      '@smithy/shared-ini-file-loader': 2.3.1
      '@smithy/types': 2.9.1
      tslib: 2.6.2
    transitivePeerDependencies:
      - '@aws-sdk/credential-provider-node'
      - aws-crt
    dev: false

  /@aws-sdk/credential-provider-node@3.515.0:
    resolution: {integrity: sha512-Y4kHSpbxksiCZZNcvsiKUd8Fb2XlyUuONEwqWFNL82ZH6TCCjBGS31wJQCSxBHqYcOL3tiORUEJkoO7uS30uQA==}
    engines: {node: '>=14.0.0'}
    dependencies:
      '@aws-sdk/credential-provider-env': 3.515.0
      '@aws-sdk/credential-provider-http': 3.515.0
      '@aws-sdk/credential-provider-ini': 3.515.0(@aws-sdk/credential-provider-node@3.515.0)
      '@aws-sdk/credential-provider-process': 3.515.0
      '@aws-sdk/credential-provider-sso': 3.515.0(@aws-sdk/credential-provider-node@3.515.0)
      '@aws-sdk/credential-provider-web-identity': 3.515.0(@aws-sdk/credential-provider-node@3.515.0)
      '@aws-sdk/types': 3.515.0
      '@smithy/credential-provider-imds': 2.2.1
      '@smithy/property-provider': 2.1.1
      '@smithy/shared-ini-file-loader': 2.3.1
      '@smithy/types': 2.9.1
      tslib: 2.6.2
    transitivePeerDependencies:
      - aws-crt
    dev: false

  /@aws-sdk/credential-provider-process@3.515.0:
    resolution: {integrity: sha512-pSjiOA2FM63LHRKNDvEpBRp80FVGT0Mw/gzgbqFXP+sewk0WVonYbEcMDTJptH3VsLPGzqH/DQ1YL/aEIBuXFQ==}
    engines: {node: '>=14.0.0'}
    dependencies:
      '@aws-sdk/types': 3.515.0
      '@smithy/property-provider': 2.1.1
      '@smithy/shared-ini-file-loader': 2.3.1
      '@smithy/types': 2.9.1
      tslib: 2.6.2
    dev: false

  /@aws-sdk/credential-provider-sso@3.515.0(@aws-sdk/credential-provider-node@3.515.0):
    resolution: {integrity: sha512-j7vUkiSmuhpBvZYoPTRTI4ePnQbiZMFl6TNhg9b9DprC1zHkucsZnhRhqjOVlrw/H6J4jmcPGcHHTZ5WQNI5xQ==}
    engines: {node: '>=14.0.0'}
    dependencies:
      '@aws-sdk/client-sso': 3.515.0
      '@aws-sdk/token-providers': 3.515.0(@aws-sdk/credential-provider-node@3.515.0)
      '@aws-sdk/types': 3.515.0
      '@smithy/property-provider': 2.1.1
      '@smithy/shared-ini-file-loader': 2.3.1
      '@smithy/types': 2.9.1
      tslib: 2.6.2
    transitivePeerDependencies:
      - '@aws-sdk/credential-provider-node'
      - aws-crt
    dev: false

  /@aws-sdk/credential-provider-web-identity@3.515.0(@aws-sdk/credential-provider-node@3.515.0):
    resolution: {integrity: sha512-66+2g4z3fWwdoGReY8aUHvm6JrKZMTRxjuizljVmMyOBttKPeBYXvUTop/g3ZGUx1f8j+C5qsGK52viYBvtjuQ==}
    engines: {node: '>=14.0.0'}
    dependencies:
      '@aws-sdk/client-sts': 3.515.0(@aws-sdk/credential-provider-node@3.515.0)
      '@aws-sdk/types': 3.515.0
      '@smithy/property-provider': 2.1.1
      '@smithy/types': 2.9.1
      tslib: 2.6.2
    transitivePeerDependencies:
      - '@aws-sdk/credential-provider-node'
      - aws-crt
    dev: false

  /@aws-sdk/middleware-bucket-endpoint@3.515.0:
    resolution: {integrity: sha512-Vm423j3udFrhKPaKiXtie+6aF05efjX8lhAu5VOruIvbam7olvdWNdkH7sGWlz1ko3CVa7PwOYjGHiOOhxpEOA==}
    engines: {node: '>=14.0.0'}
    dependencies:
      '@aws-sdk/types': 3.515.0
      '@aws-sdk/util-arn-parser': 3.495.0
      '@smithy/node-config-provider': 2.2.1
      '@smithy/protocol-http': 3.1.1
      '@smithy/types': 2.9.1
      '@smithy/util-config-provider': 2.2.1
      tslib: 2.6.2
    dev: false

  /@aws-sdk/middleware-expect-continue@3.515.0:
    resolution: {integrity: sha512-TWCXulivab4reOMx/vxa/IwnPX78fLwI9NUoAxjsqB6W9qjmSnPD43BSVeGvbbl/YNmgk7XfMbZb6IgxW7RyzA==}
    engines: {node: '>=14.0.0'}
    dependencies:
      '@aws-sdk/types': 3.515.0
      '@smithy/protocol-http': 3.1.1
      '@smithy/types': 2.9.1
      tslib: 2.6.2
    dev: false

  /@aws-sdk/middleware-flexible-checksums@3.515.0:
    resolution: {integrity: sha512-ydGjnqNeYlJaAkmQeQnS4pZRAAvzefdm8c234Qh0Fg55xRwHTNLp7uYsdfkTjrdAlj6YIO3Zr6vK6VJ6MGCwug==}
    engines: {node: '>=14.0.0'}
    dependencies:
      '@aws-crypto/crc32': 3.0.0
      '@aws-crypto/crc32c': 3.0.0
      '@aws-sdk/types': 3.515.0
      '@smithy/is-array-buffer': 2.1.1
      '@smithy/protocol-http': 3.1.1
      '@smithy/types': 2.9.1
      '@smithy/util-utf8': 2.1.1
      tslib: 2.6.2
    dev: false

  /@aws-sdk/middleware-host-header@3.515.0:
    resolution: {integrity: sha512-I1MwWPzdRKM1luvdDdjdGsDjNVPhj9zaIytEchjTY40NcKOg+p2evLD2y69ozzg8pyXK63r8DdvDGOo9QPuh0A==}
    engines: {node: '>=14.0.0'}
    dependencies:
      '@aws-sdk/types': 3.515.0
      '@smithy/protocol-http': 3.1.1
      '@smithy/types': 2.9.1
      tslib: 2.6.2
    dev: false

  /@aws-sdk/middleware-location-constraint@3.515.0:
    resolution: {integrity: sha512-ORFC5oijjTJsHhUXy9o52/vl5Irf6e83bE/8tBp+sVVx81+E8zTTWZbysoa41c0B5Ycd0H3wCWutvjdXT16ydQ==}
    engines: {node: '>=14.0.0'}
    dependencies:
      '@aws-sdk/types': 3.515.0
      '@smithy/types': 2.9.1
      tslib: 2.6.2
    dev: false

  /@aws-sdk/middleware-logger@3.515.0:
    resolution: {integrity: sha512-qXomJzg2m/5seQOxHi/yOXOKfSjwrrJSmEmfwJKJyQgdMbBcjz3Cz0H/1LyC6c5hHm6a/SZgSTzDAbAoUmyL+Q==}
    engines: {node: '>=14.0.0'}
    dependencies:
      '@aws-sdk/types': 3.515.0
      '@smithy/types': 2.9.1
      tslib: 2.6.2
    dev: false

  /@aws-sdk/middleware-recursion-detection@3.515.0:
    resolution: {integrity: sha512-dokHLbTV3IHRIBrw9mGoxcNTnQsjlm7TpkJhPdGT9T4Mq399EyQo51u6IsVMm07RXLl2Zw7u+u9p+qWBFzmFRA==}
    engines: {node: '>=14.0.0'}
    dependencies:
      '@aws-sdk/types': 3.515.0
      '@smithy/protocol-http': 3.1.1
      '@smithy/types': 2.9.1
      tslib: 2.6.2
    dev: false

  /@aws-sdk/middleware-sdk-s3@3.515.0:
    resolution: {integrity: sha512-vB8JwiTEAqm1UT9xfugnCgl0H0dtBLUQQK99JwQEWjHPZmQ3HQuVkykmJRY3X0hzKMEgqXodz0hZOvf3Hq1mvQ==}
    engines: {node: '>=14.0.0'}
    dependencies:
      '@aws-sdk/types': 3.515.0
      '@aws-sdk/util-arn-parser': 3.495.0
      '@smithy/node-config-provider': 2.2.1
      '@smithy/protocol-http': 3.1.1
      '@smithy/signature-v4': 2.1.1
      '@smithy/smithy-client': 2.3.1
      '@smithy/types': 2.9.1
      '@smithy/util-config-provider': 2.2.1
      tslib: 2.6.2
    dev: false

  /@aws-sdk/middleware-signing@3.515.0:
    resolution: {integrity: sha512-SdjCyQCL702I07KhCiBFcoh6+NYtnruHJQIzWwMpBteuYHnCHW1k9uZ6pqacsS+Y6qpAKfTVNpQx2zP2s6QoHA==}
    engines: {node: '>=14.0.0'}
    dependencies:
      '@aws-sdk/types': 3.515.0
      '@smithy/property-provider': 2.1.1
      '@smithy/protocol-http': 3.1.1
      '@smithy/signature-v4': 2.1.1
      '@smithy/types': 2.9.1
      '@smithy/util-middleware': 2.1.1
      tslib: 2.6.2
    dev: false

  /@aws-sdk/middleware-ssec@3.515.0:
    resolution: {integrity: sha512-0qLjKiorosVBzzaV/o7MEyS9xqLLu02qGbP564Z/FZY74JUQEpBNedgveMUbb6lqr85RnOuwZ0GZ0cBRfH2brQ==}
    engines: {node: '>=14.0.0'}
    dependencies:
      '@aws-sdk/types': 3.515.0
      '@smithy/types': 2.9.1
      tslib: 2.6.2
    dev: false

  /@aws-sdk/middleware-user-agent@3.515.0:
    resolution: {integrity: sha512-nOqZjGA/GkjuJ5fUshec9Fv6HFd7ovOTxMJbw3MfAhqXuVZ6dKF41lpVJ4imNsgyFt3shUg9WDY8zGFjlYMB3g==}
    engines: {node: '>=14.0.0'}
    dependencies:
      '@aws-sdk/types': 3.515.0
      '@aws-sdk/util-endpoints': 3.515.0
      '@smithy/protocol-http': 3.1.1
      '@smithy/types': 2.9.1
      tslib: 2.6.2
    dev: false

  /@aws-sdk/region-config-resolver@3.515.0:
    resolution: {integrity: sha512-RIRx9loxMgEAc/r1wPfnfShOuzn4RBi8pPPv6/jhhITEeMnJe6enAh2k5y9DdiVDDgCWZgVFSv0YkAIfzAFsnQ==}
    engines: {node: '>=14.0.0'}
    dependencies:
      '@aws-sdk/types': 3.515.0
      '@smithy/node-config-provider': 2.2.1
      '@smithy/types': 2.9.1
      '@smithy/util-config-provider': 2.2.1
      '@smithy/util-middleware': 2.1.1
      tslib: 2.6.2
    dev: false

  /@aws-sdk/s3-request-presigner@3.515.0:
    resolution: {integrity: sha512-B6RcXWJTOHSqZDII/sYeM89MWc//AwA7iIcZk+oXyUSdVTl03z6raJMxWqY0dPx7KuBjLTnZPqUXKCCoQvnp/g==}
    engines: {node: '>=14.0.0'}
    dependencies:
      '@aws-sdk/signature-v4-multi-region': 3.515.0
      '@aws-sdk/types': 3.515.0
      '@aws-sdk/util-format-url': 3.515.0
      '@smithy/middleware-endpoint': 2.4.1
      '@smithy/protocol-http': 3.1.1
      '@smithy/smithy-client': 2.3.1
      '@smithy/types': 2.9.1
      tslib: 2.6.2
    dev: false

  /@aws-sdk/signature-v4-multi-region@3.515.0:
    resolution: {integrity: sha512-5lrCn4DSE0zL41k0L6moqcdExZhWdAnV0/oMEagrISzQYoia+aNTEeyVD3xqJhRbEW4gCj3Uoyis6c8muf7b9g==}
    engines: {node: '>=14.0.0'}
    dependencies:
      '@aws-sdk/middleware-sdk-s3': 3.515.0
      '@aws-sdk/types': 3.515.0
      '@smithy/protocol-http': 3.1.1
      '@smithy/signature-v4': 2.1.1
      '@smithy/types': 2.9.1
      tslib: 2.6.2
    dev: false

  /@aws-sdk/token-providers@3.515.0(@aws-sdk/credential-provider-node@3.515.0):
    resolution: {integrity: sha512-MQuf04rIcTXqwDzmyHSpFPF1fKEzRl64oXtCRUF3ddxTdK6wxXkePfK6wNCuL+GEbEcJAoCtIGIRpzGPJvQjHA==}
    engines: {node: '>=14.0.0'}
    dependencies:
      '@aws-sdk/client-sso-oidc': 3.515.0(@aws-sdk/credential-provider-node@3.515.0)
      '@aws-sdk/types': 3.515.0
      '@smithy/property-provider': 2.1.1
      '@smithy/shared-ini-file-loader': 2.3.1
      '@smithy/types': 2.9.1
      tslib: 2.6.2
    transitivePeerDependencies:
      - '@aws-sdk/credential-provider-node'
      - aws-crt
    dev: false

  /@aws-sdk/types@3.515.0:
    resolution: {integrity: sha512-B3gUpiMlpT6ERaLvZZ61D0RyrQPsFYDkCncLPVkZOKkCOoFU46zi1o6T5JcYiz8vkx1q9RGloQ5exh79s5pU/w==}
    engines: {node: '>=14.0.0'}
    dependencies:
      '@smithy/types': 2.9.1
      tslib: 2.6.2
    dev: false

  /@aws-sdk/util-arn-parser@3.495.0:
    resolution: {integrity: sha512-hwdA3XAippSEUxs7jpznwD63YYFR+LtQvlEcebPTgWR9oQgG9TfS+39PUfbnEeje1ICuOrN3lrFqFbmP9uzbMg==}
    engines: {node: '>=14.0.0'}
    dependencies:
      tslib: 2.6.2
    dev: false

  /@aws-sdk/util-endpoints@3.515.0:
    resolution: {integrity: sha512-UJi+jdwcGFV/F7d3+e2aQn5yZOVpDiAgfgNhPnEtgV0WozJ5/ZUeZBgWvSc/K415N4A4D/9cbBc7+I+35qzcDQ==}
    engines: {node: '>=14.0.0'}
    dependencies:
      '@aws-sdk/types': 3.515.0
      '@smithy/types': 2.9.1
      '@smithy/util-endpoints': 1.1.1
      tslib: 2.6.2
    dev: false

  /@aws-sdk/util-format-url@3.515.0:
    resolution: {integrity: sha512-7BgmUldmECebZU2qUAxOoEkHnji5NZX/j6TcgY4xgl1tUycw72BeKdcQYLUt4YoXQmIGZHiBL8L/TfO48W+FpA==}
    engines: {node: '>=14.0.0'}
    dependencies:
      '@aws-sdk/types': 3.515.0
      '@smithy/querystring-builder': 2.1.1
      '@smithy/types': 2.9.1
      tslib: 2.6.2
    dev: false

  /@aws-sdk/util-locate-window@3.495.0:
    resolution: {integrity: sha512-MfaPXT0kLX2tQaR90saBT9fWQq2DHqSSJRzW+MZWsmF+y5LGCOhO22ac/2o6TKSQm7h0HRc2GaADqYYYor62yg==}
    engines: {node: '>=14.0.0'}
    dependencies:
      tslib: 2.6.2
    dev: false

  /@aws-sdk/util-user-agent-browser@3.515.0:
    resolution: {integrity: sha512-pTWQb0JCafTmLHLDv3Qqs/nAAJghcPdGQIBpsCStb0YEzg3At/dOi2AIQ683yYnXmeOxLXJDzmlsovfVObJScw==}
    dependencies:
      '@aws-sdk/types': 3.515.0
      '@smithy/types': 2.9.1
      bowser: 2.11.0
      tslib: 2.6.2
    dev: false

  /@aws-sdk/util-user-agent-node@3.515.0:
    resolution: {integrity: sha512-A/KJ+/HTohHyVXLH+t/bO0Z2mPrQgELbQO8tX+B2nElo8uklj70r5cT7F8ETsI9oOy+HDVpiL5/v45ZgpUOiPg==}
    engines: {node: '>=14.0.0'}
    peerDependencies:
      aws-crt: '>=1.0.0'
    peerDependenciesMeta:
      aws-crt:
        optional: true
    dependencies:
      '@aws-sdk/types': 3.515.0
      '@smithy/node-config-provider': 2.2.1
      '@smithy/types': 2.9.1
      tslib: 2.6.2
    dev: false

  /@aws-sdk/util-utf8-browser@3.259.0:
    resolution: {integrity: sha512-UvFa/vR+e19XookZF8RzFZBrw2EUkQWxiBW0yYQAhvk3C+QVGl0H3ouca8LDBlBfQKXwmW3huo/59H8rwb1wJw==}
    dependencies:
      tslib: 2.6.2
    dev: false

  /@aws-sdk/xml-builder@3.496.0:
    resolution: {integrity: sha512-GvEjh537IIeOw1ZkZuB37sV12u+ipS5Z1dwjEC/HAvhl5ac23ULtTr1/n+U1gLNN+BAKSWjKiQ2ksj8DiUzeyw==}
    engines: {node: '>=14.0.0'}
    dependencies:
      '@smithy/types': 2.9.1
      tslib: 2.6.2
    dev: false

  /@babel/code-frame@7.23.5:
    resolution: {integrity: sha512-CgH3s1a96LipHCmSUmYFPwY7MNx8C3avkq7i4Wl3cfa662ldtUe4VM1TPXX70pfmrlWTb6jLqTYrZyT2ZTJBgA==}
    engines: {node: '>=6.9.0'}
    dependencies:
      '@babel/highlight': 7.23.4
      chalk: 2.4.2
    dev: false

  /@babel/compat-data@7.23.5:
    resolution: {integrity: sha512-uU27kfDRlhfKl+w1U6vp16IuvSLtjAxdArVXPa9BvLkrr7CYIsxH5adpHObeAGY/41+syctUWOZ140a2Rvkgjw==}
    engines: {node: '>=6.9.0'}
    dev: false

  /@babel/core@7.23.9:
    resolution: {integrity: sha512-5q0175NOjddqpvvzU+kDiSOAk4PfdO6FvwCWoQ6RO7rTzEe8vlo+4HVfcnAREhD4npMs0e9uZypjTwzZPCf/cw==}
    engines: {node: '>=6.9.0'}
    dependencies:
      '@ampproject/remapping': 2.2.1
      '@babel/code-frame': 7.23.5
      '@babel/generator': 7.23.6
      '@babel/helper-compilation-targets': 7.23.6
      '@babel/helper-module-transforms': 7.23.3(@babel/core@7.23.9)
      '@babel/helpers': 7.23.9
      '@babel/parser': 7.23.9
      '@babel/template': 7.23.9
      '@babel/traverse': 7.23.9
      '@babel/types': 7.23.9
      convert-source-map: 2.0.0
      debug: 4.3.4
      gensync: 1.0.0-beta.2
      json5: 2.2.3
      semver: 6.3.1
    transitivePeerDependencies:
      - supports-color
    dev: false

  /@babel/generator@7.23.6:
    resolution: {integrity: sha512-qrSfCYxYQB5owCmGLbl8XRpX1ytXlpueOb0N0UmQwA073KZxejgQTzAmJezxvpwQD9uGtK2shHdi55QT+MbjIw==}
    engines: {node: '>=6.9.0'}
    dependencies:
      '@babel/types': 7.23.9
      '@jridgewell/gen-mapping': 0.3.3
      '@jridgewell/trace-mapping': 0.3.22
      jsesc: 2.5.2
    dev: false

  /@babel/helper-compilation-targets@7.23.6:
    resolution: {integrity: sha512-9JB548GZoQVmzrFgp8o7KxdgkTGm6xs9DW0o/Pim72UDjzr5ObUQ6ZzYPqA+g9OTS2bBQoctLJrky0RDCAWRgQ==}
    engines: {node: '>=6.9.0'}
    dependencies:
      '@babel/compat-data': 7.23.5
      '@babel/helper-validator-option': 7.23.5
      browserslist: 4.22.3
      lru-cache: 5.1.1
      semver: 6.3.1
    dev: false

  /@babel/helper-environment-visitor@7.22.20:
    resolution: {integrity: sha512-zfedSIzFhat/gFhWfHtgWvlec0nqB9YEIVrpuwjruLlXfUSnA8cJB0miHKwqDnQ7d32aKo2xt88/xZptwxbfhA==}
    engines: {node: '>=6.9.0'}
    dev: false

  /@babel/helper-function-name@7.23.0:
    resolution: {integrity: sha512-OErEqsrxjZTJciZ4Oo+eoZqeW9UIiOcuYKRJA4ZAgV9myA+pOXhhmpfNCKjEH/auVfEYVFJ6y1Tc4r0eIApqiw==}
    engines: {node: '>=6.9.0'}
    dependencies:
      '@babel/template': 7.23.9
      '@babel/types': 7.23.9
    dev: false

  /@babel/helper-hoist-variables@7.22.5:
    resolution: {integrity: sha512-wGjk9QZVzvknA6yKIUURb8zY3grXCcOZt+/7Wcy8O2uctxhplmUPkOdlgoNhmdVee2c92JXbf1xpMtVNbfoxRw==}
    engines: {node: '>=6.9.0'}
    dependencies:
      '@babel/types': 7.23.9
    dev: false

  /@babel/helper-module-imports@7.22.15:
    resolution: {integrity: sha512-0pYVBnDKZO2fnSPCrgM/6WMc7eS20Fbok+0r88fp+YtWVLZrp4CkafFGIp+W0VKw4a22sgebPT99y+FDNMdP4w==}
    engines: {node: '>=6.9.0'}
    dependencies:
      '@babel/types': 7.23.9
    dev: false

  /@babel/helper-module-transforms@7.23.3(@babel/core@7.23.9):
    resolution: {integrity: sha512-7bBs4ED9OmswdfDzpz4MpWgSrV7FXlc3zIagvLFjS5H+Mk7Snr21vQ6QwrsoCGMfNC4e4LQPdoULEt4ykz0SRQ==}
    engines: {node: '>=6.9.0'}
    peerDependencies:
      '@babel/core': ^7.0.0
    dependencies:
      '@babel/core': 7.23.9
      '@babel/helper-environment-visitor': 7.22.20
      '@babel/helper-module-imports': 7.22.15
      '@babel/helper-simple-access': 7.22.5
      '@babel/helper-split-export-declaration': 7.22.6
      '@babel/helper-validator-identifier': 7.22.20
    dev: false

  /@babel/helper-plugin-utils@7.22.5:
    resolution: {integrity: sha512-uLls06UVKgFG9QD4OeFYLEGteMIAa5kpTPcFL28yuCIIzsf6ZyKZMllKVOCZFhiZ5ptnwX4mtKdWCBE/uT4amg==}
    engines: {node: '>=6.9.0'}
    dev: false

  /@babel/helper-simple-access@7.22.5:
    resolution: {integrity: sha512-n0H99E/K+Bika3++WNL17POvo4rKWZ7lZEp1Q+fStVbUi8nxPQEBOlTmCOxW/0JsS56SKKQ+ojAe2pHKJHN35w==}
    engines: {node: '>=6.9.0'}
    dependencies:
      '@babel/types': 7.23.9
    dev: false

  /@babel/helper-split-export-declaration@7.22.6:
    resolution: {integrity: sha512-AsUnxuLhRYsisFiaJwvp1QF+I3KjD5FOxut14q/GzovUe6orHLesW2C7d754kRm53h5gqrz6sFl6sxc4BVtE/g==}
    engines: {node: '>=6.9.0'}
    dependencies:
      '@babel/types': 7.23.9
    dev: false

  /@babel/helper-string-parser@7.23.4:
    resolution: {integrity: sha512-803gmbQdqwdf4olxrX4AJyFBV/RTr3rSmOj0rKwesmzlfhYNDEs+/iOcznzpNWlJlIlTJC2QfPFcHB6DlzdVLQ==}
    engines: {node: '>=6.9.0'}
    dev: false

  /@babel/helper-validator-identifier@7.22.20:
    resolution: {integrity: sha512-Y4OZ+ytlatR8AI+8KZfKuL5urKp7qey08ha31L8b3BwewJAoJamTzyvxPR/5D+KkdJCGPq/+8TukHBlY10FX9A==}
    engines: {node: '>=6.9.0'}
    dev: false

  /@babel/helper-validator-option@7.23.5:
    resolution: {integrity: sha512-85ttAOMLsr53VgXkTbkx8oA6YTfT4q7/HzXSLEYmjcSTJPMPQtvq1BD79Byep5xMUYbGRzEpDsjUf3dyp54IKw==}
    engines: {node: '>=6.9.0'}
    dev: false

  /@babel/helpers@7.23.9:
    resolution: {integrity: sha512-87ICKgU5t5SzOT7sBMfCOZQ2rHjRU+Pcb9BoILMYz600W6DkVRLFBPwQ18gwUVvggqXivaUakpnxWQGbpywbBQ==}
    engines: {node: '>=6.9.0'}
    dependencies:
      '@babel/template': 7.23.9
      '@babel/traverse': 7.23.9
      '@babel/types': 7.23.9
    transitivePeerDependencies:
      - supports-color
    dev: false

  /@babel/highlight@7.23.4:
    resolution: {integrity: sha512-acGdbYSfp2WheJoJm/EBBBLh/ID8KDc64ISZ9DYtBmC8/Q204PZJLHyzeB5qMzJ5trcOkybd78M4x2KWsUq++A==}
    engines: {node: '>=6.9.0'}
    dependencies:
      '@babel/helper-validator-identifier': 7.22.20
      chalk: 2.4.2
      js-tokens: 4.0.0
    dev: false

  /@babel/parser@7.23.9:
    resolution: {integrity: sha512-9tcKgqKbs3xGJ+NtKF2ndOBBLVwPjl1SHxPQkd36r3Dlirw3xWUeGaTbqr7uGZcTaxkVNwc+03SVP7aCdWrTlA==}
    engines: {node: '>=6.0.0'}
    hasBin: true
    dependencies:
      '@babel/types': 7.23.9
    dev: false

  /@babel/plugin-syntax-async-generators@7.8.4(@babel/core@7.23.9):
    resolution: {integrity: sha512-tycmZxkGfZaxhMRbXlPXuVFpdWlXpir2W4AMhSJgRKzk/eDlIXOhb2LHWoLpDF7TEHylV5zNhykX6KAgHJmTNw==}
    peerDependencies:
      '@babel/core': ^7.0.0-0
    dependencies:
      '@babel/core': 7.23.9
      '@babel/helper-plugin-utils': 7.22.5
    dev: false

  /@babel/plugin-syntax-bigint@7.8.3(@babel/core@7.23.9):
    resolution: {integrity: sha512-wnTnFlG+YxQm3vDxpGE57Pj0srRU4sHE/mDkt1qv2YJJSeUAec2ma4WLUnUPeKjyrfntVwe/N6dCXpU+zL3Npg==}
    peerDependencies:
      '@babel/core': ^7.0.0-0
    dependencies:
      '@babel/core': 7.23.9
      '@babel/helper-plugin-utils': 7.22.5
    dev: false

  /@babel/plugin-syntax-class-properties@7.12.13(@babel/core@7.23.9):
    resolution: {integrity: sha512-fm4idjKla0YahUNgFNLCB0qySdsoPiZP3iQE3rky0mBUtMZ23yDJ9SJdg6dXTSDnulOVqiF3Hgr9nbXvXTQZYA==}
    peerDependencies:
      '@babel/core': ^7.0.0-0
    dependencies:
      '@babel/core': 7.23.9
      '@babel/helper-plugin-utils': 7.22.5
    dev: false

  /@babel/plugin-syntax-import-meta@7.10.4(@babel/core@7.23.9):
    resolution: {integrity: sha512-Yqfm+XDx0+Prh3VSeEQCPU81yC+JWZ2pDPFSS4ZdpfZhp4MkFMaDC1UqseovEKwSUpnIL7+vK+Clp7bfh0iD7g==}
    peerDependencies:
      '@babel/core': ^7.0.0-0
    dependencies:
      '@babel/core': 7.23.9
      '@babel/helper-plugin-utils': 7.22.5
    dev: false

  /@babel/plugin-syntax-json-strings@7.8.3(@babel/core@7.23.9):
    resolution: {integrity: sha512-lY6kdGpWHvjoe2vk4WrAapEuBR69EMxZl+RoGRhrFGNYVK8mOPAW8VfbT/ZgrFbXlDNiiaxQnAtgVCZ6jv30EA==}
    peerDependencies:
      '@babel/core': ^7.0.0-0
    dependencies:
      '@babel/core': 7.23.9
      '@babel/helper-plugin-utils': 7.22.5
    dev: false

  /@babel/plugin-syntax-jsx@7.23.3(@babel/core@7.23.9):
    resolution: {integrity: sha512-EB2MELswq55OHUoRZLGg/zC7QWUKfNLpE57m/S2yr1uEneIgsTgrSzXP3NXEsMkVn76OlaVVnzN+ugObuYGwhg==}
    engines: {node: '>=6.9.0'}
    peerDependencies:
      '@babel/core': ^7.0.0-0
    dependencies:
      '@babel/core': 7.23.9
      '@babel/helper-plugin-utils': 7.22.5
    dev: false

  /@babel/plugin-syntax-logical-assignment-operators@7.10.4(@babel/core@7.23.9):
    resolution: {integrity: sha512-d8waShlpFDinQ5MtvGU9xDAOzKH47+FFoney2baFIoMr952hKOLp1HR7VszoZvOsV/4+RRszNY7D17ba0te0ig==}
    peerDependencies:
      '@babel/core': ^7.0.0-0
    dependencies:
      '@babel/core': 7.23.9
      '@babel/helper-plugin-utils': 7.22.5
    dev: false

  /@babel/plugin-syntax-nullish-coalescing-operator@7.8.3(@babel/core@7.23.9):
    resolution: {integrity: sha512-aSff4zPII1u2QD7y+F8oDsz19ew4IGEJg9SVW+bqwpwtfFleiQDMdzA/R+UlWDzfnHFCxxleFT0PMIrR36XLNQ==}
    peerDependencies:
      '@babel/core': ^7.0.0-0
    dependencies:
      '@babel/core': 7.23.9
      '@babel/helper-plugin-utils': 7.22.5
    dev: false

  /@babel/plugin-syntax-numeric-separator@7.10.4(@babel/core@7.23.9):
    resolution: {integrity: sha512-9H6YdfkcK/uOnY/K7/aA2xpzaAgkQn37yzWUMRK7OaPOqOpGS1+n0H5hxT9AUw9EsSjPW8SVyMJwYRtWs3X3ug==}
    peerDependencies:
      '@babel/core': ^7.0.0-0
    dependencies:
      '@babel/core': 7.23.9
      '@babel/helper-plugin-utils': 7.22.5
    dev: false

  /@babel/plugin-syntax-object-rest-spread@7.8.3(@babel/core@7.23.9):
    resolution: {integrity: sha512-XoqMijGZb9y3y2XskN+P1wUGiVwWZ5JmoDRwx5+3GmEplNyVM2s2Dg8ILFQm8rWM48orGy5YpI5Bl8U1y7ydlA==}
    peerDependencies:
      '@babel/core': ^7.0.0-0
    dependencies:
      '@babel/core': 7.23.9
      '@babel/helper-plugin-utils': 7.22.5
    dev: false

  /@babel/plugin-syntax-optional-catch-binding@7.8.3(@babel/core@7.23.9):
    resolution: {integrity: sha512-6VPD0Pc1lpTqw0aKoeRTMiB+kWhAoT24PA+ksWSBrFtl5SIRVpZlwN3NNPQjehA2E/91FV3RjLWoVTglWcSV3Q==}
    peerDependencies:
      '@babel/core': ^7.0.0-0
    dependencies:
      '@babel/core': 7.23.9
      '@babel/helper-plugin-utils': 7.22.5
    dev: false

  /@babel/plugin-syntax-optional-chaining@7.8.3(@babel/core@7.23.9):
    resolution: {integrity: sha512-KoK9ErH1MBlCPxV0VANkXW2/dw4vlbGDrFgz8bmUsBGYkFRcbRwMh6cIJubdPrkxRwuGdtCk0v/wPTKbQgBjkg==}
    peerDependencies:
      '@babel/core': ^7.0.0-0
    dependencies:
      '@babel/core': 7.23.9
      '@babel/helper-plugin-utils': 7.22.5
    dev: false

  /@babel/plugin-syntax-top-level-await@7.14.5(@babel/core@7.23.9):
    resolution: {integrity: sha512-hx++upLv5U1rgYfwe1xBQUhRmU41NEvpUvrp8jkrSCdvGSnM5/qdRMtylJ6PG5OFkBaHkbTAKTnd3/YyESRHFw==}
    engines: {node: '>=6.9.0'}
    peerDependencies:
      '@babel/core': ^7.0.0-0
    dependencies:
      '@babel/core': 7.23.9
      '@babel/helper-plugin-utils': 7.22.5
    dev: false

  /@babel/plugin-syntax-typescript@7.23.3(@babel/core@7.23.9):
    resolution: {integrity: sha512-9EiNjVJOMwCO+43TqoTrgQ8jMwcAd0sWyXi9RPfIsLTj4R2MADDDQXELhffaUx/uJv2AYcxBgPwH6j4TIA4ytQ==}
    engines: {node: '>=6.9.0'}
    peerDependencies:
      '@babel/core': ^7.0.0-0
    dependencies:
      '@babel/core': 7.23.9
      '@babel/helper-plugin-utils': 7.22.5
    dev: false

  /@babel/runtime@7.23.9:
    resolution: {integrity: sha512-0CX6F+BI2s9dkUqr08KFrAIZgNFj75rdBU/DjCyYLIaV/quFjkk6T+EJ2LkZHyZTbEV4L5p97mNkUsHl2wLFAw==}
    engines: {node: '>=6.9.0'}
    dependencies:
      regenerator-runtime: 0.14.1
    dev: false

  /@babel/template@7.23.9:
    resolution: {integrity: sha512-+xrD2BWLpvHKNmX2QbpdpsBaWnRxahMwJjO+KZk2JOElj5nSmKezyS1B4u+QbHMTX69t4ukm6hh9lsYQ7GHCKA==}
    engines: {node: '>=6.9.0'}
    dependencies:
      '@babel/code-frame': 7.23.5
      '@babel/parser': 7.23.9
      '@babel/types': 7.23.9
    dev: false

  /@babel/traverse@7.23.9:
    resolution: {integrity: sha512-I/4UJ9vs90OkBtY6iiiTORVMyIhJ4kAVmsKo9KFc8UOxMeUfi2hvtIBsET5u9GizXE6/GFSuKCTNfgCswuEjRg==}
    engines: {node: '>=6.9.0'}
    dependencies:
      '@babel/code-frame': 7.23.5
      '@babel/generator': 7.23.6
      '@babel/helper-environment-visitor': 7.22.20
      '@babel/helper-function-name': 7.23.0
      '@babel/helper-hoist-variables': 7.22.5
      '@babel/helper-split-export-declaration': 7.22.6
      '@babel/parser': 7.23.9
      '@babel/types': 7.23.9
      debug: 4.3.4
      globals: 11.12.0
    transitivePeerDependencies:
      - supports-color
    dev: false

  /@babel/types@7.23.9:
    resolution: {integrity: sha512-dQjSq/7HaSjRM43FFGnv5keM2HsxpmyV1PfaSVm0nzzjwwTmjOe6J4bC8e3+pTEIgHaHj+1ZlLThRJ2auc/w1Q==}
    engines: {node: '>=6.9.0'}
    dependencies:
      '@babel/helper-string-parser': 7.23.4
      '@babel/helper-validator-identifier': 7.22.20
      to-fast-properties: 2.0.0
    dev: false

  /@bcoe/v8-coverage@0.2.3:
    resolution: {integrity: sha512-0hYQ8SB4Db5zvZB4axdMHGwEaQjkZzFjQiN9LVYvIFB2nSUHW9tYpxWriPrWDASIxiaXax83REcLxuSdnGPZtw==}
    dev: false

  /@discoveryjs/json-ext@0.5.7:
    resolution: {integrity: sha512-dBVuXR082gk3jsFp7Rd/JI4kytwGHecnCoTtXFb7DB6CNHp4rg5k1bhg0nWdLGLnOV71lmDzGQaLMy8iPLY0pw==}
    engines: {node: '>=10.0.0'}
    dev: false

  /@emotion/is-prop-valid@0.8.8:
    resolution: {integrity: sha512-u5WtneEAr5IDG2Wv65yhunPSMLIpuKsbuOktRojfrEiEvRyC85LgPMZI63cr7NUqT8ZIGdSVg8ZKGxIug4lXcA==}
    requiresBuild: true
    dependencies:
      '@emotion/memoize': 0.7.4
    dev: false
    optional: true

  /@emotion/memoize@0.7.4:
    resolution: {integrity: sha512-Ja/Vfqe3HpuzRsG1oBtWTHk2PGZ7GR+2Vz5iYGelAw8dx32K0y7PjVuxK6z1nMpZOqAFsRUPCkK1YjJ56qJlgw==}
    requiresBuild: true
    dev: false
    optional: true

  /@eslint-community/eslint-utils@4.4.0(eslint@8.56.0):
    resolution: {integrity: sha512-1/sA4dwrzBAyeUoQ6oxahHKmrZvsnLCg4RfxW3ZFGGmQkSNQPFNLV9CUEFQP1x9EYXHTo5p6xdhZM1Ne9p/AfA==}
    engines: {node: ^12.22.0 || ^14.17.0 || >=16.0.0}
    peerDependencies:
      eslint: ^6.0.0 || ^7.0.0 || >=8.0.0
    dependencies:
      eslint: 8.56.0
      eslint-visitor-keys: 3.4.3
    dev: false

  /@eslint-community/regexpp@4.10.0:
    resolution: {integrity: sha512-Cu96Sd2By9mCNTx2iyKOmq10v22jUVQv0lQnlGNy16oE9589yE+QADPbrMGCkA51cKZSg3Pu/aTJVTGfL/qjUA==}
    engines: {node: ^12.0.0 || ^14.0.0 || >=16.0.0}
    dev: false

  /@eslint/eslintrc@2.1.4:
    resolution: {integrity: sha512-269Z39MS6wVJtsoUl10L60WdkhJVdPG24Q4eZTH3nnF6lpvSShEK3wQjDX9JRWAUPvPh7COouPpU9IrqaZFvtQ==}
    engines: {node: ^12.22.0 || ^14.17.0 || >=16.0.0}
    dependencies:
      ajv: 6.12.6
      debug: 4.3.4
      espree: 9.6.1
      globals: 13.24.0
      ignore: 5.3.1
      import-fresh: 3.3.0
      js-yaml: 4.1.0
      minimatch: 3.1.2
      strip-json-comments: 3.1.1
    transitivePeerDependencies:
      - supports-color
    dev: false

  /@eslint/js@8.56.0:
    resolution: {integrity: sha512-gMsVel9D7f2HLkBma9VbtzZRehRogVRfbr++f06nL2vnCGCNlzOD+/MUov/F4p8myyAHspEhVobgjpX64q5m6A==}
    engines: {node: ^12.22.0 || ^14.17.0 || >=16.0.0}
    dev: false

  /@fastify/busboy@2.1.0:
    resolution: {integrity: sha512-+KpH+QxZU7O4675t3mnkQKcZZg56u+K/Ct2K+N2AZYNVK8kyeo/bI18tI8aPm3tvNNRyTWfj6s5tnGNlcbQRsA==}
    engines: {node: '>=14'}
    dev: false

  /@floating-ui/core@1.6.0:
    resolution: {integrity: sha512-PcF++MykgmTj3CIyOQbKA/hDzOAiqI3mhuoN44WRCopIs1sgoDoU4oty4Jtqaj/y3oDU6fnVSm4QG0a3t5i0+g==}
    dependencies:
      '@floating-ui/utils': 0.2.1
    dev: false

  /@floating-ui/dom@1.6.1:
    resolution: {integrity: sha512-iA8qE43/H5iGozC3W0YSnVSW42Vh522yyM1gj+BqRwVsTNOyr231PsXDaV04yT39PsO0QL2QpbI/M0ZaLUQgRQ==}
    dependencies:
      '@floating-ui/core': 1.6.0
      '@floating-ui/utils': 0.2.1
    dev: false

  /@floating-ui/react-dom@2.0.8(react-dom@18.2.0)(react@18.2.0):
    resolution: {integrity: sha512-HOdqOt3R3OGeTKidaLvJKcgg75S6tibQ3Tif4eyd91QnIJWr0NLvoXFpJA/j8HqkFSL68GDca9AuyWEHlhyClw==}
    peerDependencies:
      react: '>=16.8.0'
      react-dom: '>=16.8.0'
    dependencies:
      '@floating-ui/dom': 1.6.1
      react: 18.2.0
      react-dom: 18.2.0(react@18.2.0)
    dev: false

  /@floating-ui/utils@0.2.1:
    resolution: {integrity: sha512-9TANp6GPoMtYzQdt54kfAyMmz1+osLlXdg2ENroU7zzrtflTLrrC/lgrIfaSe+Wu0b89GKccT7vxXA0MoAIO+Q==}
    dev: false

  /@humanwhocodes/config-array@0.11.14:
    resolution: {integrity: sha512-3T8LkOmg45BV5FICb15QQMsyUSWrQ8AygVfC7ZG32zOalnqrilm018ZVCw0eapXux8FtA33q8PSRSstjee3jSg==}
    engines: {node: '>=10.10.0'}
    dependencies:
      '@humanwhocodes/object-schema': 2.0.2
      debug: 4.3.4
      minimatch: 3.1.2
    transitivePeerDependencies:
      - supports-color
    dev: false

  /@humanwhocodes/module-importer@1.0.1:
    resolution: {integrity: sha512-bxveV4V8v5Yb4ncFTT3rPSgZBOpCkjfK0y4oVVVJwIuDVBRMDXrPyXRL988i5ap9m9bnyEEjWfm5WkBmtffLfA==}
    engines: {node: '>=12.22'}
    dev: false

  /@humanwhocodes/object-schema@2.0.2:
    resolution: {integrity: sha512-6EwiSjwWYP7pTckG6I5eyFANjPhmPjUX9JRLUSfNPC7FX7zK9gyZAfUEaECL6ALTpGX5AjnBq3C9XmVWPitNpw==}
    dev: false

  /@isaacs/cliui@8.0.2:
    resolution: {integrity: sha512-O8jcjabXaleOG9DQ0+ARXWZBTfnP4WNAqzuiJK7ll44AmxGKv/J2M4TPjxjY3znBCfvBXFzucm1twdyFybFqEA==}
    engines: {node: '>=12'}
    dependencies:
      string-width: 5.1.2
      string-width-cjs: /string-width@4.2.3
      strip-ansi: 7.1.0
      strip-ansi-cjs: /strip-ansi@6.0.1
      wrap-ansi: 8.1.0
      wrap-ansi-cjs: /wrap-ansi@7.0.0
    dev: false

  /@istanbuljs/load-nyc-config@1.1.0:
    resolution: {integrity: sha512-VjeHSlIzpv/NyD3N0YuHfXOPDIixcA1q2ZV98wsMqcYlPmv2n3Yb2lYP9XMElnaFVXg5A7YLTeLu6V84uQDjmQ==}
    engines: {node: '>=8'}
    dependencies:
      camelcase: 5.3.1
      find-up: 4.1.0
      get-package-type: 0.1.0
      js-yaml: 3.14.1
      resolve-from: 5.0.0
    dev: false

  /@istanbuljs/schema@0.1.3:
    resolution: {integrity: sha512-ZXRY4jNvVgSVQ8DL3LTcakaAtXwTVUxE81hslsyD2AtoXW/wVob10HkOJ1X/pAlcI7D+2YoZKg5do8G/w6RYgA==}
    engines: {node: '>=8'}
    dev: false

  /@jest/console@29.7.0:
    resolution: {integrity: sha512-5Ni4CU7XHQi32IJ398EEP4RrB8eV09sXP2ROqD4bksHrnTree52PsxvX8tpL8LvTZ3pFzXyPbNQReSN41CAhOg==}
    engines: {node: ^14.15.0 || ^16.10.0 || >=18.0.0}
    dependencies:
      '@jest/types': 29.6.3
      '@types/node': 20.11.19
      chalk: 4.1.2
      jest-message-util: 29.7.0
      jest-util: 29.7.0
      slash: 3.0.0
    dev: false

  /@jest/core@29.7.0:
    resolution: {integrity: sha512-n7aeXWKMnGtDA48y8TLWJPJmLmmZ642Ceo78cYWEpiD7FzDgmNDV/GCVRorPABdXLJZ/9wzzgZAlHjXjxDHGsg==}
    engines: {node: ^14.15.0 || ^16.10.0 || >=18.0.0}
    peerDependencies:
      node-notifier: ^8.0.1 || ^9.0.0 || ^10.0.0
    peerDependenciesMeta:
      node-notifier:
        optional: true
    dependencies:
      '@jest/console': 29.7.0
      '@jest/reporters': 29.7.0
      '@jest/test-result': 29.7.0
      '@jest/transform': 29.7.0
      '@jest/types': 29.6.3
      '@types/node': 20.11.19
      ansi-escapes: 4.3.2
      chalk: 4.1.2
      ci-info: 3.9.0
      exit: 0.1.2
      graceful-fs: 4.2.11
      jest-changed-files: 29.7.0
      jest-config: 29.7.0(@types/node@20.11.19)
      jest-haste-map: 29.7.0
      jest-message-util: 29.7.0
      jest-regex-util: 29.6.3
      jest-resolve: 29.7.0
      jest-resolve-dependencies: 29.7.0
      jest-runner: 29.7.0
      jest-runtime: 29.7.0
      jest-snapshot: 29.7.0
      jest-util: 29.7.0
      jest-validate: 29.7.0
      jest-watcher: 29.7.0
      micromatch: 4.0.5
      pretty-format: 29.7.0
      slash: 3.0.0
      strip-ansi: 6.0.1
    transitivePeerDependencies:
      - babel-plugin-macros
      - supports-color
      - ts-node
    dev: false

  /@jest/environment@29.7.0:
    resolution: {integrity: sha512-aQIfHDq33ExsN4jP1NWGXhxgQ/wixs60gDiKO+XVMd8Mn0NWPWgc34ZQDTb2jKaUWQ7MuwoitXAsN2XVXNMpAw==}
    engines: {node: ^14.15.0 || ^16.10.0 || >=18.0.0}
    dependencies:
      '@jest/fake-timers': 29.7.0
      '@jest/types': 29.6.3
      '@types/node': 20.11.19
      jest-mock: 29.7.0
    dev: false

  /@jest/expect-utils@29.7.0:
    resolution: {integrity: sha512-GlsNBWiFQFCVi9QVSx7f5AgMeLxe9YCCs5PuP2O2LdjDAA8Jh9eX7lA1Jq/xdXw3Wb3hyvlFNfZIfcRetSzYcA==}
    engines: {node: ^14.15.0 || ^16.10.0 || >=18.0.0}
    dependencies:
      jest-get-type: 29.6.3
    dev: false

  /@jest/expect@29.7.0:
    resolution: {integrity: sha512-8uMeAMycttpva3P1lBHB8VciS9V0XAr3GymPpipdyQXbBcuhkLQOSe8E/p92RyAdToS6ZD1tFkX+CkhoECE0dQ==}
    engines: {node: ^14.15.0 || ^16.10.0 || >=18.0.0}
    dependencies:
      expect: 29.7.0
      jest-snapshot: 29.7.0
    transitivePeerDependencies:
      - supports-color
    dev: false

  /@jest/fake-timers@29.7.0:
    resolution: {integrity: sha512-q4DH1Ha4TTFPdxLsqDXK1d3+ioSL7yL5oCMJZgDYm6i+6CygW5E5xVr/D1HdsGxjt1ZWSfUAs9OxSB/BNelWrQ==}
    engines: {node: ^14.15.0 || ^16.10.0 || >=18.0.0}
    dependencies:
      '@jest/types': 29.6.3
      '@sinonjs/fake-timers': 10.3.0
      '@types/node': 20.11.19
      jest-message-util: 29.7.0
      jest-mock: 29.7.0
      jest-util: 29.7.0
    dev: false

  /@jest/globals@29.7.0:
    resolution: {integrity: sha512-mpiz3dutLbkW2MNFubUGUEVLkTGiqW6yLVTA+JbP6fI6J5iL9Y0Nlg8k95pcF8ctKwCS7WVxteBs29hhfAotzQ==}
    engines: {node: ^14.15.0 || ^16.10.0 || >=18.0.0}
    dependencies:
      '@jest/environment': 29.7.0
      '@jest/expect': 29.7.0
      '@jest/types': 29.6.3
      jest-mock: 29.7.0
    transitivePeerDependencies:
      - supports-color
    dev: false

  /@jest/reporters@29.7.0:
    resolution: {integrity: sha512-DApq0KJbJOEzAFYjHADNNxAE3KbhxQB1y5Kplb5Waqw6zVbuWatSnMjE5gs8FUgEPmNsnZA3NCWl9NG0ia04Pg==}
    engines: {node: ^14.15.0 || ^16.10.0 || >=18.0.0}
    peerDependencies:
      node-notifier: ^8.0.1 || ^9.0.0 || ^10.0.0
    peerDependenciesMeta:
      node-notifier:
        optional: true
    dependencies:
      '@bcoe/v8-coverage': 0.2.3
      '@jest/console': 29.7.0
      '@jest/test-result': 29.7.0
      '@jest/transform': 29.7.0
      '@jest/types': 29.6.3
      '@jridgewell/trace-mapping': 0.3.22
      '@types/node': 20.11.19
      chalk: 4.1.2
      collect-v8-coverage: 1.0.2
      exit: 0.1.2
      glob: 7.2.3
      graceful-fs: 4.2.11
      istanbul-lib-coverage: 3.2.2
      istanbul-lib-instrument: 6.0.1
      istanbul-lib-report: 3.0.1
      istanbul-lib-source-maps: 4.0.1
      istanbul-reports: 3.1.6
      jest-message-util: 29.7.0
      jest-util: 29.7.0
      jest-worker: 29.7.0
      slash: 3.0.0
      string-length: 4.0.2
      strip-ansi: 6.0.1
      v8-to-istanbul: 9.2.0
    transitivePeerDependencies:
      - supports-color
    dev: false

  /@jest/schemas@29.6.3:
    resolution: {integrity: sha512-mo5j5X+jIZmJQveBKeS/clAueipV7KgiX1vMgCxam1RNYiqE1w62n0/tJJnHtjW8ZHcQco5gY85jA3mi0L+nSA==}
    engines: {node: ^14.15.0 || ^16.10.0 || >=18.0.0}
    dependencies:
      '@sinclair/typebox': 0.27.8
    dev: false

  /@jest/source-map@29.6.3:
    resolution: {integrity: sha512-MHjT95QuipcPrpLM+8JMSzFx6eHp5Bm+4XeFDJlwsvVBjmKNiIAvasGK2fxz2WbGRlnvqehFbh07MMa7n3YJnw==}
    engines: {node: ^14.15.0 || ^16.10.0 || >=18.0.0}
    dependencies:
      '@jridgewell/trace-mapping': 0.3.22
      callsites: 3.1.0
      graceful-fs: 4.2.11
    dev: false

  /@jest/test-result@29.7.0:
    resolution: {integrity: sha512-Fdx+tv6x1zlkJPcWXmMDAG2HBnaR9XPSd5aDWQVsfrZmLVT3lU1cwyxLgRmXR9yrq4NBoEm9BMsfgFzTQAbJYA==}
    engines: {node: ^14.15.0 || ^16.10.0 || >=18.0.0}
    dependencies:
      '@jest/console': 29.7.0
      '@jest/types': 29.6.3
      '@types/istanbul-lib-coverage': 2.0.6
      collect-v8-coverage: 1.0.2
    dev: false

  /@jest/test-sequencer@29.7.0:
    resolution: {integrity: sha512-GQwJ5WZVrKnOJuiYiAF52UNUJXgTZx1NHjFSEB0qEMmSZKAkdMoIzw/Cj6x6NF4AvV23AUqDpFzQkN/eYCYTxw==}
    engines: {node: ^14.15.0 || ^16.10.0 || >=18.0.0}
    dependencies:
      '@jest/test-result': 29.7.0
      graceful-fs: 4.2.11
      jest-haste-map: 29.7.0
      slash: 3.0.0
    dev: false

  /@jest/transform@29.7.0:
    resolution: {integrity: sha512-ok/BTPFzFKVMwO5eOHRrvnBVHdRy9IrsrW1GpMaQ9MCnilNLXQKmAX8s1YXDFaai9xJpac2ySzV0YeRRECr2Vw==}
    engines: {node: ^14.15.0 || ^16.10.0 || >=18.0.0}
    dependencies:
      '@babel/core': 7.23.9
      '@jest/types': 29.6.3
      '@jridgewell/trace-mapping': 0.3.22
      babel-plugin-istanbul: 6.1.1
      chalk: 4.1.2
      convert-source-map: 2.0.0
      fast-json-stable-stringify: 2.1.0
      graceful-fs: 4.2.11
      jest-haste-map: 29.7.0
      jest-regex-util: 29.6.3
      jest-util: 29.7.0
      micromatch: 4.0.5
      pirates: 4.0.6
      slash: 3.0.0
      write-file-atomic: 4.0.2
    transitivePeerDependencies:
      - supports-color
    dev: false

  /@jest/types@29.6.3:
    resolution: {integrity: sha512-u3UPsIilWKOM3F9CXtrG8LEJmNxwoCQC/XVj4IKYXvvpx7QIi/Kg1LI5uDmDpKlac62NUtX7eLjRh+jVZcLOzw==}
    engines: {node: ^14.15.0 || ^16.10.0 || >=18.0.0}
    dependencies:
      '@jest/schemas': 29.6.3
      '@types/istanbul-lib-coverage': 2.0.6
      '@types/istanbul-reports': 3.0.4
      '@types/node': 20.11.19
      '@types/yargs': 17.0.32
      chalk: 4.1.2
    dev: false

  /@jridgewell/gen-mapping@0.3.3:
    resolution: {integrity: sha512-HLhSWOLRi875zjjMG/r+Nv0oCW8umGb0BgEhyX3dDX3egwZtB8PqLnjz3yedt8R5StBrzcg4aBpnh8UA9D1BoQ==}
    engines: {node: '>=6.0.0'}
    dependencies:
      '@jridgewell/set-array': 1.1.2
      '@jridgewell/sourcemap-codec': 1.4.15
      '@jridgewell/trace-mapping': 0.3.22
    dev: false

  /@jridgewell/resolve-uri@3.1.1:
    resolution: {integrity: sha512-dSYZh7HhCDtCKm4QakX0xFpsRDqjjtZf/kjI/v3T3Nwt5r8/qz/M19F9ySyOqU94SXBmeG9ttTul+YnR4LOxFA==}
    engines: {node: '>=6.0.0'}
    dev: false

  /@jridgewell/set-array@1.1.2:
    resolution: {integrity: sha512-xnkseuNADM0gt2bs+BvhO0p78Mk762YnZdsuzFV018NoG1Sj1SCQvpSqa7XUaTam5vAGasABV9qXASMKnFMwMw==}
    engines: {node: '>=6.0.0'}
    dev: false

  /@jridgewell/sourcemap-codec@1.4.15:
    resolution: {integrity: sha512-eF2rxCRulEKXHTRiDrDy6erMYWqNw4LPdQ8UQA4huuxaQsVeRPFl2oM8oDGxMFhJUWZf9McpLtJasDDZb/Bpeg==}
    dev: false

  /@jridgewell/trace-mapping@0.3.22:
    resolution: {integrity: sha512-Wf963MzWtA2sjrNt+g18IAln9lKnlRp+K2eH4jjIoF1wYeq3aMREpG09xhlhdzS0EjwU7qmUJYangWa+151vZw==}
    dependencies:
      '@jridgewell/resolve-uri': 3.1.1
      '@jridgewell/sourcemap-codec': 1.4.15
    dev: false

  /@neondatabase/serverless@0.7.2:
    resolution: {integrity: sha512-wU3WA2uTyNO7wjPs3Mg0G01jztAxUxzd9/mskMmtPwPTjf7JKWi9AW5/puOGXLxmZ9PVgRFeBVRVYq5nBPhsCg==}
    dependencies:
      '@types/pg': 8.6.6
    dev: false

  /@next/bundle-analyzer@14.1.0:
    resolution: {integrity: sha512-RJWjnlMp/1WSW0ahAdawV22WgJiC6BVaFS5Xfhw6gP7NJEX3cAJjh4JqSHKGr8GnLNRaFCVTQdDPoX84E421BA==}
    dependencies:
      webpack-bundle-analyzer: 4.10.1
    transitivePeerDependencies:
      - bufferutil
      - utf-8-validate
    dev: false

  /@next/env@14.1.1-canary.70:
    resolution: {integrity: sha512-y1Ye30DB15DLGM6E/VcOnkWgErtLSkszDks6opBtUnqI9Vr1gXPuIxNpH08our8/VyfyFvG0An5GBbMcooyLSg==}
    dev: false

  /@next/eslint-plugin-next@14.1.0:
    resolution: {integrity: sha512-x4FavbNEeXx/baD/zC/SdrvkjSby8nBn8KcCREqk6UuwvwoAPZmaV8TFCAuo/cpovBRTIY67mHhe86MQQm/68Q==}
    dependencies:
      glob: 10.3.10
    dev: false

  /@next/swc-darwin-arm64@14.1.1-canary.70:
    resolution: {integrity: sha512-eb6RhknFYzamnjHc1diSO/3ymEUMHBJDnrQilTqEjOiOx8oR/GshP3136KDMuF/JlIxqeNTojr2vKMyRNnC7tw==}
    engines: {node: '>= 10'}
    cpu: [arm64]
    os: [darwin]
    requiresBuild: true
    dev: false
    optional: true

  /@next/swc-darwin-x64@14.1.1-canary.70:
    resolution: {integrity: sha512-1Cqt0OmpI3J6Wq5bopzUpjJWoY0W92RcaSJdWSsmXgrLnxBHSmaPPhlDt3ZKZ/0f/9RDYXtqUnwS+q984f1R7w==}
    engines: {node: '>= 10'}
    cpu: [x64]
    os: [darwin]
    requiresBuild: true
    dev: false
    optional: true

  /@next/swc-linux-arm64-gnu@14.1.1-canary.70:
    resolution: {integrity: sha512-PGPhSYuVrilIVlPz9Lj3fyLs2nkB+eX2mK0GPpX25yCXFr2UD2vVhiMBqfFpkGtVKLvOjWhzjWQxFxN4u/NtRg==}
    engines: {node: '>= 10'}
    cpu: [arm64]
    os: [linux]
    requiresBuild: true
    dev: false
    optional: true

  /@next/swc-linux-arm64-musl@14.1.1-canary.70:
    resolution: {integrity: sha512-EcW14+f5/vDa3Zn4Nmw7KqJpmbFObdBYPHxuuti6bKc0VYsWgoPQEyniHKr9EEsI0efrNX05Kzaoy/3T5ZuS7w==}
    engines: {node: '>= 10'}
    cpu: [arm64]
    os: [linux]
    requiresBuild: true
    dev: false
    optional: true

  /@next/swc-linux-x64-gnu@14.1.1-canary.70:
    resolution: {integrity: sha512-aGPexcyfMKCHMQ5AoKehvMETLQcCOjJOcO0GK90fVO51d67DiOQo/v+EUm3M6wuciv6K7VKbqB9rYLPSPY6ZpA==}
    engines: {node: '>= 10'}
    cpu: [x64]
    os: [linux]
    requiresBuild: true
    dev: false
    optional: true

  /@next/swc-linux-x64-musl@14.1.1-canary.70:
    resolution: {integrity: sha512-MI4+TZaNpZ61PwiR4F/pTdO21js+yRvSAXGMstmMF3memZYhFEIRmGMmcO6RewUd843r3TKsROG138AIztQFLA==}
    engines: {node: '>= 10'}
    cpu: [x64]
    os: [linux]
    requiresBuild: true
    dev: false
    optional: true

  /@next/swc-win32-arm64-msvc@14.1.1-canary.70:
    resolution: {integrity: sha512-7CgLuiCPndVl8vrKVIS/NKXpuEqN+kdgM9aVrAyIUyAjcltBFKlTgJFAylPUb8ZGPW6URdKk+snJ7adkpsBA4w==}
    engines: {node: '>= 10'}
    cpu: [arm64]
    os: [win32]
    requiresBuild: true
    dev: false
    optional: true

  /@next/swc-win32-ia32-msvc@14.1.1-canary.70:
    resolution: {integrity: sha512-fptIFqxpUntN1HEbkn41ERMN3+uILHS5OzTUbm/ilAARIKc33clZ6VzhoyGCY0VFPF38L7hDUgCOfu/wjmUz8g==}
    engines: {node: '>= 10'}
    cpu: [ia32]
    os: [win32]
    requiresBuild: true
    dev: false
    optional: true

  /@next/swc-win32-x64-msvc@14.1.1-canary.70:
    resolution: {integrity: sha512-0URUGOsTfddsxQORgX4TIRBQUEhlZve8K+XxTEQXj23caUktwQjRVkI7Pah6prPuHTf3OeKhnnfVMLCFyHW8Rw==}
    engines: {node: '>= 10'}
    cpu: [x64]
    os: [win32]
    requiresBuild: true
    dev: false
    optional: true

  /@nodelib/fs.scandir@2.1.5:
    resolution: {integrity: sha512-vq24Bq3ym5HEQm2NKCr3yXDwjc7vTsEThRDnkp2DK9p1uqLR+DHurm/NOTo0KG7HYHU7eppKZj3MyqYuMBf62g==}
    engines: {node: '>= 8'}
    dependencies:
      '@nodelib/fs.stat': 2.0.5
      run-parallel: 1.2.0
    dev: false

  /@nodelib/fs.stat@2.0.5:
    resolution: {integrity: sha512-RkhPPp2zrqDAQA/2jNhnztcPAlv64XdhIp7a7454A5ovI7Bukxgt7MX7udwAu3zg1DcpPU0rz3VV1SeaqvY4+A==}
    engines: {node: '>= 8'}
    dev: false

  /@nodelib/fs.walk@1.2.8:
    resolution: {integrity: sha512-oGB+UxlgWcgQkgwo8GcEGwemoTFt3FIO9ababBmaGwXIoBKZ+GTy0pP185beGg7Llih/NSHSV2XAs1lnznocSg==}
    engines: {node: '>= 8'}
    dependencies:
      '@nodelib/fs.scandir': 2.1.5
      fastq: 1.17.1
    dev: false

  /@panva/hkdf@1.1.1:
    resolution: {integrity: sha512-dhPeilub1NuIG0X5Kvhh9lH4iW3ZsHlnzwgwbOlgwQ2wG1IqFzsgHqmKPk3WzsdWAeaxKJxgM0+W433RmN45GA==}
    dev: false

  /@pkgjs/parseargs@0.11.0:
    resolution: {integrity: sha512-+1VkjdD0QBLPodGrJUeqarH8VAIvQODIbwh9XpP5Syisf7YoQgsJKPNFoqqLQlu+VQ/tVSshMR6loPMn8U+dPg==}
    engines: {node: '>=14'}
    requiresBuild: true
    dev: false
    optional: true

  /@polka/url@1.0.0-next.24:
    resolution: {integrity: sha512-2LuNTFBIO0m7kKIQvvPHN6UE63VjpmL9rnEEaOOaiSPbZK+zUOYIzBAWcED+3XYzhYsd/0mD57VdxAEqqV52CQ==}
    dev: false

  /@radix-ui/primitive@1.0.0:
    resolution: {integrity: sha512-3e7rn8FDMin4CgeL7Z/49smCA3rFYY3Ha2rUQ7HRWFadS5iCRw08ZgVT1LaNTCNqgvrUiyczLflrVrF0SRQtNA==}
    dependencies:
      '@babel/runtime': 7.23.9
    dev: false

  /@radix-ui/primitive@1.0.1:
    resolution: {integrity: sha512-yQ8oGX2GVsEYMWGxcovu1uGWPCxV5BFfeeYxqPmuAzUyLT9qmaMXSAhXpb0WrspIeqYzdJpkh2vHModJPgRIaw==}
    dependencies:
      '@babel/runtime': 7.23.9
    dev: false

  /@radix-ui/react-arrow@1.0.3(@types/react-dom@18.2.19)(@types/react@18.2.57)(react-dom@18.2.0)(react@18.2.0):
    resolution: {integrity: sha512-wSP+pHsB/jQRaL6voubsQ/ZlrGBHHrOjmBnr19hxYgtS0WvAFwZhK2WP/YY5yF9uKECCEEDGxuLxq1NBK51wFA==}
    peerDependencies:
      '@types/react': '*'
      '@types/react-dom': '*'
      react: ^16.8 || ^17.0 || ^18.0
      react-dom: ^16.8 || ^17.0 || ^18.0
    peerDependenciesMeta:
      '@types/react':
        optional: true
      '@types/react-dom':
        optional: true
    dependencies:
      '@babel/runtime': 7.23.9
      '@radix-ui/react-primitive': 1.0.3(@types/react-dom@18.2.19)(@types/react@18.2.57)(react-dom@18.2.0)(react@18.2.0)
      '@types/react': 18.2.57
      '@types/react-dom': 18.2.19
      react: 18.2.0
      react-dom: 18.2.0(react@18.2.0)
    dev: false

  /@radix-ui/react-collection@1.0.3(@types/react-dom@18.2.19)(@types/react@18.2.57)(react-dom@18.2.0)(react@18.2.0):
    resolution: {integrity: sha512-3SzW+0PW7yBBoQlT8wNcGtaxaD0XSu0uLUFgrtHY08Acx05TaHaOmVLR73c0j/cqpDy53KBMO7s0dx2wmOIDIA==}
    peerDependencies:
      '@types/react': '*'
      '@types/react-dom': '*'
      react: ^16.8 || ^17.0 || ^18.0
      react-dom: ^16.8 || ^17.0 || ^18.0
    peerDependenciesMeta:
      '@types/react':
        optional: true
      '@types/react-dom':
        optional: true
    dependencies:
      '@babel/runtime': 7.23.9
      '@radix-ui/react-compose-refs': 1.0.1(@types/react@18.2.57)(react@18.2.0)
      '@radix-ui/react-context': 1.0.1(@types/react@18.2.57)(react@18.2.0)
      '@radix-ui/react-primitive': 1.0.3(@types/react-dom@18.2.19)(@types/react@18.2.57)(react-dom@18.2.0)(react@18.2.0)
      '@radix-ui/react-slot': 1.0.2(@types/react@18.2.57)(react@18.2.0)
      '@types/react': 18.2.57
      '@types/react-dom': 18.2.19
      react: 18.2.0
      react-dom: 18.2.0(react@18.2.0)
    dev: false

  /@radix-ui/react-compose-refs@1.0.0(react@18.2.0):
    resolution: {integrity: sha512-0KaSv6sx787/hK3eF53iOkiSLwAGlFMx5lotrqD2pTjB18KbybKoEIgkNZTKC60YECDQTKGTRcDBILwZVqVKvA==}
    peerDependencies:
      react: ^16.8 || ^17.0 || ^18.0
    dependencies:
      '@babel/runtime': 7.23.9
      react: 18.2.0
    dev: false

  /@radix-ui/react-compose-refs@1.0.1(@types/react@18.2.57)(react@18.2.0):
    resolution: {integrity: sha512-fDSBgd44FKHa1FRMU59qBMPFcl2PZE+2nmqunj+BWFyYYjnhIDWL2ItDs3rrbJDQOtzt5nIebLCQc4QRfz6LJw==}
    peerDependencies:
      '@types/react': '*'
      react: ^16.8 || ^17.0 || ^18.0
    peerDependenciesMeta:
      '@types/react':
        optional: true
    dependencies:
      '@babel/runtime': 7.23.9
      '@types/react': 18.2.57
      react: 18.2.0
    dev: false

  /@radix-ui/react-context@1.0.0(react@18.2.0):
    resolution: {integrity: sha512-1pVM9RfOQ+n/N5PJK33kRSKsr1glNxomxONs5c49MliinBY6Yw2Q995qfBUUo0/Mbg05B/sGA0gkgPI7kmSHBg==}
    peerDependencies:
      react: ^16.8 || ^17.0 || ^18.0
    dependencies:
      '@babel/runtime': 7.23.9
      react: 18.2.0
    dev: false

  /@radix-ui/react-context@1.0.1(@types/react@18.2.57)(react@18.2.0):
    resolution: {integrity: sha512-ebbrdFoYTcuZ0v4wG5tedGnp9tzcV8awzsxYph7gXUyvnNLuTIcCk1q17JEbnVhXAKG9oX3KtchwiMIAYp9NLg==}
    peerDependencies:
      '@types/react': '*'
      react: ^16.8 || ^17.0 || ^18.0
    peerDependenciesMeta:
      '@types/react':
        optional: true
    dependencies:
      '@babel/runtime': 7.23.9
      '@types/react': 18.2.57
      react: 18.2.0
    dev: false

  /@radix-ui/react-dialog@1.0.0(@types/react@18.2.57)(react-dom@18.2.0)(react@18.2.0):
    resolution: {integrity: sha512-Yn9YU+QlHYLWwV1XfKiqnGVpWYWk6MeBVM6x/bcoyPvxgjQGoeT35482viLPctTMWoMw0PoHgqfSox7Ig+957Q==}
    peerDependencies:
      react: ^16.8 || ^17.0 || ^18.0
      react-dom: ^16.8 || ^17.0 || ^18.0
    dependencies:
      '@babel/runtime': 7.23.9
      '@radix-ui/primitive': 1.0.0
      '@radix-ui/react-compose-refs': 1.0.0(react@18.2.0)
      '@radix-ui/react-context': 1.0.0(react@18.2.0)
      '@radix-ui/react-dismissable-layer': 1.0.0(react-dom@18.2.0)(react@18.2.0)
      '@radix-ui/react-focus-guards': 1.0.0(react@18.2.0)
      '@radix-ui/react-focus-scope': 1.0.0(react-dom@18.2.0)(react@18.2.0)
      '@radix-ui/react-id': 1.0.0(react@18.2.0)
      '@radix-ui/react-portal': 1.0.0(react-dom@18.2.0)(react@18.2.0)
      '@radix-ui/react-presence': 1.0.0(react-dom@18.2.0)(react@18.2.0)
      '@radix-ui/react-primitive': 1.0.0(react-dom@18.2.0)(react@18.2.0)
      '@radix-ui/react-slot': 1.0.0(react@18.2.0)
      '@radix-ui/react-use-controllable-state': 1.0.0(react@18.2.0)
      aria-hidden: 1.2.3
      react: 18.2.0
      react-dom: 18.2.0(react@18.2.0)
      react-remove-scroll: 2.5.4(@types/react@18.2.57)(react@18.2.0)
    transitivePeerDependencies:
      - '@types/react'
    dev: false

  /@radix-ui/react-direction@1.0.1(@types/react@18.2.57)(react@18.2.0):
    resolution: {integrity: sha512-RXcvnXgyvYvBEOhCBuddKecVkoMiI10Jcm5cTI7abJRAHYfFxeu+FBQs/DvdxSYucxR5mna0dNsL6QFlds5TMA==}
    peerDependencies:
      '@types/react': '*'
      react: ^16.8 || ^17.0 || ^18.0
    peerDependenciesMeta:
      '@types/react':
        optional: true
    dependencies:
      '@babel/runtime': 7.23.9
      '@types/react': 18.2.57
      react: 18.2.0
    dev: false

  /@radix-ui/react-dismissable-layer@1.0.0(react-dom@18.2.0)(react@18.2.0):
    resolution: {integrity: sha512-n7kDRfx+LB1zLueRDvZ1Pd0bxdJWDUZNQ/GWoxDn2prnuJKRdxsjulejX/ePkOsLi2tTm6P24mDqlMSgQpsT6g==}
    peerDependencies:
      react: ^16.8 || ^17.0 || ^18.0
      react-dom: ^16.8 || ^17.0 || ^18.0
    dependencies:
      '@babel/runtime': 7.23.9
      '@radix-ui/primitive': 1.0.0
      '@radix-ui/react-compose-refs': 1.0.0(react@18.2.0)
      '@radix-ui/react-primitive': 1.0.0(react-dom@18.2.0)(react@18.2.0)
      '@radix-ui/react-use-callback-ref': 1.0.0(react@18.2.0)
      '@radix-ui/react-use-escape-keydown': 1.0.0(react@18.2.0)
      react: 18.2.0
      react-dom: 18.2.0(react@18.2.0)
    dev: false

  /@radix-ui/react-dismissable-layer@1.0.5(@types/react-dom@18.2.19)(@types/react@18.2.57)(react-dom@18.2.0)(react@18.2.0):
    resolution: {integrity: sha512-aJeDjQhywg9LBu2t/At58hCvr7pEm0o2Ke1x33B+MhjNmmZ17sy4KImo0KPLgsnc/zN7GPdce8Cnn0SWvwZO7g==}
    peerDependencies:
      '@types/react': '*'
      '@types/react-dom': '*'
      react: ^16.8 || ^17.0 || ^18.0
      react-dom: ^16.8 || ^17.0 || ^18.0
    peerDependenciesMeta:
      '@types/react':
        optional: true
      '@types/react-dom':
        optional: true
    dependencies:
      '@babel/runtime': 7.23.9
      '@radix-ui/primitive': 1.0.1
      '@radix-ui/react-compose-refs': 1.0.1(@types/react@18.2.57)(react@18.2.0)
      '@radix-ui/react-primitive': 1.0.3(@types/react-dom@18.2.19)(@types/react@18.2.57)(react-dom@18.2.0)(react@18.2.0)
      '@radix-ui/react-use-callback-ref': 1.0.1(@types/react@18.2.57)(react@18.2.0)
      '@radix-ui/react-use-escape-keydown': 1.0.3(@types/react@18.2.57)(react@18.2.0)
      '@types/react': 18.2.57
      '@types/react-dom': 18.2.19
      react: 18.2.0
      react-dom: 18.2.0(react@18.2.0)
    dev: false

  /@radix-ui/react-dropdown-menu@2.0.6(@types/react-dom@18.2.19)(@types/react@18.2.57)(react-dom@18.2.0)(react@18.2.0):
    resolution: {integrity: sha512-i6TuFOoWmLWq+M/eCLGd/bQ2HfAX1RJgvrBQ6AQLmzfvsLdefxbWu8G9zczcPFfcSPehz9GcpF6K9QYreFV8hA==}
    peerDependencies:
      '@types/react': '*'
      '@types/react-dom': '*'
      react: ^16.8 || ^17.0 || ^18.0
      react-dom: ^16.8 || ^17.0 || ^18.0
    peerDependenciesMeta:
      '@types/react':
        optional: true
      '@types/react-dom':
        optional: true
    dependencies:
      '@babel/runtime': 7.23.9
      '@radix-ui/primitive': 1.0.1
      '@radix-ui/react-compose-refs': 1.0.1(@types/react@18.2.57)(react@18.2.0)
      '@radix-ui/react-context': 1.0.1(@types/react@18.2.57)(react@18.2.0)
      '@radix-ui/react-id': 1.0.1(@types/react@18.2.57)(react@18.2.0)
      '@radix-ui/react-menu': 2.0.6(@types/react-dom@18.2.19)(@types/react@18.2.57)(react-dom@18.2.0)(react@18.2.0)
      '@radix-ui/react-primitive': 1.0.3(@types/react-dom@18.2.19)(@types/react@18.2.57)(react-dom@18.2.0)(react@18.2.0)
      '@radix-ui/react-use-controllable-state': 1.0.1(@types/react@18.2.57)(react@18.2.0)
      '@types/react': 18.2.57
      '@types/react-dom': 18.2.19
      react: 18.2.0
      react-dom: 18.2.0(react@18.2.0)
    dev: false

  /@radix-ui/react-focus-guards@1.0.0(react@18.2.0):
    resolution: {integrity: sha512-UagjDk4ijOAnGu4WMUPj9ahi7/zJJqNZ9ZAiGPp7waUWJO0O1aWXi/udPphI0IUjvrhBsZJGSN66dR2dsueLWQ==}
    peerDependencies:
      react: ^16.8 || ^17.0 || ^18.0
    dependencies:
      '@babel/runtime': 7.23.9
      react: 18.2.0
    dev: false

  /@radix-ui/react-focus-guards@1.0.1(@types/react@18.2.57)(react@18.2.0):
    resolution: {integrity: sha512-Rect2dWbQ8waGzhMavsIbmSVCgYxkXLxxR3ZvCX79JOglzdEy4JXMb98lq4hPxUbLr77nP0UOGf4rcMU+s1pUA==}
    peerDependencies:
      '@types/react': '*'
      react: ^16.8 || ^17.0 || ^18.0
    peerDependenciesMeta:
      '@types/react':
        optional: true
    dependencies:
      '@babel/runtime': 7.23.9
      '@types/react': 18.2.57
      react: 18.2.0
    dev: false

  /@radix-ui/react-focus-scope@1.0.0(react-dom@18.2.0)(react@18.2.0):
    resolution: {integrity: sha512-C4SWtsULLGf/2L4oGeIHlvWQx7Rf+7cX/vKOAD2dXW0A1b5QXwi3wWeaEgW+wn+SEVrraMUk05vLU9fZZz5HbQ==}
    peerDependencies:
      react: ^16.8 || ^17.0 || ^18.0
      react-dom: ^16.8 || ^17.0 || ^18.0
    dependencies:
      '@babel/runtime': 7.23.9
      '@radix-ui/react-compose-refs': 1.0.0(react@18.2.0)
      '@radix-ui/react-primitive': 1.0.0(react-dom@18.2.0)(react@18.2.0)
      '@radix-ui/react-use-callback-ref': 1.0.0(react@18.2.0)
      react: 18.2.0
      react-dom: 18.2.0(react@18.2.0)
    dev: false

  /@radix-ui/react-focus-scope@1.0.4(@types/react-dom@18.2.19)(@types/react@18.2.57)(react-dom@18.2.0)(react@18.2.0):
    resolution: {integrity: sha512-sL04Mgvf+FmyvZeYfNu1EPAaaxD+aw7cYeIB9L9Fvq8+urhltTRaEo5ysKOpHuKPclsZcSUMKlN05x4u+CINpA==}
    peerDependencies:
      '@types/react': '*'
      '@types/react-dom': '*'
      react: ^16.8 || ^17.0 || ^18.0
      react-dom: ^16.8 || ^17.0 || ^18.0
    peerDependenciesMeta:
      '@types/react':
        optional: true
      '@types/react-dom':
        optional: true
    dependencies:
      '@babel/runtime': 7.23.9
      '@radix-ui/react-compose-refs': 1.0.1(@types/react@18.2.57)(react@18.2.0)
      '@radix-ui/react-primitive': 1.0.3(@types/react-dom@18.2.19)(@types/react@18.2.57)(react-dom@18.2.0)(react@18.2.0)
      '@radix-ui/react-use-callback-ref': 1.0.1(@types/react@18.2.57)(react@18.2.0)
      '@types/react': 18.2.57
      '@types/react-dom': 18.2.19
      react: 18.2.0
      react-dom: 18.2.0(react@18.2.0)
    dev: false

  /@radix-ui/react-id@1.0.0(react@18.2.0):
    resolution: {integrity: sha512-Q6iAB/U7Tq3NTolBBQbHTgclPmGWE3OlktGGqrClPozSw4vkQ1DfQAOtzgRPecKsMdJINE05iaoDUG8tRzCBjw==}
    peerDependencies:
      react: ^16.8 || ^17.0 || ^18.0
    dependencies:
      '@babel/runtime': 7.23.9
      '@radix-ui/react-use-layout-effect': 1.0.0(react@18.2.0)
      react: 18.2.0
    dev: false

  /@radix-ui/react-id@1.0.1(@types/react@18.2.57)(react@18.2.0):
    resolution: {integrity: sha512-tI7sT/kqYp8p96yGWY1OAnLHrqDgzHefRBKQ2YAkBS5ja7QLcZ9Z/uY7bEjPUatf8RomoXM8/1sMj1IJaE5UzQ==}
    peerDependencies:
      '@types/react': '*'
      react: ^16.8 || ^17.0 || ^18.0
    peerDependenciesMeta:
      '@types/react':
        optional: true
    dependencies:
      '@babel/runtime': 7.23.9
      '@radix-ui/react-use-layout-effect': 1.0.1(@types/react@18.2.57)(react@18.2.0)
      '@types/react': 18.2.57
      react: 18.2.0
    dev: false

  /@radix-ui/react-menu@2.0.6(@types/react-dom@18.2.19)(@types/react@18.2.57)(react-dom@18.2.0)(react@18.2.0):
    resolution: {integrity: sha512-BVkFLS+bUC8HcImkRKPSiVumA1VPOOEC5WBMiT+QAVsPzW1FJzI9KnqgGxVDPBcql5xXrHkD3JOVoXWEXD8SYA==}
    peerDependencies:
      '@types/react': '*'
      '@types/react-dom': '*'
      react: ^16.8 || ^17.0 || ^18.0
      react-dom: ^16.8 || ^17.0 || ^18.0
    peerDependenciesMeta:
      '@types/react':
        optional: true
      '@types/react-dom':
        optional: true
    dependencies:
      '@babel/runtime': 7.23.9
      '@radix-ui/primitive': 1.0.1
      '@radix-ui/react-collection': 1.0.3(@types/react-dom@18.2.19)(@types/react@18.2.57)(react-dom@18.2.0)(react@18.2.0)
      '@radix-ui/react-compose-refs': 1.0.1(@types/react@18.2.57)(react@18.2.0)
      '@radix-ui/react-context': 1.0.1(@types/react@18.2.57)(react@18.2.0)
      '@radix-ui/react-direction': 1.0.1(@types/react@18.2.57)(react@18.2.0)
      '@radix-ui/react-dismissable-layer': 1.0.5(@types/react-dom@18.2.19)(@types/react@18.2.57)(react-dom@18.2.0)(react@18.2.0)
      '@radix-ui/react-focus-guards': 1.0.1(@types/react@18.2.57)(react@18.2.0)
      '@radix-ui/react-focus-scope': 1.0.4(@types/react-dom@18.2.19)(@types/react@18.2.57)(react-dom@18.2.0)(react@18.2.0)
      '@radix-ui/react-id': 1.0.1(@types/react@18.2.57)(react@18.2.0)
      '@radix-ui/react-popper': 1.1.3(@types/react-dom@18.2.19)(@types/react@18.2.57)(react-dom@18.2.0)(react@18.2.0)
      '@radix-ui/react-portal': 1.0.4(@types/react-dom@18.2.19)(@types/react@18.2.57)(react-dom@18.2.0)(react@18.2.0)
      '@radix-ui/react-presence': 1.0.1(@types/react-dom@18.2.19)(@types/react@18.2.57)(react-dom@18.2.0)(react@18.2.0)
      '@radix-ui/react-primitive': 1.0.3(@types/react-dom@18.2.19)(@types/react@18.2.57)(react-dom@18.2.0)(react@18.2.0)
      '@radix-ui/react-roving-focus': 1.0.4(@types/react-dom@18.2.19)(@types/react@18.2.57)(react-dom@18.2.0)(react@18.2.0)
      '@radix-ui/react-slot': 1.0.2(@types/react@18.2.57)(react@18.2.0)
      '@radix-ui/react-use-callback-ref': 1.0.1(@types/react@18.2.57)(react@18.2.0)
      '@types/react': 18.2.57
      '@types/react-dom': 18.2.19
      aria-hidden: 1.2.3
      react: 18.2.0
      react-dom: 18.2.0(react@18.2.0)
      react-remove-scroll: 2.5.5(@types/react@18.2.57)(react@18.2.0)
    dev: false

  /@radix-ui/react-popper@1.1.3(@types/react-dom@18.2.19)(@types/react@18.2.57)(react-dom@18.2.0)(react@18.2.0):
    resolution: {integrity: sha512-cKpopj/5RHZWjrbF2846jBNacjQVwkP068DfmgrNJXpvVWrOvlAmE9xSiy5OqeE+Gi8D9fP+oDhUnPqNMY8/5w==}
    peerDependencies:
      '@types/react': '*'
      '@types/react-dom': '*'
      react: ^16.8 || ^17.0 || ^18.0
      react-dom: ^16.8 || ^17.0 || ^18.0
    peerDependenciesMeta:
      '@types/react':
        optional: true
      '@types/react-dom':
        optional: true
    dependencies:
      '@babel/runtime': 7.23.9
      '@floating-ui/react-dom': 2.0.8(react-dom@18.2.0)(react@18.2.0)
      '@radix-ui/react-arrow': 1.0.3(@types/react-dom@18.2.19)(@types/react@18.2.57)(react-dom@18.2.0)(react@18.2.0)
      '@radix-ui/react-compose-refs': 1.0.1(@types/react@18.2.57)(react@18.2.0)
      '@radix-ui/react-context': 1.0.1(@types/react@18.2.57)(react@18.2.0)
      '@radix-ui/react-primitive': 1.0.3(@types/react-dom@18.2.19)(@types/react@18.2.57)(react-dom@18.2.0)(react@18.2.0)
      '@radix-ui/react-use-callback-ref': 1.0.1(@types/react@18.2.57)(react@18.2.0)
      '@radix-ui/react-use-layout-effect': 1.0.1(@types/react@18.2.57)(react@18.2.0)
      '@radix-ui/react-use-rect': 1.0.1(@types/react@18.2.57)(react@18.2.0)
      '@radix-ui/react-use-size': 1.0.1(@types/react@18.2.57)(react@18.2.0)
      '@radix-ui/rect': 1.0.1
      '@types/react': 18.2.57
      '@types/react-dom': 18.2.19
      react: 18.2.0
      react-dom: 18.2.0(react@18.2.0)
    dev: false

  /@radix-ui/react-portal@1.0.0(react-dom@18.2.0)(react@18.2.0):
    resolution: {integrity: sha512-a8qyFO/Xb99d8wQdu4o7qnigNjTPG123uADNecz0eX4usnQEj7o+cG4ZX4zkqq98NYekT7UoEQIjxBNWIFuqTA==}
    peerDependencies:
      react: ^16.8 || ^17.0 || ^18.0
      react-dom: ^16.8 || ^17.0 || ^18.0
    dependencies:
      '@babel/runtime': 7.23.9
      '@radix-ui/react-primitive': 1.0.0(react-dom@18.2.0)(react@18.2.0)
      react: 18.2.0
      react-dom: 18.2.0(react@18.2.0)
    dev: false

  /@radix-ui/react-portal@1.0.4(@types/react-dom@18.2.19)(@types/react@18.2.57)(react-dom@18.2.0)(react@18.2.0):
    resolution: {integrity: sha512-Qki+C/EuGUVCQTOTD5vzJzJuMUlewbzuKyUy+/iHM2uwGiru9gZeBJtHAPKAEkB5KWGi9mP/CHKcY0wt1aW45Q==}
    peerDependencies:
      '@types/react': '*'
      '@types/react-dom': '*'
      react: ^16.8 || ^17.0 || ^18.0
      react-dom: ^16.8 || ^17.0 || ^18.0
    peerDependenciesMeta:
      '@types/react':
        optional: true
      '@types/react-dom':
        optional: true
    dependencies:
      '@babel/runtime': 7.23.9
      '@radix-ui/react-primitive': 1.0.3(@types/react-dom@18.2.19)(@types/react@18.2.57)(react-dom@18.2.0)(react@18.2.0)
      '@types/react': 18.2.57
      '@types/react-dom': 18.2.19
      react: 18.2.0
      react-dom: 18.2.0(react@18.2.0)
    dev: false

  /@radix-ui/react-presence@1.0.0(react-dom@18.2.0)(react@18.2.0):
    resolution: {integrity: sha512-A+6XEvN01NfVWiKu38ybawfHsBjWum42MRPnEuqPsBZ4eV7e/7K321B5VgYMPv3Xx5An6o1/l9ZuDBgmcmWK3w==}
    peerDependencies:
      react: ^16.8 || ^17.0 || ^18.0
      react-dom: ^16.8 || ^17.0 || ^18.0
    dependencies:
      '@babel/runtime': 7.23.9
      '@radix-ui/react-compose-refs': 1.0.0(react@18.2.0)
      '@radix-ui/react-use-layout-effect': 1.0.0(react@18.2.0)
      react: 18.2.0
      react-dom: 18.2.0(react@18.2.0)
    dev: false

  /@radix-ui/react-presence@1.0.1(@types/react-dom@18.2.19)(@types/react@18.2.57)(react-dom@18.2.0)(react@18.2.0):
    resolution: {integrity: sha512-UXLW4UAbIY5ZjcvzjfRFo5gxva8QirC9hF7wRE4U5gz+TP0DbRk+//qyuAQ1McDxBt1xNMBTaciFGvEmJvAZCg==}
    peerDependencies:
      '@types/react': '*'
      '@types/react-dom': '*'
      react: ^16.8 || ^17.0 || ^18.0
      react-dom: ^16.8 || ^17.0 || ^18.0
    peerDependenciesMeta:
      '@types/react':
        optional: true
      '@types/react-dom':
        optional: true
    dependencies:
      '@babel/runtime': 7.23.9
      '@radix-ui/react-compose-refs': 1.0.1(@types/react@18.2.57)(react@18.2.0)
      '@radix-ui/react-use-layout-effect': 1.0.1(@types/react@18.2.57)(react@18.2.0)
      '@types/react': 18.2.57
      '@types/react-dom': 18.2.19
      react: 18.2.0
      react-dom: 18.2.0(react@18.2.0)
    dev: false

  /@radix-ui/react-primitive@1.0.0(react-dom@18.2.0)(react@18.2.0):
    resolution: {integrity: sha512-EyXe6mnRlHZ8b6f4ilTDrXmkLShICIuOTTj0GX4w1rp+wSxf3+TD05u1UOITC8VsJ2a9nwHvdXtOXEOl0Cw/zQ==}
    peerDependencies:
      react: ^16.8 || ^17.0 || ^18.0
      react-dom: ^16.8 || ^17.0 || ^18.0
    dependencies:
      '@babel/runtime': 7.23.9
      '@radix-ui/react-slot': 1.0.0(react@18.2.0)
      react: 18.2.0
      react-dom: 18.2.0(react@18.2.0)
    dev: false

  /@radix-ui/react-primitive@1.0.3(@types/react-dom@18.2.19)(@types/react@18.2.57)(react-dom@18.2.0)(react@18.2.0):
    resolution: {integrity: sha512-yi58uVyoAcK/Nq1inRY56ZSjKypBNKTa/1mcL8qdl6oJeEaDbOldlzrGn7P6Q3Id5d+SYNGc5AJgc4vGhjs5+g==}
    peerDependencies:
      '@types/react': '*'
      '@types/react-dom': '*'
      react: ^16.8 || ^17.0 || ^18.0
      react-dom: ^16.8 || ^17.0 || ^18.0
    peerDependenciesMeta:
      '@types/react':
        optional: true
      '@types/react-dom':
        optional: true
    dependencies:
      '@babel/runtime': 7.23.9
      '@radix-ui/react-slot': 1.0.2(@types/react@18.2.57)(react@18.2.0)
      '@types/react': 18.2.57
      '@types/react-dom': 18.2.19
      react: 18.2.0
      react-dom: 18.2.0(react@18.2.0)
    dev: false

  /@radix-ui/react-roving-focus@1.0.4(@types/react-dom@18.2.19)(@types/react@18.2.57)(react-dom@18.2.0)(react@18.2.0):
    resolution: {integrity: sha512-2mUg5Mgcu001VkGy+FfzZyzbmuUWzgWkj3rvv4yu+mLw03+mTzbxZHvfcGyFp2b8EkQeMkpRQ5FiA2Vr2O6TeQ==}
    peerDependencies:
      '@types/react': '*'
      '@types/react-dom': '*'
      react: ^16.8 || ^17.0 || ^18.0
      react-dom: ^16.8 || ^17.0 || ^18.0
    peerDependenciesMeta:
      '@types/react':
        optional: true
      '@types/react-dom':
        optional: true
    dependencies:
      '@babel/runtime': 7.23.9
      '@radix-ui/primitive': 1.0.1
      '@radix-ui/react-collection': 1.0.3(@types/react-dom@18.2.19)(@types/react@18.2.57)(react-dom@18.2.0)(react@18.2.0)
      '@radix-ui/react-compose-refs': 1.0.1(@types/react@18.2.57)(react@18.2.0)
      '@radix-ui/react-context': 1.0.1(@types/react@18.2.57)(react@18.2.0)
      '@radix-ui/react-direction': 1.0.1(@types/react@18.2.57)(react@18.2.0)
      '@radix-ui/react-id': 1.0.1(@types/react@18.2.57)(react@18.2.0)
      '@radix-ui/react-primitive': 1.0.3(@types/react-dom@18.2.19)(@types/react@18.2.57)(react-dom@18.2.0)(react@18.2.0)
      '@radix-ui/react-use-callback-ref': 1.0.1(@types/react@18.2.57)(react@18.2.0)
      '@radix-ui/react-use-controllable-state': 1.0.1(@types/react@18.2.57)(react@18.2.0)
      '@types/react': 18.2.57
      '@types/react-dom': 18.2.19
      react: 18.2.0
      react-dom: 18.2.0(react@18.2.0)
    dev: false

  /@radix-ui/react-slot@1.0.0(react@18.2.0):
    resolution: {integrity: sha512-3mrKauI/tWXo1Ll+gN5dHcxDPdm/Df1ufcDLCecn+pnCIVcdWE7CujXo8QaXOWRJyZyQWWbpB8eFwHzWXlv5mQ==}
    peerDependencies:
      react: ^16.8 || ^17.0 || ^18.0
    dependencies:
      '@babel/runtime': 7.23.9
      '@radix-ui/react-compose-refs': 1.0.0(react@18.2.0)
      react: 18.2.0
    dev: false

  /@radix-ui/react-slot@1.0.2(@types/react@18.2.57)(react@18.2.0):
    resolution: {integrity: sha512-YeTpuq4deV+6DusvVUW4ivBgnkHwECUu0BiN43L5UCDFgdhsRUWAghhTF5MbvNTPzmiFOx90asDSUjWuCNapwg==}
    peerDependencies:
      '@types/react': '*'
      react: ^16.8 || ^17.0 || ^18.0
    peerDependenciesMeta:
      '@types/react':
        optional: true
    dependencies:
      '@babel/runtime': 7.23.9
      '@radix-ui/react-compose-refs': 1.0.1(@types/react@18.2.57)(react@18.2.0)
      '@types/react': 18.2.57
      react: 18.2.0
    dev: false

  /@radix-ui/react-use-callback-ref@1.0.0(react@18.2.0):
    resolution: {integrity: sha512-GZtyzoHz95Rhs6S63D2t/eqvdFCm7I+yHMLVQheKM7nBD8mbZIt+ct1jz4536MDnaOGKIxynJ8eHTkVGVVkoTg==}
    peerDependencies:
      react: ^16.8 || ^17.0 || ^18.0
    dependencies:
      '@babel/runtime': 7.23.9
      react: 18.2.0
    dev: false

  /@radix-ui/react-use-callback-ref@1.0.1(@types/react@18.2.57)(react@18.2.0):
    resolution: {integrity: sha512-D94LjX4Sp0xJFVaoQOd3OO9k7tpBYNOXdVhkltUbGv2Qb9OXdrg/CpsjlZv7ia14Sylv398LswWBVVu5nqKzAQ==}
    peerDependencies:
      '@types/react': '*'
      react: ^16.8 || ^17.0 || ^18.0
    peerDependenciesMeta:
      '@types/react':
        optional: true
    dependencies:
      '@babel/runtime': 7.23.9
      '@types/react': 18.2.57
      react: 18.2.0
    dev: false

  /@radix-ui/react-use-controllable-state@1.0.0(react@18.2.0):
    resolution: {integrity: sha512-FohDoZvk3mEXh9AWAVyRTYR4Sq7/gavuofglmiXB2g1aKyboUD4YtgWxKj8O5n+Uak52gXQ4wKz5IFST4vtJHg==}
    peerDependencies:
      react: ^16.8 || ^17.0 || ^18.0
    dependencies:
      '@babel/runtime': 7.23.9
      '@radix-ui/react-use-callback-ref': 1.0.0(react@18.2.0)
      react: 18.2.0
    dev: false

  /@radix-ui/react-use-controllable-state@1.0.1(@types/react@18.2.57)(react@18.2.0):
    resolution: {integrity: sha512-Svl5GY5FQeN758fWKrjM6Qb7asvXeiZltlT4U2gVfl8Gx5UAv2sMR0LWo8yhsIZh2oQ0eFdZ59aoOOMV7b47VA==}
    peerDependencies:
      '@types/react': '*'
      react: ^16.8 || ^17.0 || ^18.0
    peerDependenciesMeta:
      '@types/react':
        optional: true
    dependencies:
      '@babel/runtime': 7.23.9
      '@radix-ui/react-use-callback-ref': 1.0.1(@types/react@18.2.57)(react@18.2.0)
      '@types/react': 18.2.57
      react: 18.2.0
    dev: false

  /@radix-ui/react-use-escape-keydown@1.0.0(react@18.2.0):
    resolution: {integrity: sha512-JwfBCUIfhXRxKExgIqGa4CQsiMemo1Xt0W/B4ei3fpzpvPENKpMKQ8mZSB6Acj3ebrAEgi2xiQvcI1PAAodvyg==}
    peerDependencies:
      react: ^16.8 || ^17.0 || ^18.0
    dependencies:
      '@babel/runtime': 7.23.9
      '@radix-ui/react-use-callback-ref': 1.0.0(react@18.2.0)
      react: 18.2.0
    dev: false

  /@radix-ui/react-use-escape-keydown@1.0.3(@types/react@18.2.57)(react@18.2.0):
    resolution: {integrity: sha512-vyL82j40hcFicA+M4Ex7hVkB9vHgSse1ZWomAqV2Je3RleKGO5iM8KMOEtfoSB0PnIelMd2lATjTGMYqN5ylTg==}
    peerDependencies:
      '@types/react': '*'
      react: ^16.8 || ^17.0 || ^18.0
    peerDependenciesMeta:
      '@types/react':
        optional: true
    dependencies:
      '@babel/runtime': 7.23.9
      '@radix-ui/react-use-callback-ref': 1.0.1(@types/react@18.2.57)(react@18.2.0)
      '@types/react': 18.2.57
      react: 18.2.0
    dev: false

  /@radix-ui/react-use-layout-effect@1.0.0(react@18.2.0):
    resolution: {integrity: sha512-6Tpkq+R6LOlmQb1R5NNETLG0B4YP0wc+klfXafpUCj6JGyaUc8il7/kUZ7m59rGbXGczE9Bs+iz2qloqsZBduQ==}
    peerDependencies:
      react: ^16.8 || ^17.0 || ^18.0
    dependencies:
      '@babel/runtime': 7.23.9
      react: 18.2.0
    dev: false

  /@radix-ui/react-use-layout-effect@1.0.1(@types/react@18.2.57)(react@18.2.0):
    resolution: {integrity: sha512-v/5RegiJWYdoCvMnITBkNNx6bCj20fiaJnWtRkU18yITptraXjffz5Qbn05uOiQnOvi+dbkznkoaMltz1GnszQ==}
    peerDependencies:
      '@types/react': '*'
      react: ^16.8 || ^17.0 || ^18.0
    peerDependenciesMeta:
      '@types/react':
        optional: true
    dependencies:
      '@babel/runtime': 7.23.9
      '@types/react': 18.2.57
      react: 18.2.0
    dev: false

  /@radix-ui/react-use-rect@1.0.1(@types/react@18.2.57)(react@18.2.0):
    resolution: {integrity: sha512-Cq5DLuSiuYVKNU8orzJMbl15TXilTnJKUCltMVQg53BQOF1/C5toAaGrowkgksdBQ9H+SRL23g0HDmg9tvmxXw==}
    peerDependencies:
      '@types/react': '*'
      react: ^16.8 || ^17.0 || ^18.0
    peerDependenciesMeta:
      '@types/react':
        optional: true
    dependencies:
      '@babel/runtime': 7.23.9
      '@radix-ui/rect': 1.0.1
      '@types/react': 18.2.57
      react: 18.2.0
    dev: false

  /@radix-ui/react-use-size@1.0.1(@types/react@18.2.57)(react@18.2.0):
    resolution: {integrity: sha512-ibay+VqrgcaI6veAojjofPATwledXiSmX+C0KrBk/xgpX9rBzPV3OsfwlhQdUOFbh+LKQorLYT+xTXW9V8yd0g==}
    peerDependencies:
      '@types/react': '*'
      react: ^16.8 || ^17.0 || ^18.0
    peerDependenciesMeta:
      '@types/react':
        optional: true
    dependencies:
      '@babel/runtime': 7.23.9
      '@radix-ui/react-use-layout-effect': 1.0.1(@types/react@18.2.57)(react@18.2.0)
      '@types/react': 18.2.57
      react: 18.2.0
    dev: false

  /@radix-ui/rect@1.0.1:
    resolution: {integrity: sha512-fyrgCaedtvMg9NK3en0pnOYJdtfwxUcNolezkNPUsoX57X8oQk+NkqcvzHXD2uKNij6GXmWU9NDru2IWjrO4BQ==}
    dependencies:
      '@babel/runtime': 7.23.9
    dev: false

  /@rushstack/eslint-patch@1.7.2:
    resolution: {integrity: sha512-RbhOOTCNoCrbfkRyoXODZp75MlpiHMgbE5MEBZAnnnLyQNgrigEj4p0lzsMDyc1zVsJDLrivB58tgg3emX0eEA==}
    dev: false

  /@sinclair/typebox@0.27.8:
    resolution: {integrity: sha512-+Fj43pSMwJs4KRrH/938Uf+uAELIgVBmQzg/q1YG10djyfA3TnrU8N8XzqCh/okZdszqBQTZf96idMfE5lnwTA==}
    dev: false

  /@sinonjs/commons@3.0.1:
    resolution: {integrity: sha512-K3mCHKQ9sVh8o1C9cxkwxaOmXoAMlDxC1mYyHrjqOWEcBjYr76t96zL2zlj5dUGZ3HSw240X1qgH3Mjf1yJWpQ==}
    dependencies:
      type-detect: 4.0.8
    dev: false

  /@sinonjs/fake-timers@10.3.0:
    resolution: {integrity: sha512-V4BG07kuYSUkTCSBHG8G8TNhM+F19jXFWnQtzj+we8DrkpSBCee9Z3Ms8yiGer/dlmhe35/Xdgyo3/0rQKg7YA==}
    dependencies:
      '@sinonjs/commons': 3.0.1
    dev: false

  /@smithy/abort-controller@2.1.1:
    resolution: {integrity: sha512-1+qdrUqLhaALYL0iOcN43EP6yAXXQ2wWZ6taf4S2pNGowmOc5gx+iMQv+E42JizNJjB0+gEadOXeV1Bf7JWL1Q==}
    engines: {node: '>=14.0.0'}
    dependencies:
      '@smithy/types': 2.9.1
      tslib: 2.6.2
    dev: false

  /@smithy/chunked-blob-reader-native@2.1.1:
    resolution: {integrity: sha512-zNW+43dltfNMUrBEYLMWgI8lQr0uhtTcUyxkgC9EP4j17WREzgSFMPUFVrVV6Rc2+QtWERYjb4tzZnQGa7R9fQ==}
    dependencies:
      '@smithy/util-base64': 2.1.1
      tslib: 2.6.2
    dev: false

  /@smithy/chunked-blob-reader@2.1.1:
    resolution: {integrity: sha512-NjNFCKxC4jVvn+lUr3Yo4/PmUJj3tbyqH6GNHueyTGS5Q27vlEJ1MkNhUDV8QGxJI7Bodnc2pD18lU2zRfhHlQ==}
    dependencies:
      tslib: 2.6.2
    dev: false

  /@smithy/config-resolver@2.1.1:
    resolution: {integrity: sha512-lxfLDpZm+AWAHPFZps5JfDoO9Ux1764fOgvRUBpHIO8HWHcSN1dkgsago1qLRVgm1BZ8RCm8cgv99QvtaOWIhw==}
    engines: {node: '>=14.0.0'}
    dependencies:
      '@smithy/node-config-provider': 2.2.1
      '@smithy/types': 2.9.1
      '@smithy/util-config-provider': 2.2.1
      '@smithy/util-middleware': 2.1.1
      tslib: 2.6.2
    dev: false

  /@smithy/core@1.3.2:
    resolution: {integrity: sha512-tYDmTp0f2TZVE18jAOH1PnmkngLQ+dOGUlMd1u67s87ieueNeyqhja6z/Z4MxhybEiXKOWFOmGjfTZWFxljwJw==}
    engines: {node: '>=14.0.0'}
    dependencies:
      '@smithy/middleware-endpoint': 2.4.1
      '@smithy/middleware-retry': 2.1.1
      '@smithy/middleware-serde': 2.1.1
      '@smithy/protocol-http': 3.1.1
      '@smithy/smithy-client': 2.3.1
      '@smithy/types': 2.9.1
      '@smithy/util-middleware': 2.1.1
      tslib: 2.6.2
    dev: false

  /@smithy/credential-provider-imds@2.2.1:
    resolution: {integrity: sha512-7XHjZUxmZYnONheVQL7j5zvZXga+EWNgwEAP6OPZTi7l8J4JTeNh9aIOfE5fKHZ/ee2IeNOh54ZrSna+Vc6TFA==}
    engines: {node: '>=14.0.0'}
    dependencies:
      '@smithy/node-config-provider': 2.2.1
      '@smithy/property-provider': 2.1.1
      '@smithy/types': 2.9.1
      '@smithy/url-parser': 2.1.1
      tslib: 2.6.2
    dev: false

  /@smithy/eventstream-codec@2.1.1:
    resolution: {integrity: sha512-E8KYBxBIuU4c+zrpR22VsVrOPoEDzk35bQR3E+xm4k6Pa6JqzkDOdMyf9Atac5GPNKHJBdVaQ4JtjdWX2rl/nw==}
    dependencies:
      '@aws-crypto/crc32': 3.0.0
      '@smithy/types': 2.9.1
      '@smithy/util-hex-encoding': 2.1.1
      tslib: 2.6.2
    dev: false

  /@smithy/eventstream-serde-browser@2.1.1:
    resolution: {integrity: sha512-JvEdCmGlZUay5VtlT8/kdR6FlvqTDUiJecMjXsBb0+k1H/qc9ME5n2XKPo8q/MZwEIA1GmGgYMokKGjVvMiDow==}
    engines: {node: '>=14.0.0'}
    dependencies:
      '@smithy/eventstream-serde-universal': 2.1.1
      '@smithy/types': 2.9.1
      tslib: 2.6.2
    dev: false

  /@smithy/eventstream-serde-config-resolver@2.1.1:
    resolution: {integrity: sha512-EqNqXYp3+dk//NmW3NAgQr9bEQ7fsu/CcxQmTiq07JlaIcne/CBWpMZETyXm9w5LXkhduBsdXdlMscfDUDn2fA==}
    engines: {node: '>=14.0.0'}
    dependencies:
      '@smithy/types': 2.9.1
      tslib: 2.6.2
    dev: false

  /@smithy/eventstream-serde-node@2.1.1:
    resolution: {integrity: sha512-LF882q/aFidFNDX7uROAGxq3H0B7rjyPkV6QDn6/KDQ+CG7AFkRccjxRf1xqajq/Pe4bMGGr+VKAaoF6lELIQw==}
    engines: {node: '>=14.0.0'}
    dependencies:
      '@smithy/eventstream-serde-universal': 2.1.1
      '@smithy/types': 2.9.1
      tslib: 2.6.2
    dev: false

  /@smithy/eventstream-serde-universal@2.1.1:
    resolution: {integrity: sha512-LR0mMT+XIYTxk4k2fIxEA1BPtW3685QlqufUEUAX1AJcfFfxNDKEvuCRZbO8ntJb10DrIFVJR9vb0MhDCi0sAQ==}
    engines: {node: '>=14.0.0'}
    dependencies:
      '@smithy/eventstream-codec': 2.1.1
      '@smithy/types': 2.9.1
      tslib: 2.6.2
    dev: false

  /@smithy/fetch-http-handler@2.4.1:
    resolution: {integrity: sha512-VYGLinPsFqH68lxfRhjQaSkjXM7JysUOJDTNjHBuN/ykyRb2f1gyavN9+VhhPTWCy32L4yZ2fdhpCs/nStEicg==}
    dependencies:
      '@smithy/protocol-http': 3.1.1
      '@smithy/querystring-builder': 2.1.1
      '@smithy/types': 2.9.1
      '@smithy/util-base64': 2.1.1
      tslib: 2.6.2
    dev: false

  /@smithy/hash-blob-browser@2.1.1:
    resolution: {integrity: sha512-jizu1+2PAUjiGIfRtlPEU8Yo6zn+d78ti/ZHDesdf1SUn2BuZW433JlPoCOLH3dBoEEvTgLvQ8tUGSoTTALA+A==}
    dependencies:
      '@smithy/chunked-blob-reader': 2.1.1
      '@smithy/chunked-blob-reader-native': 2.1.1
      '@smithy/types': 2.9.1
      tslib: 2.6.2
    dev: false

  /@smithy/hash-node@2.1.1:
    resolution: {integrity: sha512-Qhoq0N8f2OtCnvUpCf+g1vSyhYQrZjhSwvJ9qvR8BUGOtTXiyv2x1OD2e6jVGmlpC4E4ax1USHoyGfV9JFsACg==}
    engines: {node: '>=14.0.0'}
    dependencies:
      '@smithy/types': 2.9.1
      '@smithy/util-buffer-from': 2.1.1
      '@smithy/util-utf8': 2.1.1
      tslib: 2.6.2
    dev: false

  /@smithy/hash-stream-node@2.1.1:
    resolution: {integrity: sha512-VgDaKcfCy0iHcmtAZgZ3Yw9g37Gkn2JsQiMtFQXUh8Wmo3GfNgDwLOtdhJ272pOT7DStzpe9cNr+eV5Au8KfQA==}
    engines: {node: '>=14.0.0'}
    dependencies:
      '@smithy/types': 2.9.1
      '@smithy/util-utf8': 2.1.1
      tslib: 2.6.2
    dev: false

  /@smithy/invalid-dependency@2.1.1:
    resolution: {integrity: sha512-7WTgnKw+VPg8fxu2v9AlNOQ5yaz6RA54zOVB4f6vQuR0xFKd+RzlCpt0WidYTsye7F+FYDIaS/RnJW4pxjNInw==}
    dependencies:
      '@smithy/types': 2.9.1
      tslib: 2.6.2
    dev: false

  /@smithy/is-array-buffer@2.1.1:
    resolution: {integrity: sha512-xozSQrcUinPpNPNPds4S7z/FakDTh1MZWtRP/2vQtYB/u3HYrX2UXuZs+VhaKBd6Vc7g2XPr2ZtwGBNDN6fNKQ==}
    engines: {node: '>=14.0.0'}
    dependencies:
      tslib: 2.6.2
    dev: false

  /@smithy/md5-js@2.1.1:
    resolution: {integrity: sha512-L3MbIYBIdLlT+MWTYrdVSv/dow1+6iZ1Ad7xS0OHxTTs17d753ZcpOV4Ro7M7tRAVWML/sg2IAp/zzCb6aAttg==}
    dependencies:
      '@smithy/types': 2.9.1
      '@smithy/util-utf8': 2.1.1
      tslib: 2.6.2
    dev: false

  /@smithy/middleware-content-length@2.1.1:
    resolution: {integrity: sha512-rSr9ezUl9qMgiJR0UVtVOGEZElMdGFyl8FzWEF5iEKTlcWxGr2wTqGfDwtH3LAB7h+FPkxqv4ZU4cpuCN9Kf/g==}
    engines: {node: '>=14.0.0'}
    dependencies:
      '@smithy/protocol-http': 3.1.1
      '@smithy/types': 2.9.1
      tslib: 2.6.2
    dev: false

  /@smithy/middleware-endpoint@2.4.1:
    resolution: {integrity: sha512-XPZTb1E2Oav60Ven3n2PFx+rX9EDsU/jSTA8VDamt7FXks67ekjPY/XrmmPDQaFJOTUHJNKjd8+kZxVO5Ael4Q==}
    engines: {node: '>=14.0.0'}
    dependencies:
      '@smithy/middleware-serde': 2.1.1
      '@smithy/node-config-provider': 2.2.1
      '@smithy/shared-ini-file-loader': 2.3.1
      '@smithy/types': 2.9.1
      '@smithy/url-parser': 2.1.1
      '@smithy/util-middleware': 2.1.1
      tslib: 2.6.2
    dev: false

  /@smithy/middleware-retry@2.1.1:
    resolution: {integrity: sha512-eMIHOBTXro6JZ+WWzZWd/8fS8ht5nS5KDQjzhNMHNRcG5FkNTqcKpYhw7TETMYzbLfhO5FYghHy1vqDWM4FLDA==}
    engines: {node: '>=14.0.0'}
    dependencies:
      '@smithy/node-config-provider': 2.2.1
      '@smithy/protocol-http': 3.1.1
      '@smithy/service-error-classification': 2.1.1
      '@smithy/smithy-client': 2.3.1
      '@smithy/types': 2.9.1
      '@smithy/util-middleware': 2.1.1
      '@smithy/util-retry': 2.1.1
      tslib: 2.6.2
      uuid: 8.3.2
    dev: false

  /@smithy/middleware-serde@2.1.1:
    resolution: {integrity: sha512-D8Gq0aQBeE1pxf3cjWVkRr2W54t+cdM2zx78tNrVhqrDykRA7asq8yVJij1u5NDtKzKqzBSPYh7iW0svUKg76g==}
    engines: {node: '>=14.0.0'}
    dependencies:
      '@smithy/types': 2.9.1
      tslib: 2.6.2
    dev: false

  /@smithy/middleware-stack@2.1.1:
    resolution: {integrity: sha512-KPJhRlhsl8CjgGXK/DoDcrFGfAqoqvuwlbxy+uOO4g2Azn1dhH+GVfC3RAp+6PoL5PWPb+vt6Z23FP+Mr6qeCw==}
    engines: {node: '>=14.0.0'}
    dependencies:
      '@smithy/types': 2.9.1
      tslib: 2.6.2
    dev: false

  /@smithy/node-config-provider@2.2.1:
    resolution: {integrity: sha512-epzK3x1xNxA9oJgHQ5nz+2j6DsJKdHfieb+YgJ7ATWxzNcB7Hc+Uya2TUck5MicOPhDV8HZImND7ZOecVr+OWg==}
    engines: {node: '>=14.0.0'}
    dependencies:
      '@smithy/property-provider': 2.1.1
      '@smithy/shared-ini-file-loader': 2.3.1
      '@smithy/types': 2.9.1
      tslib: 2.6.2
    dev: false

  /@smithy/node-http-handler@2.3.1:
    resolution: {integrity: sha512-gLA8qK2nL9J0Rk/WEZSvgin4AppvuCYRYg61dcUo/uKxvMZsMInL5I5ZdJTogOvdfVug3N2dgI5ffcUfS4S9PA==}
    engines: {node: '>=14.0.0'}
    dependencies:
      '@smithy/abort-controller': 2.1.1
      '@smithy/protocol-http': 3.1.1
      '@smithy/querystring-builder': 2.1.1
      '@smithy/types': 2.9.1
      tslib: 2.6.2
    dev: false

  /@smithy/property-provider@2.1.1:
    resolution: {integrity: sha512-FX7JhhD/o5HwSwg6GLK9zxrMUrGnb3PzNBrcthqHKBc3dH0UfgEAU24xnJ8F0uow5mj17UeBEOI6o3CF2k7Mhw==}
    engines: {node: '>=14.0.0'}
    dependencies:
      '@smithy/types': 2.9.1
      tslib: 2.6.2
    dev: false

  /@smithy/protocol-http@3.1.1:
    resolution: {integrity: sha512-6ZRTSsaXuSL9++qEwH851hJjUA0OgXdQFCs+VDw4tGH256jQ3TjYY/i34N4vd24RV3nrjNsgd1yhb57uMoKbzQ==}
    engines: {node: '>=14.0.0'}
    dependencies:
      '@smithy/types': 2.9.1
      tslib: 2.6.2
    dev: false

  /@smithy/querystring-builder@2.1.1:
    resolution: {integrity: sha512-C/ko/CeEa8jdYE4gt6nHO5XDrlSJ3vdCG0ZAc6nD5ZIE7LBp0jCx4qoqp7eoutBu7VrGMXERSRoPqwi1WjCPbg==}
    engines: {node: '>=14.0.0'}
    dependencies:
      '@smithy/types': 2.9.1
      '@smithy/util-uri-escape': 2.1.1
      tslib: 2.6.2
    dev: false

  /@smithy/querystring-parser@2.1.1:
    resolution: {integrity: sha512-H4+6jKGVhG1W4CIxfBaSsbm98lOO88tpDWmZLgkJpt8Zkk/+uG0FmmqMuCAc3HNM2ZDV+JbErxr0l5BcuIf/XQ==}
    engines: {node: '>=14.0.0'}
    dependencies:
      '@smithy/types': 2.9.1
      tslib: 2.6.2
    dev: false

  /@smithy/service-error-classification@2.1.1:
    resolution: {integrity: sha512-txEdZxPUgM1PwGvDvHzqhXisrc5LlRWYCf2yyHfvITWioAKat7srQvpjMAvgzf0t6t7j8yHrryXU9xt7RZqFpw==}
    engines: {node: '>=14.0.0'}
    dependencies:
      '@smithy/types': 2.9.1
    dev: false

  /@smithy/shared-ini-file-loader@2.3.1:
    resolution: {integrity: sha512-2E2kh24igmIznHLB6H05Na4OgIEilRu0oQpYXo3LCNRrawHAcfDKq9004zJs+sAMt2X5AbY87CUCJ7IpqpSgdw==}
    engines: {node: '>=14.0.0'}
    dependencies:
      '@smithy/types': 2.9.1
      tslib: 2.6.2
    dev: false

  /@smithy/signature-v4@2.1.1:
    resolution: {integrity: sha512-Hb7xub0NHuvvQD3YwDSdanBmYukoEkhqBjqoxo+bSdC0ryV9cTfgmNjuAQhTPYB6yeU7hTR+sPRiFMlxqv6kmg==}
    engines: {node: '>=14.0.0'}
    dependencies:
      '@smithy/eventstream-codec': 2.1.1
      '@smithy/is-array-buffer': 2.1.1
      '@smithy/types': 2.9.1
      '@smithy/util-hex-encoding': 2.1.1
      '@smithy/util-middleware': 2.1.1
      '@smithy/util-uri-escape': 2.1.1
      '@smithy/util-utf8': 2.1.1
      tslib: 2.6.2
    dev: false

  /@smithy/smithy-client@2.3.1:
    resolution: {integrity: sha512-YsTdU8xVD64r2pLEwmltrNvZV6XIAC50LN6ivDopdt+YiF/jGH6PY9zUOu0CXD/d8GMB8gbhnpPsdrjAXHS9QA==}
    engines: {node: '>=14.0.0'}
    dependencies:
      '@smithy/middleware-endpoint': 2.4.1
      '@smithy/middleware-stack': 2.1.1
      '@smithy/protocol-http': 3.1.1
      '@smithy/types': 2.9.1
      '@smithy/util-stream': 2.1.1
      tslib: 2.6.2
    dev: false

  /@smithy/types@2.9.1:
    resolution: {integrity: sha512-vjXlKNXyprDYDuJ7UW5iobdmyDm6g8dDG+BFUncAg/3XJaN45Gy5RWWWUVgrzIK7S4R1KWgIX5LeJcfvSI24bw==}
    engines: {node: '>=14.0.0'}
    dependencies:
      tslib: 2.6.2
    dev: false

  /@smithy/url-parser@2.1.1:
    resolution: {integrity: sha512-qC9Bv8f/vvFIEkHsiNrUKYNl8uKQnn4BdhXl7VzQRP774AwIjiSMMwkbT+L7Fk8W8rzYVifzJNYxv1HwvfBo3Q==}
    dependencies:
      '@smithy/querystring-parser': 2.1.1
      '@smithy/types': 2.9.1
      tslib: 2.6.2
    dev: false

  /@smithy/util-base64@2.1.1:
    resolution: {integrity: sha512-UfHVpY7qfF/MrgndI5PexSKVTxSZIdz9InghTFa49QOvuu9I52zLPLUHXvHpNuMb1iD2vmc6R+zbv/bdMipR/g==}
    engines: {node: '>=14.0.0'}
    dependencies:
      '@smithy/util-buffer-from': 2.1.1
      tslib: 2.6.2
    dev: false

  /@smithy/util-body-length-browser@2.1.1:
    resolution: {integrity: sha512-ekOGBLvs1VS2d1zM2ER4JEeBWAvIOUKeaFch29UjjJsxmZ/f0L3K3x0dEETgh3Q9bkZNHgT+rkdl/J/VUqSRag==}
    dependencies:
      tslib: 2.6.2
    dev: false

  /@smithy/util-body-length-node@2.2.1:
    resolution: {integrity: sha512-/ggJG+ta3IDtpNVq4ktmEUtOkH1LW64RHB5B0hcr5ZaWBmo96UX2cIOVbjCqqDickTXqBWZ4ZO0APuaPrD7Abg==}
    engines: {node: '>=14.0.0'}
    dependencies:
      tslib: 2.6.2
    dev: false

  /@smithy/util-buffer-from@2.1.1:
    resolution: {integrity: sha512-clhNjbyfqIv9Md2Mg6FffGVrJxw7bgK7s3Iax36xnfVj6cg0fUG7I4RH0XgXJF8bxi+saY5HR21g2UPKSxVCXg==}
    engines: {node: '>=14.0.0'}
    dependencies:
      '@smithy/is-array-buffer': 2.1.1
      tslib: 2.6.2
    dev: false

  /@smithy/util-config-provider@2.2.1:
    resolution: {integrity: sha512-50VL/tx9oYYcjJn/qKqNy7sCtpD0+s8XEBamIFo4mFFTclKMNp+rsnymD796uybjiIquB7VCB/DeafduL0y2kw==}
    engines: {node: '>=14.0.0'}
    dependencies:
      tslib: 2.6.2
    dev: false

  /@smithy/util-defaults-mode-browser@2.1.1:
    resolution: {integrity: sha512-lqLz/9aWRO6mosnXkArtRuQqqZBhNpgI65YDpww4rVQBuUT7qzKbDLG5AmnQTCiU4rOquaZO/Kt0J7q9Uic7MA==}
    engines: {node: '>= 10.0.0'}
    dependencies:
      '@smithy/property-provider': 2.1.1
      '@smithy/smithy-client': 2.3.1
      '@smithy/types': 2.9.1
      bowser: 2.11.0
      tslib: 2.6.2
    dev: false

  /@smithy/util-defaults-mode-node@2.2.0:
    resolution: {integrity: sha512-iFJp/N4EtkanFpBUtSrrIbtOIBf69KNuve03ic1afhJ9/korDxdM0c6cCH4Ehj/smI9pDCfVv+bqT3xZjF2WaA==}
    engines: {node: '>= 10.0.0'}
    dependencies:
      '@smithy/config-resolver': 2.1.1
      '@smithy/credential-provider-imds': 2.2.1
      '@smithy/node-config-provider': 2.2.1
      '@smithy/property-provider': 2.1.1
      '@smithy/smithy-client': 2.3.1
      '@smithy/types': 2.9.1
      tslib: 2.6.2
    dev: false

  /@smithy/util-endpoints@1.1.1:
    resolution: {integrity: sha512-sI4d9rjoaekSGEtq3xSb2nMjHMx8QXcz2cexnVyRWsy4yQ9z3kbDpX+7fN0jnbdOp0b3KSTZJZ2Yb92JWSanLw==}
    engines: {node: '>= 14.0.0'}
    dependencies:
      '@smithy/node-config-provider': 2.2.1
      '@smithy/types': 2.9.1
      tslib: 2.6.2
    dev: false

  /@smithy/util-hex-encoding@2.1.1:
    resolution: {integrity: sha512-3UNdP2pkYUUBGEXzQI9ODTDK+Tcu1BlCyDBaRHwyxhA+8xLP8agEKQq4MGmpjqb4VQAjq9TwlCQX0kP6XDKYLg==}
    engines: {node: '>=14.0.0'}
    dependencies:
      tslib: 2.6.2
    dev: false

  /@smithy/util-middleware@2.1.1:
    resolution: {integrity: sha512-mKNrk8oz5zqkNcbcgAAepeJbmfUW6ogrT2Z2gDbIUzVzNAHKJQTYmH9jcy0jbWb+m7ubrvXKb6uMjkSgAqqsFA==}
    engines: {node: '>=14.0.0'}
    dependencies:
      '@smithy/types': 2.9.1
      tslib: 2.6.2
    dev: false

  /@smithy/util-retry@2.1.1:
    resolution: {integrity: sha512-Mg+xxWPTeSPrthpC5WAamJ6PW4Kbo01Fm7lWM1jmGRvmrRdsd3192Gz2fBXAMURyXpaNxyZf6Hr/nQ4q70oVEA==}
    engines: {node: '>= 14.0.0'}
    dependencies:
      '@smithy/service-error-classification': 2.1.1
      '@smithy/types': 2.9.1
      tslib: 2.6.2
    dev: false

  /@smithy/util-stream@2.1.1:
    resolution: {integrity: sha512-J7SMIpUYvU4DQN55KmBtvaMc7NM3CZ2iWICdcgaovtLzseVhAqFRYqloT3mh0esrFw+3VEK6nQFteFsTqZSECQ==}
    engines: {node: '>=14.0.0'}
    dependencies:
      '@smithy/fetch-http-handler': 2.4.1
      '@smithy/node-http-handler': 2.3.1
      '@smithy/types': 2.9.1
      '@smithy/util-base64': 2.1.1
      '@smithy/util-buffer-from': 2.1.1
      '@smithy/util-hex-encoding': 2.1.1
      '@smithy/util-utf8': 2.1.1
      tslib: 2.6.2
    dev: false

  /@smithy/util-uri-escape@2.1.1:
    resolution: {integrity: sha512-saVzI1h6iRBUVSqtnlOnc9ssU09ypo7n+shdQ8hBTZno/9rZ3AuRYvoHInV57VF7Qn7B+pFJG7qTzFiHxWlWBw==}
    engines: {node: '>=14.0.0'}
    dependencies:
      tslib: 2.6.2
    dev: false

  /@smithy/util-utf8@2.1.1:
    resolution: {integrity: sha512-BqTpzYEcUMDwAKr7/mVRUtHDhs6ZoXDi9NypMvMfOr/+u1NW7JgqodPDECiiLboEm6bobcPcECxzjtQh865e9A==}
    engines: {node: '>=14.0.0'}
    dependencies:
      '@smithy/util-buffer-from': 2.1.1
      tslib: 2.6.2
    dev: false

  /@smithy/util-waiter@2.1.1:
    resolution: {integrity: sha512-kYy6BLJJNif+uqNENtJqWdXcpqo1LS+nj1AfXcDhOpqpSHJSAkVySLyZV9fkmuVO21lzGoxjvd1imGGJHph/IA==}
    engines: {node: '>=14.0.0'}
    dependencies:
      '@smithy/abort-controller': 2.1.1
      '@smithy/types': 2.9.1
      tslib: 2.6.2
    dev: false

  /@swc/counter@0.1.3:
    resolution: {integrity: sha512-e2BR4lsJkkRlKZ/qCHPw9ZaSxc0MVUd7gtbtaB7aMvHeJVYe8sOB8DBZkP2DtISHGSku9sCK6T6cnY0CtXrOCQ==}
    dev: false

  /@swc/helpers@0.5.5:
    resolution: {integrity: sha512-KGYxvIOXcceOAbEk4bi/dVLEK9z8sZ0uBB3Il5b1rhfClSpcX0yfRO0KmTkqR2cnQDymwLB+25ZyMzICg/cm/A==}
    dependencies:
      '@swc/counter': 0.1.3
      tslib: 2.6.2
    dev: false

  /@tailwindcss/forms@0.5.7(tailwindcss@3.4.1):
    resolution: {integrity: sha512-QE7X69iQI+ZXwldE+rzasvbJiyV/ju1FGHH0Qn2W3FKbuYtqp8LKcy6iSw79fVUT5/Vvf+0XgLCeYVG+UV6hOw==}
    peerDependencies:
      tailwindcss: '>=3.0.0 || >= 3.0.0-alpha.1'
    dependencies:
      mini-svg-data-uri: 1.4.4
      tailwindcss: 3.4.1
    dev: false

  /@testing-library/dom@9.3.4:
    resolution: {integrity: sha512-FlS4ZWlp97iiNWig0Muq8p+3rVDjRiYE+YKGbAqXOu9nwJFFOdL00kFpz42M+4huzYi86vAK1sOOfyOG45muIQ==}
    engines: {node: '>=14'}
    dependencies:
      '@babel/code-frame': 7.23.5
      '@babel/runtime': 7.23.9
      '@types/aria-query': 5.0.4
      aria-query: 5.1.3
      chalk: 4.1.2
      dom-accessibility-api: 0.5.16
      lz-string: 1.5.0
      pretty-format: 27.5.1
    dev: false

  /@testing-library/jest-dom@6.4.2(@types/jest@29.5.12)(jest@29.7.0):
    resolution: {integrity: sha512-CzqH0AFymEMG48CpzXFriYYkOjk6ZGPCLMhW9e9jg3KMCn5OfJecF8GtGW7yGfR/IgCe3SX8BSwjdzI6BBbZLw==}
    engines: {node: '>=14', npm: '>=6', yarn: '>=1'}
    peerDependencies:
      '@jest/globals': '>= 28'
      '@types/bun': latest
      '@types/jest': '>= 28'
      jest: '>= 28'
      vitest: '>= 0.32'
    peerDependenciesMeta:
      '@jest/globals':
        optional: true
      '@types/bun':
        optional: true
      '@types/jest':
        optional: true
      jest:
        optional: true
      vitest:
        optional: true
    dependencies:
      '@adobe/css-tools': 4.3.3
      '@babel/runtime': 7.23.9
      '@types/jest': 29.5.12
      aria-query: 5.3.0
      chalk: 3.0.0
      css.escape: 1.5.1
      dom-accessibility-api: 0.6.3
      jest: 29.7.0(@types/node@20.11.19)
      lodash: 4.17.21
      redent: 3.0.0
    dev: false

  /@testing-library/react@14.2.1(react-dom@18.2.0)(react@18.2.0):
    resolution: {integrity: sha512-sGdjws32ai5TLerhvzThYFbpnF9XtL65Cjf+gB0Dhr29BGqK+mAeN7SURSdu+eqgET4ANcWoC7FQpkaiGvBr+A==}
    engines: {node: '>=14'}
    peerDependencies:
      react: ^18.0.0
      react-dom: ^18.0.0
    dependencies:
      '@babel/runtime': 7.23.9
      '@testing-library/dom': 9.3.4
      '@types/react-dom': 18.2.19
      react: 18.2.0
      react-dom: 18.2.0(react@18.2.0)
    dev: false

  /@tootallnate/once@2.0.0:
    resolution: {integrity: sha512-XCuKFP5PS55gnMVu3dty8KPatLqUoy/ZYzDzAGCQ8JNFCkLXzmI7vNHCR+XpbZaMWQK/vQubr7PkYq8g470J/A==}
    engines: {node: '>= 10'}
    dev: false

  /@types/aria-query@5.0.4:
    resolution: {integrity: sha512-rfT93uj5s0PRL7EzccGMs3brplhcrghnDoV26NqKhCAS1hVo+WdNsPvE/yb6ilfr5hi2MEk6d5EWJTKdxg8jVw==}
    dev: false

  /@types/babel__core@7.20.5:
    resolution: {integrity: sha512-qoQprZvz5wQFJwMDqeseRXWv3rqMvhgpbXFfVyWhbx9X47POIA6i/+dXefEmZKoAgOaTdaIgNSMqMIU61yRyzA==}
    dependencies:
      '@babel/parser': 7.23.9
      '@babel/types': 7.23.9
      '@types/babel__generator': 7.6.8
      '@types/babel__template': 7.4.4
      '@types/babel__traverse': 7.20.5
    dev: false

  /@types/babel__generator@7.6.8:
    resolution: {integrity: sha512-ASsj+tpEDsEiFr1arWrlN6V3mdfjRMZt6LtK/Vp/kreFLnr5QH5+DhvD5nINYZXzwJvXeGq+05iUXcAzVrqWtw==}
    dependencies:
      '@babel/types': 7.23.9
    dev: false

  /@types/babel__template@7.4.4:
    resolution: {integrity: sha512-h/NUaSyG5EyxBIp8YRxo4RMe2/qQgvyowRwVMzhYhBCONbW8PUsg4lkFMrhgZhUe5z3L3MiLDuvyJ/CaPa2A8A==}
    dependencies:
      '@babel/parser': 7.23.9
      '@babel/types': 7.23.9
    dev: false

  /@types/babel__traverse@7.20.5:
    resolution: {integrity: sha512-WXCyOcRtH37HAUkpXhUduaxdm82b4GSlyTqajXviN4EfiuPgNYR109xMCKvpl6zPIpua0DGlMEDCq+g8EdoheQ==}
    dependencies:
      '@babel/types': 7.23.9
    dev: false

  /@types/cookie@0.6.0:
    resolution: {integrity: sha512-4Kh9a6B2bQciAhf7FSuMRRkUWecJgJu9nPnx3yzpsfXX/c50REIqpHY4C82bXP90qrLtXtkDxTZosYO3UpOwlA==}
    dev: false

  /@types/graceful-fs@4.1.9:
    resolution: {integrity: sha512-olP3sd1qOEe5dXTSaFvQG+02VdRXcdytWLAZsAq1PecU8uqQAhkrnbli7DagjtXKW/Bl7YJbUsa8MPcuc8LHEQ==}
    dependencies:
      '@types/node': 20.11.19
    dev: false

  /@types/istanbul-lib-coverage@2.0.6:
    resolution: {integrity: sha512-2QF/t/auWm0lsy8XtKVPG19v3sSOQlJe/YHZgfjb/KBBHOGSV+J2q/S671rcq9uTBrLAXmZpqJiaQbMT+zNU1w==}
    dev: false

  /@types/istanbul-lib-report@3.0.3:
    resolution: {integrity: sha512-NQn7AHQnk/RSLOxrBbGyJM/aVQ+pjj5HCgasFxc0K/KhoATfQ/47AyUl15I2yBUpihjmas+a+VJBOqecrFH+uA==}
    dependencies:
      '@types/istanbul-lib-coverage': 2.0.6
    dev: false

  /@types/istanbul-reports@3.0.4:
    resolution: {integrity: sha512-pk2B1NWalF9toCRu6gjBzR69syFjP4Od8WRAX+0mmf9lAjCRicLOWc+ZrxZHx/0XRjotgkF9t6iaMJ+aXcOdZQ==}
    dependencies:
      '@types/istanbul-lib-report': 3.0.3
    dev: false

  /@types/jest@29.5.12:
    resolution: {integrity: sha512-eDC8bTvT/QhYdxJAulQikueigY5AsdBRH2yDKW3yveW7svY3+DzN84/2NUgkw10RTiJbWqZrTtoGVdYlvFJdLw==}
    dependencies:
      expect: 29.7.0
      pretty-format: 29.7.0
    dev: false

  /@types/jsdom@20.0.1:
    resolution: {integrity: sha512-d0r18sZPmMQr1eG35u12FZfhIXNrnsPU/g5wvRKCUf/tOGilKKwYMYGqh33BNR6ba+2gkHw1EUiHoN3mn7E5IQ==}
    dependencies:
      '@types/node': 20.11.19
      '@types/tough-cookie': 4.0.5
      parse5: 7.1.2
    dev: false

  /@types/json-schema@7.0.15:
    resolution: {integrity: sha512-5+fP8P8MFNC+AyZCDxrB2pkZFPGzqQWUzpSeuuVLvm8VMcorNYavBqoFcxK8bQz4Qsbn4oUEEem4wDLfcysGHA==}
    dev: false

  /@types/json5@0.0.29:
    resolution: {integrity: sha512-dRLjCWHYg4oaA77cxO64oO+7JwCwnIzkZPdrrC71jQmQtlhM556pwKo5bUzqvZndkVbeFLIIi+9TC40JNF5hNQ==}
    dev: false

  /@types/node@20.11.19:
    resolution: {integrity: sha512-7xMnVEcZFu0DikYjWOlRq7NTPETrm7teqUT2WkQjrTIkEgUyyGdWsj/Zg8bEJt5TNklzbPD1X3fqfsHw3SpapQ==}
    dependencies:
      undici-types: 5.26.5
    dev: false

  /@types/pg@8.6.6:
    resolution: {integrity: sha512-O2xNmXebtwVekJDD+02udOncjVcMZQuTEQEMpKJ0ZRf5E7/9JJX3izhKUcUifBkyKpljyUM6BTgy2trmviKlpw==}
    dependencies:
      '@types/node': 20.11.19
      pg-protocol: 1.6.0
      pg-types: 2.2.0
    dev: false

  /@types/prop-types@15.7.11:
    resolution: {integrity: sha512-ga8y9v9uyeiLdpKddhxYQkxNDrfvuPrlFb0N1qnZZByvcElJaXthF1UhvCh9TLWJBEHeNtdnbysW7Y6Uq8CVng==}
    dev: false

  /@types/react-dom@18.2.19:
    resolution: {integrity: sha512-aZvQL6uUbIJpjZk4U8JZGbau9KDeAwMfmhyWorxgBkqDIEf6ROjRozcmPIicqsUwPUjbkDfHKgGee1Lq65APcA==}
    dependencies:
      '@types/react': 18.2.57
    dev: false

  /@types/react@18.2.57:
    resolution: {integrity: sha512-ZvQsktJgSYrQiMirAN60y4O/LRevIV8hUzSOSNB6gfR3/o3wCBFQx3sPwIYtuDMeiVgsSS3UzCV26tEzgnfvQw==}
    dependencies:
      '@types/prop-types': 15.7.11
      '@types/scheduler': 0.16.8
      csstype: 3.1.3
    dev: false

  /@types/scheduler@0.16.8:
    resolution: {integrity: sha512-WZLiwShhwLRmeV6zH+GkbOFT6Z6VklCItrDioxUnv+u4Ll+8vKeFySoFyK/0ctcRpOmwAicELfmys1sDc/Rw+A==}
    dev: false

  /@types/semver@7.5.6:
    resolution: {integrity: sha512-dn1l8LaMea/IjDoHNd9J52uBbInB796CDffS6VdIxvqYCPSG0V0DzHp76GpaWnlhg88uYyPbXCDIowa86ybd5A==}
    dev: false

  /@types/stack-utils@2.0.3:
    resolution: {integrity: sha512-9aEbYZ3TbYMznPdcdr3SmIrLXwC/AKZXQeCf9Pgao5CKb8CyHuEX5jzWPTkvregvhRJHcpRO6BFoGW9ycaOkYw==}
    dev: false

  /@types/tough-cookie@4.0.5:
    resolution: {integrity: sha512-/Ad8+nIOV7Rl++6f1BdKxFSMgmoqEoYbHRpPcx3JEfv8VRsQe9Z4mCXeJBzxs7mbHY/XOZZuXlRNfhpVPbs6ZA==}
    dev: false

  /@types/yargs-parser@21.0.3:
    resolution: {integrity: sha512-I4q9QU9MQv4oEOz4tAHJtNz1cwuLxn2F3xcc2iV5WdqLPpUnj30aUuxt1mAxYTG+oe8CZMV/+6rU4S4gRDzqtQ==}
    dev: false

  /@types/yargs@17.0.32:
    resolution: {integrity: sha512-xQ67Yc/laOG5uMfX/093MRlGGCIBzZMarVa+gfNKJxWAIgykYpVGkBdbqEzGDDfCrVUj6Hiff4mTZ5BA6TmAog==}
    dependencies:
      '@types/yargs-parser': 21.0.3
    dev: false

  /@typescript-eslint/eslint-plugin@7.0.2(@typescript-eslint/parser@7.0.2)(eslint@8.56.0)(typescript@5.3.3):
    resolution: {integrity: sha512-/XtVZJtbaphtdrWjr+CJclaCVGPtOdBpFEnvtNf/jRV0IiEemRrL0qABex/nEt8isYcnFacm3nPHYQwL+Wb7qg==}
    engines: {node: ^16.0.0 || >=18.0.0}
    peerDependencies:
      '@typescript-eslint/parser': ^7.0.0
      eslint: ^8.56.0
      typescript: '*'
    peerDependenciesMeta:
      typescript:
        optional: true
    dependencies:
      '@eslint-community/regexpp': 4.10.0
      '@typescript-eslint/parser': 7.0.2(eslint@8.56.0)(typescript@5.3.3)
      '@typescript-eslint/scope-manager': 7.0.2
      '@typescript-eslint/type-utils': 7.0.2(eslint@8.56.0)(typescript@5.3.3)
      '@typescript-eslint/utils': 7.0.2(eslint@8.56.0)(typescript@5.3.3)
      '@typescript-eslint/visitor-keys': 7.0.2
      debug: 4.3.4
      eslint: 8.56.0
      graphemer: 1.4.0
      ignore: 5.3.1
      natural-compare: 1.4.0
      semver: 7.6.0
      ts-api-utils: 1.2.1(typescript@5.3.3)
      typescript: 5.3.3
    transitivePeerDependencies:
      - supports-color
    dev: false

  /@typescript-eslint/parser@6.21.0(eslint@8.56.0)(typescript@5.3.3):
    resolution: {integrity: sha512-tbsV1jPne5CkFQCgPBcDOt30ItF7aJoZL997JSF7MhGQqOeT3svWRYxiqlfA5RUdlHN6Fi+EI9bxqbdyAUZjYQ==}
    engines: {node: ^16.0.0 || >=18.0.0}
    peerDependencies:
      eslint: ^7.0.0 || ^8.0.0
      typescript: '*'
    peerDependenciesMeta:
      typescript:
        optional: true
    dependencies:
      '@typescript-eslint/scope-manager': 6.21.0
      '@typescript-eslint/types': 6.21.0
      '@typescript-eslint/typescript-estree': 6.21.0(typescript@5.3.3)
      '@typescript-eslint/visitor-keys': 6.21.0
      debug: 4.3.4
      eslint: 8.56.0
      typescript: 5.3.3
    transitivePeerDependencies:
      - supports-color
    dev: false

  /@typescript-eslint/parser@7.0.2(eslint@8.56.0)(typescript@5.3.3):
    resolution: {integrity: sha512-GdwfDglCxSmU+QTS9vhz2Sop46ebNCXpPPvsByK7hu0rFGRHL+AusKQJ7SoN+LbLh6APFpQwHKmDSwN35Z700Q==}
    engines: {node: ^16.0.0 || >=18.0.0}
    peerDependencies:
      eslint: ^8.56.0
      typescript: '*'
    peerDependenciesMeta:
      typescript:
        optional: true
    dependencies:
      '@typescript-eslint/scope-manager': 7.0.2
      '@typescript-eslint/types': 7.0.2
      '@typescript-eslint/typescript-estree': 7.0.2(typescript@5.3.3)
      '@typescript-eslint/visitor-keys': 7.0.2
      debug: 4.3.4
      eslint: 8.56.0
      typescript: 5.3.3
    transitivePeerDependencies:
      - supports-color
    dev: false

  /@typescript-eslint/scope-manager@6.21.0:
    resolution: {integrity: sha512-OwLUIWZJry80O99zvqXVEioyniJMa+d2GrqpUTqi5/v5D5rOrppJVBPa0yKCblcigC0/aYAzxxqQ1B+DS2RYsg==}
    engines: {node: ^16.0.0 || >=18.0.0}
    dependencies:
      '@typescript-eslint/types': 6.21.0
      '@typescript-eslint/visitor-keys': 6.21.0
    dev: false

  /@typescript-eslint/scope-manager@7.0.2:
    resolution: {integrity: sha512-l6sa2jF3h+qgN2qUMjVR3uCNGjWw4ahGfzIYsCtFrQJCjhbrDPdiihYT8FnnqFwsWX+20hK592yX9I2rxKTP4g==}
    engines: {node: ^16.0.0 || >=18.0.0}
    dependencies:
      '@typescript-eslint/types': 7.0.2
      '@typescript-eslint/visitor-keys': 7.0.2
    dev: false

  /@typescript-eslint/type-utils@7.0.2(eslint@8.56.0)(typescript@5.3.3):
    resolution: {integrity: sha512-IKKDcFsKAYlk8Rs4wiFfEwJTQlHcdn8CLwLaxwd6zb8HNiMcQIFX9sWax2k4Cjj7l7mGS5N1zl7RCHOVwHq2VQ==}
    engines: {node: ^16.0.0 || >=18.0.0}
    peerDependencies:
      eslint: ^8.56.0
      typescript: '*'
    peerDependenciesMeta:
      typescript:
        optional: true
    dependencies:
      '@typescript-eslint/typescript-estree': 7.0.2(typescript@5.3.3)
      '@typescript-eslint/utils': 7.0.2(eslint@8.56.0)(typescript@5.3.3)
      debug: 4.3.4
      eslint: 8.56.0
      ts-api-utils: 1.2.1(typescript@5.3.3)
      typescript: 5.3.3
    transitivePeerDependencies:
      - supports-color
    dev: false

  /@typescript-eslint/types@6.21.0:
    resolution: {integrity: sha512-1kFmZ1rOm5epu9NZEZm1kckCDGj5UJEf7P1kliH4LKu/RkwpsfqqGmY2OOcUs18lSlQBKLDYBOGxRVtrMN5lpg==}
    engines: {node: ^16.0.0 || >=18.0.0}
    dev: false

  /@typescript-eslint/types@7.0.2:
    resolution: {integrity: sha512-ZzcCQHj4JaXFjdOql6adYV4B/oFOFjPOC9XYwCaZFRvqN8Llfvv4gSxrkQkd2u4Ci62i2c6W6gkDwQJDaRc4nA==}
    engines: {node: ^16.0.0 || >=18.0.0}
    dev: false

  /@typescript-eslint/typescript-estree@6.21.0(typescript@5.3.3):
    resolution: {integrity: sha512-6npJTkZcO+y2/kr+z0hc4HwNfrrP4kNYh57ek7yCNlrBjWQ1Y0OS7jiZTkgumrvkX5HkEKXFZkkdFNkaW2wmUQ==}
    engines: {node: ^16.0.0 || >=18.0.0}
    peerDependencies:
      typescript: '*'
    peerDependenciesMeta:
      typescript:
        optional: true
    dependencies:
      '@typescript-eslint/types': 6.21.0
      '@typescript-eslint/visitor-keys': 6.21.0
      debug: 4.3.4
      globby: 11.1.0
      is-glob: 4.0.3
      minimatch: 9.0.3
      semver: 7.6.0
      ts-api-utils: 1.2.1(typescript@5.3.3)
      typescript: 5.3.3
    transitivePeerDependencies:
      - supports-color
    dev: false

  /@typescript-eslint/typescript-estree@7.0.2(typescript@5.3.3):
    resolution: {integrity: sha512-3AMc8khTcELFWcKcPc0xiLviEvvfzATpdPj/DXuOGIdQIIFybf4DMT1vKRbuAEOFMwhWt7NFLXRkbjsvKZQyvw==}
    engines: {node: ^16.0.0 || >=18.0.0}
    peerDependencies:
      typescript: '*'
    peerDependenciesMeta:
      typescript:
        optional: true
    dependencies:
      '@typescript-eslint/types': 7.0.2
      '@typescript-eslint/visitor-keys': 7.0.2
      debug: 4.3.4
      globby: 11.1.0
      is-glob: 4.0.3
      minimatch: 9.0.3
      semver: 7.6.0
      ts-api-utils: 1.2.1(typescript@5.3.3)
      typescript: 5.3.3
    transitivePeerDependencies:
      - supports-color
    dev: false

  /@typescript-eslint/utils@7.0.2(eslint@8.56.0)(typescript@5.3.3):
    resolution: {integrity: sha512-PZPIONBIB/X684bhT1XlrkjNZJIEevwkKDsdwfiu1WeqBxYEEdIgVDgm8/bbKHVu+6YOpeRqcfImTdImx/4Bsw==}
    engines: {node: ^16.0.0 || >=18.0.0}
    peerDependencies:
      eslint: ^8.56.0
    dependencies:
      '@eslint-community/eslint-utils': 4.4.0(eslint@8.56.0)
      '@types/json-schema': 7.0.15
      '@types/semver': 7.5.6
      '@typescript-eslint/scope-manager': 7.0.2
      '@typescript-eslint/types': 7.0.2
      '@typescript-eslint/typescript-estree': 7.0.2(typescript@5.3.3)
      eslint: 8.56.0
      semver: 7.6.0
    transitivePeerDependencies:
      - supports-color
      - typescript
    dev: false

  /@typescript-eslint/visitor-keys@6.21.0:
    resolution: {integrity: sha512-JJtkDduxLi9bivAB+cYOVMtbkqdPOhZ+ZI5LC47MIRrDV4Yn2o+ZnW10Nkmr28xRpSpdJ6Sm42Hjf2+REYXm0A==}
    engines: {node: ^16.0.0 || >=18.0.0}
    dependencies:
      '@typescript-eslint/types': 6.21.0
      eslint-visitor-keys: 3.4.3
    dev: false

  /@typescript-eslint/visitor-keys@7.0.2:
    resolution: {integrity: sha512-8Y+YiBmqPighbm5xA2k4wKTxRzx9EkBu7Rlw+WHqMvRJ3RPz/BMBO9b2ru0LUNmXg120PHUXD5+SWFy2R8DqlQ==}
    engines: {node: ^16.0.0 || >=18.0.0}
    dependencies:
      '@typescript-eslint/types': 7.0.2
      eslint-visitor-keys: 3.4.3
    dev: false

  /@ungap/structured-clone@1.2.0:
    resolution: {integrity: sha512-zuVdFrMJiuCDQUMCzQaD6KL28MjnqqN8XnAqiEq9PNm/hCPTSGfrXCOfwj1ow4LFb/tNymJPwsNbVePc1xFqrQ==}
    dev: false

  /@vercel/analytics@1.2.2(next@14.1.1-canary.70)(react@18.2.0):
    resolution: {integrity: sha512-X0rctVWkQV1e5Y300ehVNqpOfSOufo7ieA5PIdna8yX/U7Vjz0GFsGf4qvAhxV02uQ2CVt7GYcrFfddXXK2Y4A==}
    peerDependencies:
      next: '>= 13'
      react: ^18 || ^19
    peerDependenciesMeta:
      next:
        optional: true
      react:
        optional: true
    dependencies:
      next: 14.1.1-canary.70(@babel/core@7.23.9)(react-dom@18.2.0)(react@18.2.0)
      react: 18.2.0
      server-only: 0.0.1
    dev: false

  /@vercel/blob@0.22.1:
    resolution: {integrity: sha512-LtHmiYAdJhiSAfBP+5hHXtVyqZUND2G+ild/XVY0SOiB46ab7VUrQctwUMGcVx+yZyXZ2lXPT1HvRJtXFnKvHA==}
    engines: {node: '>=16.14'}
    dependencies:
      async-retry: 1.3.3
      bytes: 3.1.2
      is-buffer: 2.0.5
      undici: 5.28.3
    dev: false

  /@vercel/postgres@0.7.2:
    resolution: {integrity: sha512-IqR/ZAvoPGcPaXl9eWWB5KaA+w/81RzZa/18P4izQRHpNBkTGt9HwGfYi9+wut5UgxNq4QSX9A7HIQR6QDvX2Q==}
    engines: {node: '>=14.6'}
    dependencies:
      '@neondatabase/serverless': 0.7.2
      bufferutil: 4.0.8
      utf-8-validate: 6.0.3
      ws: 8.14.2(bufferutil@4.0.8)(utf-8-validate@6.0.3)
    dev: false

  /@vercel/speed-insights@1.0.10(next@14.1.1-canary.70)(react@18.2.0):
    resolution: {integrity: sha512-4uzdKB0RW6Ff2FkzshzjZ+RlJfLPxgm/00i0XXgxfMPhwnnsk92YgtqsxT9OcPLdJUyVU1DqFlSWWjIQMPkh0g==}
    requiresBuild: true
    peerDependencies:
      '@sveltejs/kit': ^1 || ^2
      next: '>= 13'
      react: ^18 || ^19
      svelte: ^4
      vue: ^3
      vue-router: ^4
    peerDependenciesMeta:
      '@sveltejs/kit':
        optional: true
      next:
        optional: true
      react:
        optional: true
      svelte:
        optional: true
      vue:
        optional: true
      vue-router:
        optional: true
    dependencies:
      next: 14.1.1-canary.70(@babel/core@7.23.9)(react-dom@18.2.0)(react@18.2.0)
      react: 18.2.0
    dev: false

  /abab@2.0.6:
    resolution: {integrity: sha512-j2afSsaIENvHZN2B8GOpF566vZ5WVk5opAiMTvWgaQT8DkbOqsTfvNAvHoRGU2zzP8cPoqys+xHTRDWW8L+/BA==}
    deprecated: Use your platform's native atob() and btoa() methods instead
    dev: false

  /acorn-globals@7.0.1:
    resolution: {integrity: sha512-umOSDSDrfHbTNPuNpC2NSnnA3LUrqpevPb4T9jRx4MagXNS0rs+gwiTcAvqCRmsD6utzsrzNt+ebm00SNWiC3Q==}
    dependencies:
      acorn: 8.11.3
      acorn-walk: 8.3.2
    dev: false

  /acorn-jsx@5.3.2(acorn@8.11.3):
    resolution: {integrity: sha512-rq9s+JNhf0IChjtDXxllJ7g41oZk5SlXtp0LHwyA5cejwn7vKmKp4pPri6YEePv2PU65sAsegbXtIinmDFDXgQ==}
    peerDependencies:
      acorn: ^6.0.0 || ^7.0.0 || ^8.0.0
    dependencies:
      acorn: 8.11.3
    dev: false

  /acorn-walk@8.3.2:
    resolution: {integrity: sha512-cjkyv4OtNCIeqhHrfS81QWXoCBPExR/J62oyEqepVw8WaQeSqpW2uhuLPh1m9eWhDuOo/jUXVTlifvesOWp/4A==}
    engines: {node: '>=0.4.0'}
    dev: false

  /acorn@8.11.3:
    resolution: {integrity: sha512-Y9rRfJG5jcKOE0CLisYbojUjIrIEE7AGMzA/Sm4BslANhbS+cDMpgBdcPT91oJ7OuJ9hYJBx59RjbhxVnrF8Xg==}
    engines: {node: '>=0.4.0'}
    hasBin: true
    dev: false

  /agent-base@6.0.2:
    resolution: {integrity: sha512-RZNwNclF7+MS/8bDg70amg32dyeZGZxiDuQmZxKLAlQjr3jGyLx+4Kkk58UO7D2QdgFIQCovuSuZESne6RG6XQ==}
    engines: {node: '>= 6.0.0'}
    dependencies:
      debug: 4.3.4
    transitivePeerDependencies:
      - supports-color
    dev: false

  /ajv@6.12.6:
    resolution: {integrity: sha512-j3fVLgvTo527anyYyJOGTYJbG+vnnQYvE0m5mmkc1TK+nxAppkCLMIL0aZ4dblVCNoGShhm+kzE4ZUykBoMg4g==}
    dependencies:
      fast-deep-equal: 3.1.3
      fast-json-stable-stringify: 2.1.0
      json-schema-traverse: 0.4.1
      uri-js: 4.4.1
    dev: false

  /ansi-escapes@4.3.2:
    resolution: {integrity: sha512-gKXj5ALrKWQLsYG9jlTRmR/xKluxHV+Z9QEwNIgCfM1/uwPMCuzVVnh5mwTd+OuBZcwSIMbqssNWRm1lE51QaQ==}
    engines: {node: '>=8'}
    dependencies:
      type-fest: 0.21.3
    dev: false

  /ansi-regex@5.0.1:
    resolution: {integrity: sha512-quJQXlTSUGL2LH9SUXo8VwsY4soanhgo6LNSm84E1LBcE8s3O0wpdiRzyR9z/ZZJMlMWv37qOOb9pdJlMUEKFQ==}
    engines: {node: '>=8'}
    dev: false

  /ansi-regex@6.0.1:
    resolution: {integrity: sha512-n5M855fKb2SsfMIiFFoVrABHJC8QtHwVx+mHWP3QcEqBHYienj5dHSgjbxtC0WEZXYt4wcD6zrQElDPhFuZgfA==}
    engines: {node: '>=12'}
    dev: false

  /ansi-styles@3.2.1:
    resolution: {integrity: sha512-VT0ZI6kZRdTh8YyJw3SMbYm/u+NqfsAxEpWO0Pf9sq8/e94WxxOpPKx9FR1FlyCtOVDNOQ+8ntlqFxiRc+r5qA==}
    engines: {node: '>=4'}
    dependencies:
      color-convert: 1.9.3
    dev: false

  /ansi-styles@4.3.0:
    resolution: {integrity: sha512-zbB9rCJAT1rbjiVDb2hqKFHNYLxgtk8NURxZ3IZwD3F6NtxbXZQCnnSi1Lkx+IDohdPlFp222wVALIheZJQSEg==}
    engines: {node: '>=8'}
    dependencies:
      color-convert: 2.0.1
    dev: false

  /ansi-styles@5.2.0:
    resolution: {integrity: sha512-Cxwpt2SfTzTtXcfOlzGEee8O+c+MmUgGrNiBcXnuWxuFJHe6a5Hz7qwhwe5OgaSYI0IJvkLqWX1ASG+cJOkEiA==}
    engines: {node: '>=10'}
    dev: false

  /ansi-styles@6.2.1:
    resolution: {integrity: sha512-bN798gFfQX+viw3R7yrGWRqnrN2oRkEkUjjl4JNn4E8GxxbjtG3FbrEIIY3l8/hrwUwIeCZvi4QuOTP4MErVug==}
    engines: {node: '>=12'}
    dev: false

  /any-promise@1.3.0:
    resolution: {integrity: sha512-7UvmKalWRt1wgjL1RrGxoSJW/0QZFIegpeGvZG9kjp8vrRu55XTHbwnqq2GpXm9uLbcuhxm3IqX9OB4MZR1b2A==}
    dev: false

  /anymatch@3.1.3:
    resolution: {integrity: sha512-KMReFUr0B4t+D+OBkjR3KYqvocp2XaSzO55UcB6mgQMd3KbcE+mWTyvVV7D/zsdEbNnV6acZUutkiHQXvTr1Rw==}
    engines: {node: '>= 8'}
    dependencies:
      normalize-path: 3.0.0
      picomatch: 2.3.1
    dev: false

  /arg@5.0.2:
    resolution: {integrity: sha512-PYjyFOLKQ9y57JvQ6QLo8dAgNqswh8M1RMJYdQduT6xbWSgK36P/Z/v+p888pM69jMMfS8Xd8F6I1kQ/I9HUGg==}
    dev: false

  /argparse@1.0.10:
    resolution: {integrity: sha512-o5Roy6tNG4SL/FOkCAN6RzjiakZS25RLYFrcMttJqbdd8BWrnA+fGz57iN5Pb06pvBGvl5gQ0B48dJlslXvoTg==}
    dependencies:
      sprintf-js: 1.0.3
    dev: false

  /argparse@2.0.1:
    resolution: {integrity: sha512-8+9WqebbFzpX9OR+Wa6O29asIogeRMzcGtAINdpMHHyAg10f05aSFVBbcEqGf/PXw1EjAZ+q2/bEBg3DvurK3Q==}
    dev: false

  /aria-hidden@1.2.3:
    resolution: {integrity: sha512-xcLxITLe2HYa1cnYnwCjkOO1PqUHQpozB8x9AR0OgWN2woOBi5kSDVxKfd0b7sb1hw5qFeJhXm9H1nu3xSfLeQ==}
    engines: {node: '>=10'}
    dependencies:
      tslib: 2.6.2
    dev: false

  /aria-query@5.1.3:
    resolution: {integrity: sha512-R5iJ5lkuHybztUfuOAznmboyjWq8O6sqNqtK7CLOqdydi54VNbORp49mb14KbWgG1QD3JFO9hJdZ+y4KutfdOQ==}
    dependencies:
      deep-equal: 2.2.3
    dev: false

  /aria-query@5.3.0:
    resolution: {integrity: sha512-b0P0sZPKtyu8HkeRAfCq0IfURZK+SuwMjY1UXGBU27wpAiTwQAIlq56IbIO+ytk/JjS1fMR14ee5WBBfKi5J6A==}
    dependencies:
      dequal: 2.0.3
    dev: false

  /array-buffer-byte-length@1.0.1:
    resolution: {integrity: sha512-ahC5W1xgou+KTXix4sAO8Ki12Q+jf4i0+tmk3sC+zgcynshkHxzpXdImBehiUYKKKDwvfFiJl1tZt6ewscS1Mg==}
    engines: {node: '>= 0.4'}
    dependencies:
      call-bind: 1.0.6
      is-array-buffer: 3.0.4
    dev: false

  /array-includes@3.1.7:
    resolution: {integrity: sha512-dlcsNBIiWhPkHdOEEKnehA+RNUWDc4UqFtnIXU4uuYDPtA4LDkr7qip2p0VvFAEXNDr0yWZ9PJyIRiGjRLQzwQ==}
    engines: {node: '>= 0.4'}
    dependencies:
      call-bind: 1.0.6
      define-properties: 1.2.1
      es-abstract: 1.22.3
      get-intrinsic: 1.2.4
      is-string: 1.0.7
    dev: false

  /array-union@2.1.0:
    resolution: {integrity: sha512-HGyxoOTYUyCM6stUe6EJgnd4EoewAI7zMdfqO+kGjnlZmBDz/cR5pf8r/cR4Wq60sL/p0IkcjUEEPwS3GFrIyw==}
    engines: {node: '>=8'}
    dev: false

  /array.prototype.filter@1.0.3:
    resolution: {integrity: sha512-VizNcj/RGJiUyQBgzwxzE5oHdeuXY5hSbbmKMlphj1cy1Vl7Pn2asCGbSrru6hSQjmCzqTBPVWAF/whmEOVHbw==}
    engines: {node: '>= 0.4'}
    dependencies:
      call-bind: 1.0.6
      define-properties: 1.2.1
      es-abstract: 1.22.3
      es-array-method-boxes-properly: 1.0.0
      is-string: 1.0.7
    dev: false

  /array.prototype.findlastindex@1.2.4:
    resolution: {integrity: sha512-hzvSHUshSpCflDR1QMUBLHGHP1VIEBegT4pix9H/Z92Xw3ySoy6c2qh7lJWTJnRJ8JCZ9bJNCgTyYaJGcJu6xQ==}
    engines: {node: '>= 0.4'}
    dependencies:
      call-bind: 1.0.6
      define-properties: 1.2.1
      es-abstract: 1.22.3
      es-errors: 1.3.0
      es-shim-unscopables: 1.0.2
    dev: false

  /array.prototype.flat@1.3.2:
    resolution: {integrity: sha512-djYB+Zx2vLewY8RWlNCUdHjDXs2XOgm602S9E7P/UpHgfeHL00cRiIF+IN/G/aUJ7kGPb6yO/ErDI5V2s8iycA==}
    engines: {node: '>= 0.4'}
    dependencies:
      call-bind: 1.0.6
      define-properties: 1.2.1
      es-abstract: 1.22.3
      es-shim-unscopables: 1.0.2
    dev: false

  /array.prototype.flatmap@1.3.2:
    resolution: {integrity: sha512-Ewyx0c9PmpcsByhSW4r+9zDU7sGjFc86qf/kKtuSCRdhfbk0SNLLkaT5qvcHnRGgc5NP/ly/y+qkXkqONX54CQ==}
    engines: {node: '>= 0.4'}
    dependencies:
      call-bind: 1.0.6
      define-properties: 1.2.1
      es-abstract: 1.22.3
      es-shim-unscopables: 1.0.2
    dev: false

  /array.prototype.tosorted@1.1.3:
    resolution: {integrity: sha512-/DdH4TiTmOKzyQbp/eadcCVexiCb36xJg7HshYOYJnNZFDj33GEv0P7GxsynpShhq4OLYJzbGcBDkLsDt7MnNg==}
    dependencies:
      call-bind: 1.0.6
      define-properties: 1.2.1
      es-abstract: 1.22.3
      es-errors: 1.3.0
      es-shim-unscopables: 1.0.2
    dev: false

  /arraybuffer.prototype.slice@1.0.3:
    resolution: {integrity: sha512-bMxMKAjg13EBSVscxTaYA4mRc5t1UAXa2kXiGTNfZ079HIWXEkKmkgFrh/nJqamaLSrXO5H4WFFkPEaLJWbs3A==}
    engines: {node: '>= 0.4'}
    dependencies:
      array-buffer-byte-length: 1.0.1
      call-bind: 1.0.6
      define-properties: 1.2.1
      es-abstract: 1.22.3
      es-errors: 1.3.0
      get-intrinsic: 1.2.4
      is-array-buffer: 3.0.4
      is-shared-array-buffer: 1.0.2
    dev: false

  /ast-types-flow@0.0.8:
    resolution: {integrity: sha512-OH/2E5Fg20h2aPrbe+QL8JZQFko0YZaF+j4mnQ7BGhfavO7OpSLa8a0y9sBwomHdSbkhTS8TQNayBfnW5DwbvQ==}
    dev: false

  /async-retry@1.3.3:
    resolution: {integrity: sha512-wfr/jstw9xNi/0teMHrRW7dsz3Lt5ARhYNZ2ewpadnhaIp5mbALhOAP+EAdsC7t4Z6wqsDVv9+W6gm1Dk9mEyw==}
    dependencies:
      retry: 0.13.1
    dev: false

  /asynciterator.prototype@1.0.0:
    resolution: {integrity: sha512-wwHYEIS0Q80f5mosx3L/dfG5t5rjEa9Ft51GTaNt862EnpyGHpgz2RkZvLPp1oF5TnAiTohkEKVEu8pQPJI7Vg==}
    dependencies:
      has-symbols: 1.0.3
    dev: false

  /asynckit@0.4.0:
    resolution: {integrity: sha512-Oei9OH4tRh0YqU3GxhX79dM/mwVgvbZJaSNaRk+bshkj0S5cfHcgYakreBjrHwatXKbz+IoIdYLxrKim2MjW0Q==}
    dev: false

  /autoprefixer@10.4.17(postcss@8.4.35):
    resolution: {integrity: sha512-/cpVNRLSfhOtcGflT13P2794gVSgmPgTR+erw5ifnMLZb0UnSlkK4tquLmkd3BhA+nLo5tX8Cu0upUsGKvKbmg==}
    engines: {node: ^10 || ^12 || >=14}
    hasBin: true
    peerDependencies:
      postcss: ^8.1.0
    dependencies:
      browserslist: 4.22.3
      caniuse-lite: 1.0.30001585
      fraction.js: 4.3.7
      normalize-range: 0.1.2
      picocolors: 1.0.0
      postcss: 8.4.35
      postcss-value-parser: 4.2.0
    dev: false

  /available-typed-arrays@1.0.6:
    resolution: {integrity: sha512-j1QzY8iPNPG4o4xmO3ptzpRxTciqD3MgEHtifP/YnJpIo58Xu+ne4BejlbkuaLfXn/nz6HFiw29bLpj2PNMdGg==}
    engines: {node: '>= 0.4'}
    dev: false

  /axe-core@4.7.0:
    resolution: {integrity: sha512-M0JtH+hlOL5pLQwHOLNYZaXuhqmvS8oExsqB1SBYgA4Dk7u/xx+YdGHXaK5pyUfed5mYXdlYiphWq3G8cRi5JQ==}
    engines: {node: '>=4'}
    dev: false

  /axobject-query@3.2.1:
    resolution: {integrity: sha512-jsyHu61e6N4Vbz/v18DHwWYKK0bSWLqn47eeDSKPB7m8tqMHF9YJ+mhIk2lVteyZrY8tnSj/jHOv4YiTCuCJgg==}
    dependencies:
      dequal: 2.0.3
    dev: false

  /babel-jest@29.7.0(@babel/core@7.23.9):
    resolution: {integrity: sha512-BrvGY3xZSwEcCzKvKsCi2GgHqDqsYkOP4/by5xCgIwGXQxIEh+8ew3gmrE1y7XRR6LHZIj6yLYnUi/mm2KXKBg==}
    engines: {node: ^14.15.0 || ^16.10.0 || >=18.0.0}
    peerDependencies:
      '@babel/core': ^7.8.0
    dependencies:
      '@babel/core': 7.23.9
      '@jest/transform': 29.7.0
      '@types/babel__core': 7.20.5
      babel-plugin-istanbul: 6.1.1
      babel-preset-jest: 29.6.3(@babel/core@7.23.9)
      chalk: 4.1.2
      graceful-fs: 4.2.11
      slash: 3.0.0
    transitivePeerDependencies:
      - supports-color
    dev: false

  /babel-plugin-istanbul@6.1.1:
    resolution: {integrity: sha512-Y1IQok9821cC9onCx5otgFfRm7Lm+I+wwxOx738M/WLPZ9Q42m4IG5W0FNX8WLL2gYMZo3JkuXIH2DOpWM+qwA==}
    engines: {node: '>=8'}
    dependencies:
      '@babel/helper-plugin-utils': 7.22.5
      '@istanbuljs/load-nyc-config': 1.1.0
      '@istanbuljs/schema': 0.1.3
      istanbul-lib-instrument: 5.2.1
      test-exclude: 6.0.0
    transitivePeerDependencies:
      - supports-color
    dev: false

  /babel-plugin-jest-hoist@29.6.3:
    resolution: {integrity: sha512-ESAc/RJvGTFEzRwOTT4+lNDk/GNHMkKbNzsvT0qKRfDyyYTskxB5rnU2njIDYVxXCBHHEI1c0YwHob3WaYujOg==}
    engines: {node: ^14.15.0 || ^16.10.0 || >=18.0.0}
    dependencies:
      '@babel/template': 7.23.9
      '@babel/types': 7.23.9
      '@types/babel__core': 7.20.5
      '@types/babel__traverse': 7.20.5
    dev: false

  /babel-preset-current-node-syntax@1.0.1(@babel/core@7.23.9):
    resolution: {integrity: sha512-M7LQ0bxarkxQoN+vz5aJPsLBn77n8QgTFmo8WK0/44auK2xlCXrYcUxHFxgU7qW5Yzw/CjmLRK2uJzaCd7LvqQ==}
    peerDependencies:
      '@babel/core': ^7.0.0
    dependencies:
      '@babel/core': 7.23.9
      '@babel/plugin-syntax-async-generators': 7.8.4(@babel/core@7.23.9)
      '@babel/plugin-syntax-bigint': 7.8.3(@babel/core@7.23.9)
      '@babel/plugin-syntax-class-properties': 7.12.13(@babel/core@7.23.9)
      '@babel/plugin-syntax-import-meta': 7.10.4(@babel/core@7.23.9)
      '@babel/plugin-syntax-json-strings': 7.8.3(@babel/core@7.23.9)
      '@babel/plugin-syntax-logical-assignment-operators': 7.10.4(@babel/core@7.23.9)
      '@babel/plugin-syntax-nullish-coalescing-operator': 7.8.3(@babel/core@7.23.9)
      '@babel/plugin-syntax-numeric-separator': 7.10.4(@babel/core@7.23.9)
      '@babel/plugin-syntax-object-rest-spread': 7.8.3(@babel/core@7.23.9)
      '@babel/plugin-syntax-optional-catch-binding': 7.8.3(@babel/core@7.23.9)
      '@babel/plugin-syntax-optional-chaining': 7.8.3(@babel/core@7.23.9)
      '@babel/plugin-syntax-top-level-await': 7.14.5(@babel/core@7.23.9)
    dev: false

  /babel-preset-jest@29.6.3(@babel/core@7.23.9):
    resolution: {integrity: sha512-0B3bhxR6snWXJZtR/RliHTDPRgn1sNHOR0yVtq/IiQFyuOVjFS+wuio/R4gSNkyYmKmJB4wGZv2NZanmKmTnNA==}
    engines: {node: ^14.15.0 || ^16.10.0 || >=18.0.0}
    peerDependencies:
      '@babel/core': ^7.0.0
    dependencies:
      '@babel/core': 7.23.9
      babel-plugin-jest-hoist: 29.6.3
      babel-preset-current-node-syntax: 1.0.1(@babel/core@7.23.9)
    dev: false

  /balanced-match@1.0.2:
    resolution: {integrity: sha512-3oSeUO0TMV67hN1AmbXsK4yaqU7tjiHlbxRDZOpH0KW9+CeX4bRAaX0Anxt0tx2MrpRpWwQaPwIlISEJhYU5Pw==}
    dev: false

  /binary-extensions@2.2.0:
    resolution: {integrity: sha512-jDctJ/IVQbZoJykoeHbhXpOlNBqGNcwXJKJog42E5HDPUwQTSdjCHdihjj0DlnheQ7blbT6dHOafNAiS8ooQKA==}
    engines: {node: '>=8'}
    dev: false

  /bowser@2.11.0:
    resolution: {integrity: sha512-AlcaJBi/pqqJBIQ8U9Mcpc9i8Aqxn88Skv5d+xBX006BY5u8N3mGLHa5Lgppa7L/HfwgwLgZ6NYs+Ag6uUmJRA==}
    dev: false

  /brace-expansion@1.1.11:
    resolution: {integrity: sha512-iCuPHDFgrHX7H2vEI/5xpz07zSHB00TpugqhmYtVmMO6518mCuRMoOYFldEBl0g187ufozdaHgWKcYFb61qGiA==}
    dependencies:
      balanced-match: 1.0.2
      concat-map: 0.0.1
    dev: false

  /brace-expansion@2.0.1:
    resolution: {integrity: sha512-XnAIvQ8eM+kC6aULx6wuQiwVsnzsi9d3WxzV3FpWTGA19F621kwdbsAcFKXgKUHZWsy+mY6iL1sHTxWEFCytDA==}
    dependencies:
      balanced-match: 1.0.2
    dev: false

  /braces@3.0.2:
    resolution: {integrity: sha512-b8um+L1RzM3WDSzvhm6gIz1yfTbBt6YTlcEKAvsmqCZZFw46z626lVj9j1yEPW33H5H+lBQpZMP1k8l+78Ha0A==}
    engines: {node: '>=8'}
    dependencies:
      fill-range: 7.0.1
    dev: false

  /browserslist@4.22.3:
    resolution: {integrity: sha512-UAp55yfwNv0klWNapjs/ktHoguxuQNGnOzxYmfnXIS+8AsRDZkSDxg7R1AX3GKzn078SBI5dzwzj/Yx0Or0e3A==}
    engines: {node: ^6 || ^7 || ^8 || ^9 || ^10 || ^11 || ^12 || >=13.7}
    hasBin: true
    dependencies:
      caniuse-lite: 1.0.30001585
      electron-to-chromium: 1.4.664
      node-releases: 2.0.14
      update-browserslist-db: 1.0.13(browserslist@4.22.3)
    dev: false

  /bser@2.1.1:
    resolution: {integrity: sha512-gQxTNE/GAfIIrmHLUE3oJyp5FO6HRBfhjnw4/wMmA63ZGDJnWBmgY/lyQBpnDUkGmAhbSe39tx2d/iTOAfglwQ==}
    dependencies:
      node-int64: 0.4.0
    dev: false

  /buffer-from@1.1.2:
    resolution: {integrity: sha512-E+XQCRwSbaaiChtv6k6Dwgc+bx+Bs6vuKJHHl5kox/BaKbhiXzqQOwK4cO22yElGp2OCmjwVhT3HmxgyPGnJfQ==}
    dev: false

  /bufferutil@4.0.8:
    resolution: {integrity: sha512-4T53u4PdgsXqKaIctwF8ifXlRTTmEPJ8iEPWFdGZvcf7sbwYo6FKFEX9eNNAnzFZ7EzJAQ3CJeOtCRA4rDp7Pw==}
    engines: {node: '>=6.14.2'}
    requiresBuild: true
    dependencies:
      node-gyp-build: 4.8.0
    dev: false

  /busboy@1.6.0:
    resolution: {integrity: sha512-8SFQbg/0hQ9xy3UNTB0YEnsNBbWfhf7RtnzpL7TkBiTBRfrQ9Fxcnz7VJsleJpyp6rVLvXiuORqjlHi5q+PYuA==}
    engines: {node: '>=10.16.0'}
    dependencies:
      streamsearch: 1.1.0
    dev: false

  /bytes@3.1.2:
    resolution: {integrity: sha512-/Nf7TyzTx6S3yRJObOAV7956r8cr2+Oj8AC5dt8wSP3BQAoeX58NoHyCU8P8zGkNXStjTSi6fzO6F0pBdcYbEg==}
    engines: {node: '>= 0.8'}
    dev: false

  /call-bind@1.0.6:
    resolution: {integrity: sha512-Mj50FLHtlsoVfRfnHaZvyrooHcrlceNZdL/QBvJJVd9Ta55qCQK0gs4ss2oZDeV9zFCs6ewzYgVE5yfVmfFpVg==}
    engines: {node: '>= 0.4'}
    dependencies:
      es-errors: 1.3.0
      function-bind: 1.1.2
      get-intrinsic: 1.2.4
      set-function-length: 1.2.1
    dev: false

  /callsites@3.1.0:
    resolution: {integrity: sha512-P8BjAsXvZS+VIDUI11hHCQEv74YT67YUi5JJFNWIqL235sBmjX4+qx9Muvls5ivyNENctx46xQLQ3aTuE7ssaQ==}
    engines: {node: '>=6'}
    dev: false

  /camelcase-css@2.0.1:
    resolution: {integrity: sha512-QOSvevhslijgYwRx6Rv7zKdMF8lbRmx+uQGx2+vDc+KI/eBnsy9kit5aj23AgGu3pa4t9AgwbnXWqS+iOY+2aA==}
    engines: {node: '>= 6'}
    dev: false

  /camelcase-keys@9.1.3:
    resolution: {integrity: sha512-Rircqi9ch8AnZscQcsA1C47NFdaO3wukpmIRzYcDOrmvgt78hM/sj5pZhZNec2NM12uk5vTwRHZ4anGcrC4ZTg==}
    engines: {node: '>=16'}
    dependencies:
      camelcase: 8.0.0
      map-obj: 5.0.0
      quick-lru: 6.1.2
      type-fest: 4.10.2
    dev: false

  /camelcase@5.3.1:
    resolution: {integrity: sha512-L28STB170nwWS63UjtlEOE3dldQApaJXZkOI1uMFfzf3rRuPegHaHesyee+YxQ+W6SvRDQV6UrdOdRiR153wJg==}
    engines: {node: '>=6'}
    dev: false

  /camelcase@6.3.0:
    resolution: {integrity: sha512-Gmy6FhYlCY7uOElZUSbxo2UCDH8owEk996gkbrpsgGtrJLM3J7jGxl9Ic7Qwwj4ivOE5AWZWRMecDdF7hqGjFA==}
    engines: {node: '>=10'}
    dev: false

  /camelcase@8.0.0:
    resolution: {integrity: sha512-8WB3Jcas3swSvjIeA2yvCJ+Miyz5l1ZmB6HFb9R1317dt9LCQoswg/BGrmAmkWVEszSrrg4RwmO46qIm2OEnSA==}
    engines: {node: '>=16'}
    dev: false

  /caniuse-lite@1.0.30001585:
    resolution: {integrity: sha512-yr2BWR1yLXQ8fMpdS/4ZZXpseBgE7o4g41x3a6AJOqZuOi+iE/WdJYAuZ6Y95i4Ohd2Y+9MzIWRR+uGABH4s3Q==}
    dev: false

  /chalk@2.4.2:
    resolution: {integrity: sha512-Mti+f9lpJNcwF4tWV8/OrTTtF1gZi+f8FqlyAdouralcFWFQWF2+NgCHShjkCb+IFBLq9buZwE1xckQU4peSuQ==}
    engines: {node: '>=4'}
    dependencies:
      ansi-styles: 3.2.1
      escape-string-regexp: 1.0.5
      supports-color: 5.5.0
    dev: false

  /chalk@3.0.0:
    resolution: {integrity: sha512-4D3B6Wf41KOYRFdszmDqMCGq5VV/uMAB273JILmO+3jAlh8X4qDtdtgCR3fxtbLEMzSx22QdhnDcJvu2u1fVwg==}
    engines: {node: '>=8'}
    dependencies:
      ansi-styles: 4.3.0
      supports-color: 7.2.0
    dev: false

  /chalk@4.1.2:
    resolution: {integrity: sha512-oKnbhFyRIXpUuez8iBMmyEa4nbj4IOQyuhc/wy9kY7/WVPcwIO9VA668Pu8RkO7+0G76SLROeyw9CpQ061i4mA==}
    engines: {node: '>=10'}
    dependencies:
      ansi-styles: 4.3.0
      supports-color: 7.2.0
    dev: false

  /char-regex@1.0.2:
    resolution: {integrity: sha512-kWWXztvZ5SBQV+eRgKFeh8q5sLuZY2+8WUIzlxWVTg+oGwY14qylx1KbKzHd8P6ZYkAg0xyIDU9JMHhyJMZ1jw==}
    engines: {node: '>=10'}
    dev: false

  /chokidar@3.6.0:
    resolution: {integrity: sha512-7VT13fmjotKpGipCW9JEQAusEPE+Ei8nl6/g4FBAmIm0GOOLMua9NDDo/DWp0ZAxCr3cPq5ZpBqmPAQgDda2Pw==}
    engines: {node: '>= 8.10.0'}
    dependencies:
      anymatch: 3.1.3
      braces: 3.0.2
      glob-parent: 5.1.2
      is-binary-path: 2.1.0
      is-glob: 4.0.3
      normalize-path: 3.0.0
      readdirp: 3.6.0
    optionalDependencies:
      fsevents: 2.3.3
    dev: false

  /ci-info@3.9.0:
    resolution: {integrity: sha512-NIxF55hv4nSqQswkAeiOi1r83xy8JldOFDTWiug55KBu9Jnblncd2U6ViHmYgHf01TPZS77NJBhBMKdWj9HQMQ==}
    engines: {node: '>=8'}
    dev: false

  /cjs-module-lexer@1.2.3:
    resolution: {integrity: sha512-0TNiGstbQmCFwt4akjjBg5pLRTSyj/PkWQ1ZoO2zntmg9yLqSRxwEa4iCfQLGjqhiqBfOJa7W/E8wfGrTDmlZQ==}
    dev: false

  /client-only@0.0.1:
    resolution: {integrity: sha512-IV3Ou0jSMzZrd3pZ48nLkT9DA7Ag1pnPzaiQhpW7c3RbcqqzvzzVu+L8gfqMp/8IM2MQtSiqaCxrrcfu8I8rMA==}
    dev: false

  /cliui@8.0.1:
    resolution: {integrity: sha512-BSeNnyus75C4//NQ9gQt1/csTXyo/8Sb+afLAkzAptFuMsod9HFokGNudZpi/oQV73hnVK+sR+5PVRMd+Dr7YQ==}
    engines: {node: '>=12'}
    dependencies:
      string-width: 4.2.3
      strip-ansi: 6.0.1
      wrap-ansi: 7.0.0
    dev: false

  /clsx@2.1.0:
    resolution: {integrity: sha512-m3iNNWpd9rl3jvvcBnu70ylMdrXt8Vlq4HYadnU5fwcOtvkSQWPmj7amUcDT2qYI7risszBjI5AUIUox9D16pg==}
    engines: {node: '>=6'}
    dev: false

  /cmdk@0.2.1(@types/react@18.2.57)(react-dom@18.2.0)(react@18.2.0):
    resolution: {integrity: sha512-U6//9lQ6JvT47+6OF6Gi8BvkxYQ8SCRRSKIJkthIMsFsLZRG0cKvTtuTaefyIKMQb8rvvXy0wGdpTNq/jPtm+g==}
    peerDependencies:
      react: ^18.0.0
      react-dom: ^18.0.0
    dependencies:
      '@radix-ui/react-dialog': 1.0.0(@types/react@18.2.57)(react-dom@18.2.0)(react@18.2.0)
      react: 18.2.0
      react-dom: 18.2.0(react@18.2.0)
    transitivePeerDependencies:
      - '@types/react'
    dev: false

  /co@4.6.0:
    resolution: {integrity: sha512-QVb0dM5HvG+uaxitm8wONl7jltx8dqhfU33DcqtOZcLSVIKSDDLDi7+0LbAKiyI8hD9u42m2YxXSkMGWThaecQ==}
    engines: {iojs: '>= 1.0.0', node: '>= 0.12.0'}
    dev: false

  /collect-v8-coverage@1.0.2:
    resolution: {integrity: sha512-lHl4d5/ONEbLlJvaJNtsF/Lz+WvB07u2ycqTYbdrq7UypDXailES4valYb2eWiJFxZlVmpGekfqoxQhzyFdT4Q==}
    dev: false

  /color-convert@1.9.3:
    resolution: {integrity: sha512-QfAUtd+vFdAtFQcC8CCyYt1fYWxSqAiK2cSD6zDB8N3cpsEBAvRxp9zOGg6G/SHHJYAT88/az/IuDGALsNVbGg==}
    dependencies:
      color-name: 1.1.3
    dev: false

  /color-convert@2.0.1:
    resolution: {integrity: sha512-RRECPsj7iu/xb5oKYcsFHSppFNnsj/52OVTRKb4zP5onXwVF3zVmmToNcOfGC+CRDpfK/U584fMg38ZHCaElKQ==}
    engines: {node: '>=7.0.0'}
    dependencies:
      color-name: 1.1.4
    dev: false

  /color-name@1.1.3:
    resolution: {integrity: sha512-72fSenhMw2HZMTVHeCA9KCmpEIbzWiQsjN+BHcBbS9vr1mtt+vJjPdksIBNUmKAW8TFUDPJK5SUU3QhE9NEXDw==}
    dev: false

  /color-name@1.1.4:
    resolution: {integrity: sha512-dOy+3AuW3a2wNbZHIuMZpTcgjGuLU/uBL/ubcZF9OXbDo8ff4O8yVp5Bf0efS8uEoYo5q4Fx7dY9OgQGXgAsQA==}
    dev: false

  /combined-stream@1.0.8:
    resolution: {integrity: sha512-FQN4MRfuJeHf7cBbBMJFXhKSDq+2kAArBlmRBvcvFE5BB1HZKXtSFASDhdlz9zOYwxh8lDdnvmMOe/+5cdoEdg==}
    engines: {node: '>= 0.8'}
    dependencies:
      delayed-stream: 1.0.0
    dev: false

  /commander@4.1.1:
    resolution: {integrity: sha512-NOKm8xhkzAjzFx8B2v5OAHT+u5pRQc2UCa2Vq9jYL/31o2wi9mxBA7LIFs3sV5VSC49z6pEhfbMULvShKj26WA==}
    engines: {node: '>= 6'}
    dev: false

  /commander@7.2.0:
    resolution: {integrity: sha512-QrWXB+ZQSVPmIWIhtEO9H+gwHaMGYiF5ChvoJ+K9ZGHG/sVsa6yiesAD1GC/x46sET00Xlwo1u49RVVVzvcSkw==}
    engines: {node: '>= 10'}
    dev: false

  /concat-map@0.0.1:
    resolution: {integrity: sha512-/Srv4dswyQNBfohGpz9o6Yb3Gz3SrUDqBH5rTuhGR7ahtlbYKnVxw2bCFMRljaA7EXHaXZ8wsHdodFvbkhKmqg==}
    dev: false

  /convert-source-map@2.0.0:
    resolution: {integrity: sha512-Kvp459HrV2FEJ1CAsi1Ku+MY3kasH19TFykTz2xWmMeq6bk2NU3XXvfJ+Q61m0xktWwt+1HSYf3JZsTms3aRJg==}
    dev: false

  /cookie@0.6.0:
    resolution: {integrity: sha512-U71cyTamuh1CRNCfpGY6to28lxvNwPG4Guz/EVjgf3Jmzv0vlDp1atT9eS5dDjMYHucpHbWns6Lwf3BKz6svdw==}
    engines: {node: '>= 0.6'}
    dev: false

  /create-jest@29.7.0(@types/node@20.11.19):
    resolution: {integrity: sha512-Adz2bdH0Vq3F53KEMJOoftQFutWCukm6J24wbPWRO4k1kMY7gS7ds/uoJkNuV8wDCtWWnuwGcJwpWcih+zEW1Q==}
    engines: {node: ^14.15.0 || ^16.10.0 || >=18.0.0}
    hasBin: true
    dependencies:
      '@jest/types': 29.6.3
      chalk: 4.1.2
      exit: 0.1.2
      graceful-fs: 4.2.11
      jest-config: 29.7.0(@types/node@20.11.19)
      jest-util: 29.7.0
      prompts: 2.4.2
    transitivePeerDependencies:
      - '@types/node'
      - babel-plugin-macros
      - supports-color
      - ts-node
    dev: false

  /cross-spawn@7.0.3:
    resolution: {integrity: sha512-iRDPJKUPVEND7dHPO8rkbOnPpyDygcDFtWjpeWNCgy8WP2rXcxXL8TskReQl6OrB2G7+UJrags1q15Fudc7G6w==}
    engines: {node: '>= 8'}
    dependencies:
      path-key: 3.1.1
      shebang-command: 2.0.0
      which: 2.0.2
    dev: false

  /css.escape@1.5.1:
    resolution: {integrity: sha512-YUifsXXuknHlUsmlgyY0PKzgPOr7/FjCePfHNt0jxm83wHZi44VDMQ7/fGNkjY3/jV1MC+1CmZbaHzugyeRtpg==}
    dev: false

  /cssesc@3.0.0:
    resolution: {integrity: sha512-/Tb/JcjK111nNScGob5MNtsntNM1aCNUDipB/TkwZFhyDrrE47SOx/18wF2bbjgc3ZzCSKW1T5nt5EbFoAz/Vg==}
    engines: {node: '>=4'}
    hasBin: true
    dev: false

  /cssom@0.3.8:
    resolution: {integrity: sha512-b0tGHbfegbhPJpxpiBPU2sCkigAqtM9O121le6bbOlgyV+NyGyCmVfJ6QW9eRjz8CpNfWEOYBIMIGRYkLwsIYg==}
    dev: false

  /cssom@0.5.0:
    resolution: {integrity: sha512-iKuQcq+NdHqlAcwUY0o/HL69XQrUaQdMjmStJ8JFmUaiiQErlhrmuigkg/CU4E2J0IyUKUrMAgl36TvN67MqTw==}
    dev: false

  /cssstyle@2.3.0:
    resolution: {integrity: sha512-AZL67abkUzIuvcHqk7c09cezpGNcxUxU4Ioi/05xHk4DQeTkWmGYftIE6ctU6AEt+Gn4n1lDStOtj7FKycP71A==}
    engines: {node: '>=8'}
    dependencies:
      cssom: 0.3.8
    dev: false

  /csstype@3.1.3:
    resolution: {integrity: sha512-M1uQkMl8rQK/szD0LNhtqxIPLpimGm8sOBwU7lLnCpSbTyY3yeU1Vc7l4KT5zT4s/yOxHH5O7tIuuLOCnLADRw==}
    dev: false

  /damerau-levenshtein@1.0.8:
    resolution: {integrity: sha512-sdQSFB7+llfUcQHUQO3+B8ERRj0Oa4w9POWMI/puGtuf7gFywGmkaLCElnudfTiKZV+NvHqL0ifzdrI8Ro7ESA==}
    dev: false

  /data-urls@3.0.2:
    resolution: {integrity: sha512-Jy/tj3ldjZJo63sVAvg6LHt2mHvl4V6AgRAmNDtLdm7faqtsx+aJG42rsyCo9JCoRVKwPFzKlIPx3DIibwSIaQ==}
    engines: {node: '>=12'}
    dependencies:
      abab: 2.0.6
      whatwg-mimetype: 3.0.0
      whatwg-url: 11.0.0
    dev: false

  /date-fns@3.3.1:
    resolution: {integrity: sha512-y8e109LYGgoQDveiEBD3DYXKba1jWf5BA8YU1FL5Tvm0BTdEfy54WLCwnuYWZNnzzvALy/QQ4Hov+Q9RVRv+Zw==}
    dev: false

  /debounce@1.2.1:
    resolution: {integrity: sha512-XRRe6Glud4rd/ZGQfiV1ruXSfbvfJedlV9Y6zOlP+2K04vBYiJEte6stfFkCP03aMnY5tsipamumUjL14fofug==}
    dev: false

  /debug@3.2.7:
    resolution: {integrity: sha512-CFjzYYAi4ThfiQvizrFQevTTXHtnCqWfe7x1AhgEscTz6ZbLbfoLRLPugTQyBth6f8ZERVUSyWHFD/7Wu4t1XQ==}
    peerDependencies:
      supports-color: '*'
    peerDependenciesMeta:
      supports-color:
        optional: true
    dependencies:
      ms: 2.1.3
    dev: false

  /debug@4.3.4:
    resolution: {integrity: sha512-PRWFHuSU3eDtQJPvnNY7Jcket1j0t5OuOsFzPPzsekD52Zl8qUfFIPEiswXqIvHWGVHOgX+7G/vCNNhehwxfkQ==}
    engines: {node: '>=6.0'}
    peerDependencies:
      supports-color: '*'
    peerDependenciesMeta:
      supports-color:
        optional: true
    dependencies:
      ms: 2.1.2
    dev: false

  /decimal.js@10.4.3:
    resolution: {integrity: sha512-VBBaLc1MgL5XpzgIP7ny5Z6Nx3UrRkIViUkPUdtl9aya5amy3De1gsUUSB1g3+3sExYNjCAsAznmukyxCb1GRA==}
    dev: false

  /dedent@1.5.1:
    resolution: {integrity: sha512-+LxW+KLWxu3HW3M2w2ympwtqPrqYRzU8fqi6Fhd18fBALe15blJPI/I4+UHveMVG6lJqB4JNd4UG0S5cnVHwIg==}
    peerDependencies:
      babel-plugin-macros: ^3.1.0
    peerDependenciesMeta:
      babel-plugin-macros:
        optional: true
    dev: false

  /deep-equal@2.2.3:
    resolution: {integrity: sha512-ZIwpnevOurS8bpT4192sqAowWM76JDKSHYzMLty3BZGSswgq6pBaH3DhCSW5xVAZICZyKdOBPjwww5wfgT/6PA==}
    engines: {node: '>= 0.4'}
    dependencies:
      array-buffer-byte-length: 1.0.1
      call-bind: 1.0.6
      es-get-iterator: 1.1.3
      get-intrinsic: 1.2.4
      is-arguments: 1.1.1
      is-array-buffer: 3.0.4
      is-date-object: 1.0.5
      is-regex: 1.1.4
      is-shared-array-buffer: 1.0.2
      isarray: 2.0.5
      object-is: 1.1.5
      object-keys: 1.1.1
      object.assign: 4.1.5
      regexp.prototype.flags: 1.5.1
      side-channel: 1.0.5
      which-boxed-primitive: 1.0.2
      which-collection: 1.0.1
      which-typed-array: 1.1.14
    dev: false

  /deep-is@0.1.4:
    resolution: {integrity: sha512-oIPzksmTg4/MriiaYGO+okXDT7ztn/w3Eptv/+gSIdMdKsJo0u4CfYNFJPy+4SKMuCqGw2wxnA+URMg3t8a/bQ==}
    dev: false

  /deepmerge@4.3.1:
    resolution: {integrity: sha512-3sUqbMEc77XqpdNO7FRyRog+eW3ph+GYCbj+rK+uYyRMuwsVy0rMiVtPn+QJlKFvWP/1PYpapqYn0Me2knFn+A==}
    engines: {node: '>=0.10.0'}
    dev: false

  /define-data-property@1.1.2:
    resolution: {integrity: sha512-SRtsSqsDbgpJBbW3pABMCOt6rQyeM8s8RiyeSN8jYG8sYmt/kGJejbydttUsnDs1tadr19tvhT4ShwMyoqAm4g==}
    engines: {node: '>= 0.4'}
    dependencies:
      es-errors: 1.3.0
      get-intrinsic: 1.2.4
      gopd: 1.0.1
      has-property-descriptors: 1.0.1
    dev: false

  /define-properties@1.2.1:
    resolution: {integrity: sha512-8QmQKqEASLd5nx0U1B1okLElbUuuttJ/AnYmRXbbbGDWh6uS208EjD4Xqq/I9wK7u0v6O08XhTWnt5XtEbR6Dg==}
    engines: {node: '>= 0.4'}
    dependencies:
      define-data-property: 1.1.2
      has-property-descriptors: 1.0.1
      object-keys: 1.1.1
    dev: false

  /delayed-stream@1.0.0:
    resolution: {integrity: sha512-ZySD7Nf91aLB0RxL4KGrKHBXl7Eds1DAmEdcoVawXnLD7SDhpNgtuII2aAkg7a7QS41jxPSZ17p4VdGnMHk3MQ==}
    engines: {node: '>=0.4.0'}
    dev: false

  /dequal@2.0.3:
    resolution: {integrity: sha512-0je+qPKHEMohvfRTCEo3CrPG6cAzAYgmzKyxRiYSSDkS6eGJdyVJm7WaYA5ECaAD9wLB2T4EEeymA5aFVcYXCA==}
    engines: {node: '>=6'}
    dev: false

  /detect-newline@3.1.0:
    resolution: {integrity: sha512-TLz+x/vEXm/Y7P7wn1EJFNLxYpUD4TgMosxY6fAVJUnJMbupHBOncxyWUG9OpTaH9EBD7uFI5LfEgmMOc54DsA==}
    engines: {node: '>=8'}
    dev: false

  /detect-node-es@1.1.0:
    resolution: {integrity: sha512-ypdmJU/TbBby2Dxibuv7ZLW3Bs1QEmM7nHjEANfohJLvE0XVujisn1qPJcZxg+qDucsr+bP6fLD1rPS3AhJ7EQ==}
    dev: false

  /didyoumean@1.2.2:
    resolution: {integrity: sha512-gxtyfqMg7GKyhQmb056K7M3xszy/myH8w+B4RT+QXBQsvAOdc3XymqDDPHx1BgPgsdAA5SIifona89YtRATDzw==}
    dev: false

  /diff-sequences@29.6.3:
    resolution: {integrity: sha512-EjePK1srD3P08o2j4f0ExnylqRs5B9tJjcp9t1krH2qRi8CCdsYfwe9JgSLurFBWwq4uOlipzfk5fHNvwFKr8Q==}
    engines: {node: ^14.15.0 || ^16.10.0 || >=18.0.0}
    dev: false

  /dir-glob@3.0.1:
    resolution: {integrity: sha512-WkrWp9GR4KXfKGYzOLmTuGVi1UWFfws377n9cc55/tb6DuqyF6pcQ5AbiHEshaDpY9v6oaSr2XCDidGmMwdzIA==}
    engines: {node: '>=8'}
    dependencies:
      path-type: 4.0.0
    dev: false

  /dlv@1.1.3:
    resolution: {integrity: sha512-+HlytyjlPKnIG8XuRG8WvmBP8xs8P71y+SKKS6ZXWoEgLuePxtDoUEiH7WkdePWrQ5JBpE6aoVqfZfJUQkjXwA==}
    dev: false

  /doctrine@2.1.0:
    resolution: {integrity: sha512-35mSku4ZXK0vfCuHEDAwt55dg2jNajHZ1odvF+8SSr82EsZY4QmXfuWso8oEd8zRhVObSN18aM0CjSdoBX7zIw==}
    engines: {node: '>=0.10.0'}
    dependencies:
      esutils: 2.0.3
    dev: false

  /doctrine@3.0.0:
    resolution: {integrity: sha512-yS+Q5i3hBf7GBkd4KG8a7eBNNWNGLTaEwwYWUijIYM7zrlYDM0BFXHjjPWlWZ1Rg7UaddZeIDmi9jF3HmqiQ2w==}
    engines: {node: '>=6.0.0'}
    dependencies:
      esutils: 2.0.3
    dev: false

  /dom-accessibility-api@0.5.16:
    resolution: {integrity: sha512-X7BJ2yElsnOJ30pZF4uIIDfBEVgF4XEBxL9Bxhy6dnrm5hkzqmsWHGTiHqRiITNhMyFLyAiWndIJP7Z1NTteDg==}
    dev: false

  /dom-accessibility-api@0.6.3:
    resolution: {integrity: sha512-7ZgogeTnjuHbo+ct10G9Ffp0mif17idi0IyWNVA/wcwcm7NPOD/WEHVP3n7n3MhXqxoIYm8d6MuZohYWIZ4T3w==}
    dev: false

  /domexception@4.0.0:
    resolution: {integrity: sha512-A2is4PLG+eeSfoTMA95/s4pvAoSo2mKtiM5jlHkAVewmiO8ISFTFKZjH7UAM1Atli/OT/7JHOrJRJiMKUZKYBw==}
    engines: {node: '>=12'}
    deprecated: Use your platform's native DOMException instead
    dependencies:
      webidl-conversions: 7.0.0
    dev: false

  /duplexer@0.1.2:
    resolution: {integrity: sha512-jtD6YG370ZCIi/9GTaJKQxWTZD045+4R4hTk/x1UyoqadyJ9x9CgSi1RlVDQF8U2sxLLSnFkCaMihqljHIWgMg==}
    dev: false

  /eastasianwidth@0.2.0:
    resolution: {integrity: sha512-I88TYZWc9XiYHRQ4/3c5rjjfgkjhLyW2luGIheGERbNQ6OY7yTybanSpDXZa8y7VUP9YmDcYa+eyq4ca7iLqWA==}
    dev: false

  /electron-to-chromium@1.4.664:
    resolution: {integrity: sha512-k9VKKSkOSNPvSckZgDDl/IQx45E1quMjX8QfLzUsAs/zve8AyFDK+ByRynSP/OfEfryiKHpQeMf00z0leLCc3A==}
    dev: false

  /emittery@0.13.1:
    resolution: {integrity: sha512-DeWwawk6r5yR9jFgnDKYt4sLS0LmHJJi3ZOnb5/JdbYwj3nW+FxQnHIjhBKz8YLC7oRNPVM9NQ47I3CVx34eqQ==}
    engines: {node: '>=12'}
    dev: false

  /emoji-regex@8.0.0:
    resolution: {integrity: sha512-MSjYzcWNOA0ewAHpz0MxpYFvwg6yjy1NG3xteoqz644VCo/RPgnr1/GGt+ic3iJTzQ8Eu3TdM14SawnVUmGE6A==}
    dev: false

  /emoji-regex@9.2.2:
    resolution: {integrity: sha512-L18DaJsXSUk2+42pv8mLs5jJT2hqFkFE4j21wOmgbUqsZ2hL72NsUU785g9RXgo3s0ZNgVl42TiHp3ZtOv/Vyg==}
    dev: false

  /enhanced-resolve@5.15.0:
    resolution: {integrity: sha512-LXYT42KJ7lpIKECr2mAXIaMldcNCh/7E0KBKOu4KSfkHmP+mZmSs+8V5gBAqisWBy0OO4W5Oyys0GO1Y8KtdKg==}
    engines: {node: '>=10.13.0'}
    dependencies:
      graceful-fs: 4.2.11
      tapable: 2.2.1
    dev: false

  /entities@4.5.0:
    resolution: {integrity: sha512-V0hjH4dGPh9Ao5p0MoRY6BVqtwCjhz6vI5LT8AJ55H+4g9/4vbHx1I54fS0XuclLhDHArPQCiMjDxjaL8fPxhw==}
    engines: {node: '>=0.12'}
    dev: false

  /error-ex@1.3.2:
    resolution: {integrity: sha512-7dFHNmqeFSEt2ZBsCriorKnn3Z2pj+fd9kmI6QoWw4//DL+icEBfc0U7qJCisqrTsKTjw4fNFy2pW9OqStD84g==}
    dependencies:
      is-arrayish: 0.2.1
    dev: false

  /es-abstract@1.22.3:
    resolution: {integrity: sha512-eiiY8HQeYfYH2Con2berK+To6GrK2RxbPawDkGq4UiCQQfZHb6wX9qQqkbpPqaxQFcl8d9QzZqo0tGE0VcrdwA==}
    engines: {node: '>= 0.4'}
    dependencies:
      array-buffer-byte-length: 1.0.1
      arraybuffer.prototype.slice: 1.0.3
      available-typed-arrays: 1.0.6
      call-bind: 1.0.6
      es-set-tostringtag: 2.0.2
      es-to-primitive: 1.2.1
      function.prototype.name: 1.1.6
      get-intrinsic: 1.2.4
      get-symbol-description: 1.0.2
      globalthis: 1.0.3
      gopd: 1.0.1
      has-property-descriptors: 1.0.1
      has-proto: 1.0.1
      has-symbols: 1.0.3
      hasown: 2.0.0
      internal-slot: 1.0.7
      is-array-buffer: 3.0.4
      is-callable: 1.2.7
      is-negative-zero: 2.0.2
      is-regex: 1.1.4
      is-shared-array-buffer: 1.0.2
      is-string: 1.0.7
      is-typed-array: 1.1.13
      is-weakref: 1.0.2
      object-inspect: 1.13.1
      object-keys: 1.1.1
      object.assign: 4.1.5
      regexp.prototype.flags: 1.5.1
      safe-array-concat: 1.1.0
      safe-regex-test: 1.0.3
      string.prototype.trim: 1.2.8
      string.prototype.trimend: 1.0.7
      string.prototype.trimstart: 1.0.7
      typed-array-buffer: 1.0.1
      typed-array-byte-length: 1.0.0
      typed-array-byte-offset: 1.0.0
      typed-array-length: 1.0.4
      unbox-primitive: 1.0.2
      which-typed-array: 1.1.14
    dev: false

  /es-array-method-boxes-properly@1.0.0:
    resolution: {integrity: sha512-wd6JXUmyHmt8T5a2xreUwKcGPq6f1f+WwIJkijUqiGcJz1qqnZgP6XIK+QyIWU5lT7imeNxUll48bziG+TSYcA==}
    dev: false

  /es-errors@1.3.0:
    resolution: {integrity: sha512-Zf5H2Kxt2xjTvbJvP2ZWLEICxA6j+hAmMzIlypy4xcBg1vKVnx89Wy0GbS+kf5cwCVFFzdCFh2XSCFNULS6csw==}
    engines: {node: '>= 0.4'}
    dev: false

  /es-get-iterator@1.1.3:
    resolution: {integrity: sha512-sPZmqHBe6JIiTfN5q2pEi//TwxmAFHwj/XEuYjTuse78i8KxaqMTTzxPoFKuzRpDpTJ+0NAbpfenkmH2rePtuw==}
    dependencies:
      call-bind: 1.0.6
      get-intrinsic: 1.2.4
      has-symbols: 1.0.3
      is-arguments: 1.1.1
      is-map: 2.0.2
      is-set: 2.0.2
      is-string: 1.0.7
      isarray: 2.0.5
      stop-iteration-iterator: 1.0.0
    dev: false

  /es-iterator-helpers@1.0.15:
    resolution: {integrity: sha512-GhoY8uYqd6iwUl2kgjTm4CZAf6oo5mHK7BPqx3rKgx893YSsy0LGHV6gfqqQvZt/8xM8xeOnfXBCfqclMKkJ5g==}
    dependencies:
      asynciterator.prototype: 1.0.0
      call-bind: 1.0.6
      define-properties: 1.2.1
      es-abstract: 1.22.3
      es-set-tostringtag: 2.0.2
      function-bind: 1.1.2
      get-intrinsic: 1.2.4
      globalthis: 1.0.3
      has-property-descriptors: 1.0.1
      has-proto: 1.0.1
      has-symbols: 1.0.3
      internal-slot: 1.0.7
      iterator.prototype: 1.1.2
      safe-array-concat: 1.1.0
    dev: false

  /es-set-tostringtag@2.0.2:
    resolution: {integrity: sha512-BuDyupZt65P9D2D2vA/zqcI3G5xRsklm5N3xCwuiy+/vKy8i0ifdsQP1sLgO4tZDSCaQUSnmC48khknGMV3D2Q==}
    engines: {node: '>= 0.4'}
    dependencies:
      get-intrinsic: 1.2.4
      has-tostringtag: 1.0.2
      hasown: 2.0.0
    dev: false

  /es-shim-unscopables@1.0.2:
    resolution: {integrity: sha512-J3yBRXCzDu4ULnQwxyToo/OjdMx6akgVC7K6few0a7F/0wLtmKKN7I73AH5T2836UuXRqN7Qg+IIUw/+YJksRw==}
    dependencies:
      hasown: 2.0.0
    dev: false

  /es-to-primitive@1.2.1:
    resolution: {integrity: sha512-QCOllgZJtaUo9miYBcLChTUaHNjJF3PYs1VidD7AwiEj1kYxKeQTctLAezAOH5ZKRH0g2IgPn6KwB4IT8iRpvA==}
    engines: {node: '>= 0.4'}
    dependencies:
      is-callable: 1.2.7
      is-date-object: 1.0.5
      is-symbol: 1.0.4
    dev: false

  /escalade@3.1.2:
    resolution: {integrity: sha512-ErCHMCae19vR8vQGe50xIsVomy19rg6gFu3+r3jkEO46suLMWBksvVyoGgQV+jOfl84ZSOSlmv6Gxa89PmTGmA==}
    engines: {node: '>=6'}
    dev: false

  /escape-string-regexp@1.0.5:
    resolution: {integrity: sha512-vbRorB5FUQWvla16U8R/qgaFIya2qGzwDrNmCZuYKrbdSUMG6I1ZCGQRefkRVhuOkIGVne7BQ35DSfo1qvJqFg==}
    engines: {node: '>=0.8.0'}
    dev: false

  /escape-string-regexp@2.0.0:
    resolution: {integrity: sha512-UpzcLCXolUWcNu5HtVMHYdXJjArjsF9C0aNnquZYY4uW/Vu0miy5YoWvbV345HauVvcAUnpRuhMMcqTcGOY2+w==}
    engines: {node: '>=8'}
    dev: false

  /escape-string-regexp@4.0.0:
    resolution: {integrity: sha512-TtpcNJ3XAzx3Gq8sWRzJaVajRs0uVxA2YAkdb1jm2YkPz4G6egUFAyA3n5vtEIZefPk5Wa4UXbKuS5fKkJWdgA==}
    engines: {node: '>=10'}
    dev: false

  /escodegen@2.1.0:
    resolution: {integrity: sha512-2NlIDTwUWJN0mRPQOdtQBzbUHvdGY2P1VXSyU83Q3xKxM7WHX2Ql8dKq782Q9TgQUNOLEzEYu9bzLNj1q88I5w==}
    engines: {node: '>=6.0'}
    hasBin: true
    dependencies:
      esprima: 4.0.1
      estraverse: 5.3.0
      esutils: 2.0.3
    optionalDependencies:
      source-map: 0.6.1
    dev: false

  /eslint-config-next@14.1.0(eslint@8.56.0)(typescript@5.3.3):
    resolution: {integrity: sha512-SBX2ed7DoRFXC6CQSLc/SbLY9Ut6HxNB2wPTcoIWjUMd7aF7O/SIE7111L8FdZ9TXsNV4pulUDnfthpyPtbFUg==}
    peerDependencies:
      eslint: ^7.23.0 || ^8.0.0
      typescript: '>=3.3.1'
    peerDependenciesMeta:
      typescript:
        optional: true
    dependencies:
      '@next/eslint-plugin-next': 14.1.0
      '@rushstack/eslint-patch': 1.7.2
      '@typescript-eslint/parser': 6.21.0(eslint@8.56.0)(typescript@5.3.3)
      eslint: 8.56.0
      eslint-import-resolver-node: 0.3.9
      eslint-import-resolver-typescript: 3.6.1(@typescript-eslint/parser@6.21.0)(eslint-import-resolver-node@0.3.9)(eslint-plugin-import@2.29.1)(eslint@8.56.0)
      eslint-plugin-import: 2.29.1(@typescript-eslint/parser@7.0.2)(eslint@8.56.0)
      eslint-plugin-jsx-a11y: 6.8.0(eslint@8.56.0)
      eslint-plugin-react: 7.33.2(eslint@8.56.0)
      eslint-plugin-react-hooks: 4.6.0(eslint@8.56.0)
      typescript: 5.3.3
    transitivePeerDependencies:
      - eslint-import-resolver-webpack
      - supports-color
    dev: false

  /eslint-import-resolver-node@0.3.9:
    resolution: {integrity: sha512-WFj2isz22JahUv+B788TlO3N6zL3nNJGU8CcZbPZvVEkBPaJdCV4vy5wyghty5ROFbCRnm132v8BScu5/1BQ8g==}
    dependencies:
      debug: 3.2.7
      is-core-module: 2.13.1
      resolve: 1.22.8
    transitivePeerDependencies:
      - supports-color
    dev: false

  /eslint-import-resolver-typescript@3.6.1(@typescript-eslint/parser@6.21.0)(eslint-import-resolver-node@0.3.9)(eslint-plugin-import@2.29.1)(eslint@8.56.0):
    resolution: {integrity: sha512-xgdptdoi5W3niYeuQxKmzVDTATvLYqhpwmykwsh7f6HIOStGWEIL9iqZgQDF9u9OEzrRwR8no5q2VT+bjAujTg==}
    engines: {node: ^14.18.0 || >=16.0.0}
    peerDependencies:
      eslint: '*'
      eslint-plugin-import: '*'
    dependencies:
      debug: 4.3.4
      enhanced-resolve: 5.15.0
      eslint: 8.56.0
      eslint-module-utils: 2.8.0(@typescript-eslint/parser@6.21.0)(eslint-import-resolver-node@0.3.9)(eslint-import-resolver-typescript@3.6.1)(eslint@8.56.0)
      eslint-plugin-import: 2.29.1(@typescript-eslint/parser@7.0.2)(eslint@8.56.0)
      fast-glob: 3.3.2
      get-tsconfig: 4.7.2
      is-core-module: 2.13.1
      is-glob: 4.0.3
    transitivePeerDependencies:
      - '@typescript-eslint/parser'
      - eslint-import-resolver-node
      - eslint-import-resolver-webpack
      - supports-color
    dev: false

  /eslint-module-utils@2.8.0(@typescript-eslint/parser@6.21.0)(eslint-import-resolver-node@0.3.9)(eslint-import-resolver-typescript@3.6.1)(eslint@8.56.0):
    resolution: {integrity: sha512-aWajIYfsqCKRDgUfjEXNN/JlrzauMuSEy5sbd7WXbtW3EH6A6MpwEh42c7qD+MqQo9QMJ6fWLAeIJynx0g6OAw==}
    engines: {node: '>=4'}
    peerDependencies:
      '@typescript-eslint/parser': '*'
      eslint: '*'
      eslint-import-resolver-node: '*'
      eslint-import-resolver-typescript: '*'
      eslint-import-resolver-webpack: '*'
    peerDependenciesMeta:
      '@typescript-eslint/parser':
        optional: true
      eslint:
        optional: true
      eslint-import-resolver-node:
        optional: true
      eslint-import-resolver-typescript:
        optional: true
      eslint-import-resolver-webpack:
        optional: true
    dependencies:
      '@typescript-eslint/parser': 6.21.0(eslint@8.56.0)(typescript@5.3.3)
      debug: 3.2.7
      eslint: 8.56.0
      eslint-import-resolver-node: 0.3.9
      eslint-import-resolver-typescript: 3.6.1(@typescript-eslint/parser@6.21.0)(eslint-import-resolver-node@0.3.9)(eslint-plugin-import@2.29.1)(eslint@8.56.0)
    transitivePeerDependencies:
      - supports-color
    dev: false

  /eslint-module-utils@2.8.0(@typescript-eslint/parser@7.0.2)(eslint-import-resolver-node@0.3.9)(eslint@8.56.0):
    resolution: {integrity: sha512-aWajIYfsqCKRDgUfjEXNN/JlrzauMuSEy5sbd7WXbtW3EH6A6MpwEh42c7qD+MqQo9QMJ6fWLAeIJynx0g6OAw==}
    engines: {node: '>=4'}
    peerDependencies:
      '@typescript-eslint/parser': '*'
      eslint: '*'
      eslint-import-resolver-node: '*'
      eslint-import-resolver-typescript: '*'
      eslint-import-resolver-webpack: '*'
    peerDependenciesMeta:
      '@typescript-eslint/parser':
        optional: true
      eslint:
        optional: true
      eslint-import-resolver-node:
        optional: true
      eslint-import-resolver-typescript:
        optional: true
      eslint-import-resolver-webpack:
        optional: true
    dependencies:
      '@typescript-eslint/parser': 7.0.2(eslint@8.56.0)(typescript@5.3.3)
      debug: 3.2.7
      eslint: 8.56.0
      eslint-import-resolver-node: 0.3.9
    transitivePeerDependencies:
      - supports-color
    dev: false

  /eslint-plugin-import@2.29.1(@typescript-eslint/parser@7.0.2)(eslint@8.56.0):
    resolution: {integrity: sha512-BbPC0cuExzhiMo4Ff1BTVwHpjjv28C5R+btTOGaCRC7UEz801up0JadwkeSk5Ued6TG34uaczuVuH6qyy5YUxw==}
    engines: {node: '>=4'}
    peerDependencies:
      '@typescript-eslint/parser': '*'
      eslint: ^2 || ^3 || ^4 || ^5 || ^6 || ^7.2.0 || ^8
    peerDependenciesMeta:
      '@typescript-eslint/parser':
        optional: true
    dependencies:
      '@typescript-eslint/parser': 7.0.2(eslint@8.56.0)(typescript@5.3.3)
      array-includes: 3.1.7
      array.prototype.findlastindex: 1.2.4
      array.prototype.flat: 1.3.2
      array.prototype.flatmap: 1.3.2
      debug: 3.2.7
      doctrine: 2.1.0
      eslint: 8.56.0
      eslint-import-resolver-node: 0.3.9
      eslint-module-utils: 2.8.0(@typescript-eslint/parser@7.0.2)(eslint-import-resolver-node@0.3.9)(eslint@8.56.0)
      hasown: 2.0.0
      is-core-module: 2.13.1
      is-glob: 4.0.3
      minimatch: 3.1.2
      object.fromentries: 2.0.7
      object.groupby: 1.0.2
      object.values: 1.1.7
      semver: 6.3.1
      tsconfig-paths: 3.15.0
    transitivePeerDependencies:
      - eslint-import-resolver-typescript
      - eslint-import-resolver-webpack
      - supports-color
    dev: false

  /eslint-plugin-jsx-a11y@6.8.0(eslint@8.56.0):
    resolution: {integrity: sha512-Hdh937BS3KdwwbBaKd5+PLCOmYY6U4f2h9Z2ktwtNKvIdIEu137rjYbcb9ApSbVJfWxANNuiKTD/9tOKjK9qOA==}
    engines: {node: '>=4.0'}
    peerDependencies:
      eslint: ^3 || ^4 || ^5 || ^6 || ^7 || ^8
    dependencies:
      '@babel/runtime': 7.23.9
      aria-query: 5.3.0
      array-includes: 3.1.7
      array.prototype.flatmap: 1.3.2
      ast-types-flow: 0.0.8
      axe-core: 4.7.0
      axobject-query: 3.2.1
      damerau-levenshtein: 1.0.8
      emoji-regex: 9.2.2
      es-iterator-helpers: 1.0.15
      eslint: 8.56.0
      hasown: 2.0.0
      jsx-ast-utils: 3.3.5
      language-tags: 1.0.9
      minimatch: 3.1.2
      object.entries: 1.1.7
      object.fromentries: 2.0.7
    dev: false

  /eslint-plugin-react-hooks@4.6.0(eslint@8.56.0):
    resolution: {integrity: sha512-oFc7Itz9Qxh2x4gNHStv3BqJq54ExXmfC+a1NjAta66IAN87Wu0R/QArgIS9qKzX3dXKPI9H5crl9QchNMY9+g==}
    engines: {node: '>=10'}
    peerDependencies:
      eslint: ^3.0.0 || ^4.0.0 || ^5.0.0 || ^6.0.0 || ^7.0.0 || ^8.0.0-0
    dependencies:
      eslint: 8.56.0
    dev: false

  /eslint-plugin-react@7.33.2(eslint@8.56.0):
    resolution: {integrity: sha512-73QQMKALArI8/7xGLNI/3LylrEYrlKZSb5C9+q3OtOewTnMQi5cT+aE9E41sLCmli3I9PGGmD1yiZydyo4FEPw==}
    engines: {node: '>=4'}
    peerDependencies:
      eslint: ^3 || ^4 || ^5 || ^6 || ^7 || ^8
    dependencies:
      array-includes: 3.1.7
      array.prototype.flatmap: 1.3.2
      array.prototype.tosorted: 1.1.3
      doctrine: 2.1.0
      es-iterator-helpers: 1.0.15
      eslint: 8.56.0
      estraverse: 5.3.0
      jsx-ast-utils: 3.3.5
      minimatch: 3.1.2
      object.entries: 1.1.7
      object.fromentries: 2.0.7
      object.hasown: 1.1.3
      object.values: 1.1.7
      prop-types: 15.8.1
      resolve: 2.0.0-next.5
      semver: 6.3.1
      string.prototype.matchall: 4.0.10
    dev: false

  /eslint-scope@7.2.2:
    resolution: {integrity: sha512-dOt21O7lTMhDM+X9mB4GX+DZrZtCUJPL/wlcTqxyrx5IvO0IYtILdtrQGQp+8n5S0gwSVmOf9NQrjMOgfQZlIg==}
    engines: {node: ^12.22.0 || ^14.17.0 || >=16.0.0}
    dependencies:
      esrecurse: 4.3.0
      estraverse: 5.3.0
    dev: false

  /eslint-visitor-keys@3.4.3:
    resolution: {integrity: sha512-wpc+LXeiyiisxPlEkUzU6svyS1frIO3Mgxj1fdy7Pm8Ygzguax2N3Fa/D/ag1WqbOprdI+uY6wMUl8/a2G+iag==}
    engines: {node: ^12.22.0 || ^14.17.0 || >=16.0.0}
    dev: false

  /eslint@8.56.0:
    resolution: {integrity: sha512-Go19xM6T9puCOWntie1/P997aXxFsOi37JIHRWI514Hc6ZnaHGKY9xFhrU65RT6CcBEzZoGG1e6Nq+DT04ZtZQ==}
    engines: {node: ^12.22.0 || ^14.17.0 || >=16.0.0}
    hasBin: true
    dependencies:
      '@eslint-community/eslint-utils': 4.4.0(eslint@8.56.0)
      '@eslint-community/regexpp': 4.10.0
      '@eslint/eslintrc': 2.1.4
      '@eslint/js': 8.56.0
      '@humanwhocodes/config-array': 0.11.14
      '@humanwhocodes/module-importer': 1.0.1
      '@nodelib/fs.walk': 1.2.8
      '@ungap/structured-clone': 1.2.0
      ajv: 6.12.6
      chalk: 4.1.2
      cross-spawn: 7.0.3
      debug: 4.3.4
      doctrine: 3.0.0
      escape-string-regexp: 4.0.0
      eslint-scope: 7.2.2
      eslint-visitor-keys: 3.4.3
      espree: 9.6.1
      esquery: 1.5.0
      esutils: 2.0.3
      fast-deep-equal: 3.1.3
      file-entry-cache: 6.0.1
      find-up: 5.0.0
      glob-parent: 6.0.2
      globals: 13.24.0
      graphemer: 1.4.0
      ignore: 5.3.1
      imurmurhash: 0.1.4
      is-glob: 4.0.3
      is-path-inside: 3.0.3
      js-yaml: 4.1.0
      json-stable-stringify-without-jsonify: 1.0.1
      levn: 0.4.1
      lodash.merge: 4.6.2
      minimatch: 3.1.2
      natural-compare: 1.4.0
      optionator: 0.9.3
      strip-ansi: 6.0.1
      text-table: 0.2.0
    transitivePeerDependencies:
      - supports-color
    dev: false

  /espree@9.6.1:
    resolution: {integrity: sha512-oruZaFkjorTpF32kDSI5/75ViwGeZginGGy2NoOSg3Q9bnwlnmDm4HLnkl0RE3n+njDXR037aY1+x58Z/zFdwQ==}
    engines: {node: ^12.22.0 || ^14.17.0 || >=16.0.0}
    dependencies:
      acorn: 8.11.3
      acorn-jsx: 5.3.2(acorn@8.11.3)
      eslint-visitor-keys: 3.4.3
    dev: false

  /esprima@4.0.1:
    resolution: {integrity: sha512-eGuFFw7Upda+g4p+QHvnW0RyTX/SVeJBDM/gCtMARO0cLuT2HcEKnTPvhjV6aGeqrCB/sbNop0Kszm0jsaWU4A==}
    engines: {node: '>=4'}
    hasBin: true
    dev: false

  /esquery@1.5.0:
    resolution: {integrity: sha512-YQLXUplAwJgCydQ78IMJywZCceoqk1oH01OERdSAJc/7U2AylwjhSCLDEtqwg811idIS/9fIU5GjG73IgjKMVg==}
    engines: {node: '>=0.10'}
    dependencies:
      estraverse: 5.3.0
    dev: false

  /esrecurse@4.3.0:
    resolution: {integrity: sha512-KmfKL3b6G+RXvP8N1vr3Tq1kL/oCFgn2NYXEtqP8/L3pKapUA4G8cFVaoF3SU323CD4XypR/ffioHmkti6/Tag==}
    engines: {node: '>=4.0'}
    dependencies:
      estraverse: 5.3.0
    dev: false

  /estraverse@5.3.0:
    resolution: {integrity: sha512-MMdARuVEQziNTeJD8DgMqmhwR11BRQ/cBP+pLtYdSTnf3MIO8fFeiINEbX36ZdNlfU/7A9f3gUw49B3oQsvwBA==}
    engines: {node: '>=4.0'}
    dev: false

  /esutils@2.0.3:
    resolution: {integrity: sha512-kVscqXk4OCp68SZ0dkgEKVi6/8ij300KBWTJq32P/dYeWTSwK41WyTxalN1eRmA5Z9UU/LX9D7FWSmV9SAYx6g==}
    engines: {node: '>=0.10.0'}
    dev: false

  /execa@5.1.1:
    resolution: {integrity: sha512-8uSpZZocAZRBAPIEINJj3Lo9HyGitllczc27Eh5YYojjMFMn8yHMDMaUHE2Jqfq05D/wucwI4JGURyXt1vchyg==}
    engines: {node: '>=10'}
    dependencies:
      cross-spawn: 7.0.3
      get-stream: 6.0.1
      human-signals: 2.1.0
      is-stream: 2.0.1
      merge-stream: 2.0.0
      npm-run-path: 4.0.1
      onetime: 5.1.2
      signal-exit: 3.0.7
      strip-final-newline: 2.0.0
    dev: false

  /exifr@7.1.3:
    resolution: {integrity: sha512-g/aje2noHivrRSLbAUtBPWFbxKdKhgj/xr1vATDdUXPOFYJlQ62Ft0oy+72V6XLIpDJfHs6gXLbBLAolqOXYRw==}
    dev: false

  /exit@0.1.2:
    resolution: {integrity: sha512-Zk/eNKV2zbjpKzrsQ+n1G6poVbErQxJ0LBOJXaKZ1EViLzH+hrLu9cdXI4zw9dBQJslwBEpbQ2P1oS7nDxs6jQ==}
    engines: {node: '>= 0.8.0'}
    dev: false

  /expect@29.7.0:
    resolution: {integrity: sha512-2Zks0hf1VLFYI1kbh0I5jP3KHHyCHpkfyHBzsSXRFgl/Bg9mWYfMW8oD+PdMPlEwy5HNsR9JutYy6pMeOh61nw==}
    engines: {node: ^14.15.0 || ^16.10.0 || >=18.0.0}
    dependencies:
      '@jest/expect-utils': 29.7.0
      jest-get-type: 29.6.3
      jest-matcher-utils: 29.7.0
      jest-message-util: 29.7.0
      jest-util: 29.7.0
    dev: false

  /fast-deep-equal@3.1.3:
    resolution: {integrity: sha512-f3qQ9oQy9j2AhBe/H9VC91wLmKBCCU/gDOnKNAYG5hswO7BLKj09Hc5HYNz9cGI++xlpDCIgDaitVs03ATR84Q==}
    dev: false

  /fast-glob@3.3.2:
    resolution: {integrity: sha512-oX2ruAFQwf/Orj8m737Y5adxDQO0LAB7/S5MnxCdTNDd4p6BsyIVsv9JQsATbTSq8KHRpLwIHbVlUNatxd+1Ow==}
    engines: {node: '>=8.6.0'}
    dependencies:
      '@nodelib/fs.stat': 2.0.5
      '@nodelib/fs.walk': 1.2.8
      glob-parent: 5.1.2
      merge2: 1.4.1
      micromatch: 4.0.5
    dev: false

  /fast-json-stable-stringify@2.1.0:
    resolution: {integrity: sha512-lhd/wF+Lk98HZoTCtlVraHtfh5XYijIjalXck7saUtuanSDyLMxnHhSXEDJqHxD7msR8D0uCmqlkwjCV8xvwHw==}
    dev: false

  /fast-levenshtein@2.0.6:
    resolution: {integrity: sha512-DCXu6Ifhqcks7TZKY3Hxp3y6qphY5SJZmrWMDrKcERSOXWQdMhU9Ig/PYrzyw/ul9jOIyh0N4M0tbC5hodg8dw==}
    dev: false

  /fast-xml-parser@4.2.5:
    resolution: {integrity: sha512-B9/wizE4WngqQftFPmdaMYlXoJlJOYxGQOanC77fq9k8+Z0v5dDSVh+3glErdIROP//s/jgb7ZuxKfB8nVyo0g==}
    hasBin: true
    dependencies:
      strnum: 1.0.5
    dev: false

  /fastq@1.17.1:
    resolution: {integrity: sha512-sRVD3lWVIXWg6By68ZN7vho9a1pQcN/WBFaAAsDDFzlJjvoGx0P8z7V1t72grFJfJhu3YPZBuu25f7Kaw2jN1w==}
    dependencies:
      reusify: 1.0.4
    dev: false

  /fb-watchman@2.0.2:
    resolution: {integrity: sha512-p5161BqbuCaSnB8jIbzQHOlpgsPmK5rJVDfDKO91Axs5NC1uu3HRQm6wt9cd9/+GtQQIO53JdGXXoyDpTAsgYA==}
    dependencies:
      bser: 2.1.1
    dev: false

  /file-entry-cache@6.0.1:
    resolution: {integrity: sha512-7Gps/XWymbLk2QLYK4NzpMOrYjMhdIxXuIvy2QBsLE6ljuodKvdkWs/cpyJJ3CVIVpH0Oi1Hvg1ovbMzLdFBBg==}
    engines: {node: ^10.12.0 || >=12.0.0}
    dependencies:
      flat-cache: 3.2.0
    dev: false

  /fill-range@7.0.1:
    resolution: {integrity: sha512-qOo9F+dMUmC2Lcb4BbVvnKJxTPjCm+RRpe4gDuGrzkL7mEVl/djYSu2OdQ2Pa302N4oqkSg9ir6jaLWJ2USVpQ==}
    engines: {node: '>=8'}
    dependencies:
      to-regex-range: 5.0.1
    dev: false

  /find-up@4.1.0:
    resolution: {integrity: sha512-PpOwAdQ/YlXQ2vj8a3h8IipDuYRi3wceVQQGYWxNINccq40Anw7BlsEXCMbt1Zt+OLA6Fq9suIpIWD0OsnISlw==}
    engines: {node: '>=8'}
    dependencies:
      locate-path: 5.0.0
      path-exists: 4.0.0
    dev: false

  /find-up@5.0.0:
    resolution: {integrity: sha512-78/PXT1wlLLDgTzDs7sjq9hzz0vXD+zn+7wypEe4fXQxCmdmqfGsEPQxmiCSQI3ajFV91bVSsvNtrJRiW6nGng==}
    engines: {node: '>=10'}
    dependencies:
      locate-path: 6.0.0
      path-exists: 4.0.0
    dev: false

  /flat-cache@3.2.0:
    resolution: {integrity: sha512-CYcENa+FtcUKLmhhqyctpclsq7QF38pKjZHsGNiSQF5r4FtoKDWabFDl3hzaEQMvT1LHEysw5twgLvpYYb4vbw==}
    engines: {node: ^10.12.0 || >=12.0.0}
    dependencies:
      flatted: 3.2.9
      keyv: 4.5.4
      rimraf: 3.0.2
    dev: false

  /flatted@3.2.9:
    resolution: {integrity: sha512-36yxDn5H7OFZQla0/jFJmbIKTdZAQHngCedGxiMmpNfEZM0sdEeT+WczLQrjK6D7o2aiyLYDnkw0R3JK0Qv1RQ==}
    dev: false

  /for-each@0.3.3:
    resolution: {integrity: sha512-jqYfLp7mo9vIyQf8ykW2v7A+2N4QjeCeI5+Dz9XraiO1ign81wjiH7Fb9vSOWvQfNtmSa4H2RoQTrrXivdUZmw==}
    dependencies:
      is-callable: 1.2.7
    dev: false

  /foreground-child@3.1.1:
    resolution: {integrity: sha512-TMKDUnIte6bfb5nWv7V/caI169OHgvwjb7V4WkeUvbQQdjr5rWKqHFiKWb/fcOwB+CzBT+qbWjvj+DVwRskpIg==}
    engines: {node: '>=14'}
    dependencies:
      cross-spawn: 7.0.3
      signal-exit: 4.1.0
    dev: false

  /form-data@4.0.0:
    resolution: {integrity: sha512-ETEklSGi5t0QMZuiXoA/Q6vcnxcLQP5vdugSpuAyi6SVGi2clPPp+xgEhuMaHC+zGgn31Kd235W35f7Hykkaww==}
    engines: {node: '>= 6'}
    dependencies:
      asynckit: 0.4.0
      combined-stream: 1.0.8
      mime-types: 2.1.35
    dev: false

  /fraction.js@4.3.7:
    resolution: {integrity: sha512-ZsDfxO51wGAXREY55a7la9LScWpwv9RxIrYABrlvOFBlH/ShPnrtsXeuUIfXKKOVicNxQ+o8JTbJvjS4M89yew==}
    dev: false

  /framer-motion@11.0.5(react-dom@18.2.0)(react@18.2.0):
    resolution: {integrity: sha512-Lb0EYbQcSK/pgyQUJm+KzsQrKrJRX9sFRyzl9hSr9gFG4Mk8yP7BjhuxvRXzblOM/+JxycrJdCDVmOQBsjpYlw==}
    peerDependencies:
      react: ^18.0.0
      react-dom: ^18.0.0
    peerDependenciesMeta:
      react:
        optional: true
      react-dom:
        optional: true
    dependencies:
      react: 18.2.0
      react-dom: 18.2.0(react@18.2.0)
      tslib: 2.6.2
    optionalDependencies:
      '@emotion/is-prop-valid': 0.8.8
    dev: false

  /fs.realpath@1.0.0:
    resolution: {integrity: sha512-OO0pH2lK6a0hZnAdau5ItzHPI6pUlvI7jMVnxUQRtw4owF2wk8lOSabtGDCTP4Ggrg2MbGnWO9X8K1t4+fGMDw==}
    dev: false

  /fsevents@2.3.3:
    resolution: {integrity: sha512-5xoDfX+fL7faATnagmWPpbFtwh/R77WmMMqqHGS65C3vvB0YHrgF+B1YmZ3441tMj5n63k0212XNoJwzlhffQw==}
    engines: {node: ^8.16.0 || ^10.6.0 || >=11.0.0}
    os: [darwin]
    requiresBuild: true
    dev: false
    optional: true

  /function-bind@1.1.2:
    resolution: {integrity: sha512-7XHNxH7qX9xG5mIwxkhumTox/MIRNcOgDrxWsMt2pAr23WHp6MrRlN7FBSFpCpr+oVO0F744iUgR82nJMfG2SA==}
    dev: false

  /function.prototype.name@1.1.6:
    resolution: {integrity: sha512-Z5kx79swU5P27WEayXM1tBi5Ze/lbIyiNgU3qyXUOf9b2rgXYyF9Dy9Cx+IQv/Lc8WCG6L82zwUPpSS9hGehIg==}
    engines: {node: '>= 0.4'}
    dependencies:
      call-bind: 1.0.6
      define-properties: 1.2.1
      es-abstract: 1.22.3
      functions-have-names: 1.2.3
    dev: false

  /functions-have-names@1.2.3:
    resolution: {integrity: sha512-xckBUXyTIqT97tq2x2AMb+g163b5JFysYk0x4qxNFwbfQkmNZoiRHb6sPzI9/QV33WeuvVYBUIiD4NzNIyqaRQ==}
    dev: false

  /gensync@1.0.0-beta.2:
    resolution: {integrity: sha512-3hN7NaskYvMDLQY55gnW3NQ+mesEAepTqlg+VEbj7zzqEMBVNhzcGYYeqFo/TlYz6eQiFcp1HcsCZO+nGgS8zg==}
    engines: {node: '>=6.9.0'}
    dev: false

  /get-caller-file@2.0.5:
    resolution: {integrity: sha512-DyFP3BM/3YHTQOCUL/w0OZHR0lpKeGrxotcHWcqNEdnltqFwXVfhEBQ94eIo34AfQpo0rGki4cyIiftY06h2Fg==}
    engines: {node: 6.* || 8.* || >= 10.*}
    dev: false

  /get-intrinsic@1.2.4:
    resolution: {integrity: sha512-5uYhsJH8VJBTv7oslg4BznJYhDoRI6waYCxMmCdnTrcCrHA/fCFKoTFz2JKKE0HdDFUF7/oQuhzumXJK7paBRQ==}
    engines: {node: '>= 0.4'}
    dependencies:
      es-errors: 1.3.0
      function-bind: 1.1.2
      has-proto: 1.0.1
      has-symbols: 1.0.3
      hasown: 2.0.0
    dev: false

  /get-nonce@1.0.1:
    resolution: {integrity: sha512-FJhYRoDaiatfEkUK8HKlicmu/3SGFD51q3itKDGoSTysQJBnfOcxU5GxnhE1E6soB76MbT0MBtnKJuXyAx+96Q==}
    engines: {node: '>=6'}
    dev: false

  /get-package-type@0.1.0:
    resolution: {integrity: sha512-pjzuKtY64GYfWizNAJ0fr9VqttZkNiK2iS430LtIHzjBEr6bX8Am2zm4sW4Ro5wjWW5cAlRL1qAMTcXbjNAO2Q==}
    engines: {node: '>=8.0.0'}
    dev: false

  /get-stream@6.0.1:
    resolution: {integrity: sha512-ts6Wi+2j3jQjqi70w5AlN8DFnkSwC+MqmxEzdEALB2qXZYV3X/b1CTfgPLGJNMeAWxdPfU8FO1ms3NUfaHCPYg==}
    engines: {node: '>=10'}
    dev: false

  /get-symbol-description@1.0.2:
    resolution: {integrity: sha512-g0QYk1dZBxGwk+Ngc+ltRH2IBp2f7zBkBMBJZCDerh6EhlhSR6+9irMCuT/09zD6qkarHUSn529sK/yL4S27mg==}
    engines: {node: '>= 0.4'}
    dependencies:
      call-bind: 1.0.6
      es-errors: 1.3.0
      get-intrinsic: 1.2.4
    dev: false

  /get-tsconfig@4.7.2:
    resolution: {integrity: sha512-wuMsz4leaj5hbGgg4IvDU0bqJagpftG5l5cXIAvo8uZrqn0NJqwtfupTN00VnkQJPcIRrxYrm1Ue24btpCha2A==}
    dependencies:
      resolve-pkg-maps: 1.0.0
    dev: false

  /glob-parent@5.1.2:
    resolution: {integrity: sha512-AOIgSQCepiJYwP3ARnGx+5VnTu2HBYdzbGP45eLw1vr3zB3vZLeyed1sC9hnbcOc9/SrMyM5RPQrkGz4aS9Zow==}
    engines: {node: '>= 6'}
    dependencies:
      is-glob: 4.0.3
    dev: false

  /glob-parent@6.0.2:
    resolution: {integrity: sha512-XxwI8EOhVQgWp6iDL+3b0r86f4d6AX6zSU55HfB4ydCEuXLXc5FcYeOu+nnGftS4TEju/11rt4KJPTMgbfmv4A==}
    engines: {node: '>=10.13.0'}
    dependencies:
      is-glob: 4.0.3
    dev: false

  /glob@10.3.10:
    resolution: {integrity: sha512-fa46+tv1Ak0UPK1TOy/pZrIybNNt4HCv7SDzwyfiOZkvZLEbjsZkJBPtDHVshZjbecAoAGSC20MjLDG/qr679g==}
    engines: {node: '>=16 || 14 >=14.17'}
    hasBin: true
    dependencies:
      foreground-child: 3.1.1
      jackspeak: 2.3.6
      minimatch: 9.0.3
      minipass: 7.0.4
      path-scurry: 1.10.1
    dev: false

  /glob@7.2.3:
    resolution: {integrity: sha512-nFR0zLpU2YCaRxwoCJvL6UvCH2JFyFVIvwTLsIf21AuHlMskA1hhTdk+LlYJtOlYt9v6dvszD2BGRqBL+iQK9Q==}
    dependencies:
      fs.realpath: 1.0.0
      inflight: 1.0.6
      inherits: 2.0.4
      minimatch: 3.1.2
      once: 1.4.0
      path-is-absolute: 1.0.1
    dev: false

  /globals@11.12.0:
    resolution: {integrity: sha512-WOBp/EEGUiIsJSp7wcv/y6MO+lV9UoncWqxuFfm8eBwzWNgyfBd6Gz+IeKQ9jCmyhoH99g15M3T+QaVHFjizVA==}
    engines: {node: '>=4'}
    dev: false

  /globals@13.24.0:
    resolution: {integrity: sha512-AhO5QUcj8llrbG09iWhPU2B204J1xnPeL8kQmVorSsy+Sjj1sk8gIyh6cUocGmH4L0UuhAJy+hJMRA4mgA4mFQ==}
    engines: {node: '>=8'}
    dependencies:
      type-fest: 0.20.2
    dev: false

  /globalthis@1.0.3:
    resolution: {integrity: sha512-sFdI5LyBiNTHjRd7cGPWapiHWMOXKyuBNX/cWJ3NfzrZQVa8GI/8cofCl74AOVqq9W5kNmguTIzJ/1s2gyI9wA==}
    engines: {node: '>= 0.4'}
    dependencies:
      define-properties: 1.2.1
    dev: false

  /globby@11.1.0:
    resolution: {integrity: sha512-jhIXaOzy1sb8IyocaruWSn1TjmnBVs8Ayhcy83rmxNJ8q2uWKCAj3CnJY+KpGSXCueAPc0i05kVvVKtP1t9S3g==}
    engines: {node: '>=10'}
    dependencies:
      array-union: 2.1.0
      dir-glob: 3.0.1
      fast-glob: 3.3.2
      ignore: 5.3.1
      merge2: 1.4.1
      slash: 3.0.0
    dev: false

  /gopd@1.0.1:
    resolution: {integrity: sha512-d65bNlIadxvpb/A2abVdlqKqV563juRnZ1Wtk6s1sIR8uNsXR70xqIzVqxVf1eTqDunwT2MkczEeaezCKTZhwA==}
    dependencies:
      get-intrinsic: 1.2.4
    dev: false

  /graceful-fs@4.2.11:
    resolution: {integrity: sha512-RbJ5/jmFcNNCcDV5o9eTnBLJ/HszWV0P73bc+Ff4nS/rJj+YaS6IGyiOL0VoBYX+l1Wrl3k63h/KrH+nhJ0XvQ==}
    dev: false

  /graphemer@1.4.0:
    resolution: {integrity: sha512-EtKwoO6kxCL9WO5xipiHTZlSzBm7WLT627TqC/uVRd0HKmq8NXyebnNYxDoBi7wt8eTWrUrKXCOVaFq9x1kgag==}
    dev: false

  /gzip-size@6.0.0:
    resolution: {integrity: sha512-ax7ZYomf6jqPTQ4+XCpUGyXKHk5WweS+e05MBO4/y3WJ5RkmPXNKvX+bx1behVILVwr6JSQvZAku021CHPXG3Q==}
    engines: {node: '>=10'}
    dependencies:
      duplexer: 0.1.2
    dev: false

  /has-bigints@1.0.2:
    resolution: {integrity: sha512-tSvCKtBr9lkF0Ex0aQiP9N+OpV4zi2r/Nee5VkRDbaqv35RLYMzbwQfFSZZH0kR+Rd6302UJZ2p/bJCEoR3VoQ==}
    dev: false

  /has-flag@3.0.0:
    resolution: {integrity: sha512-sKJf1+ceQBr4SMkvQnBDNDtf4TXpVhVGateu0t918bl30FnbE2m4vNLX+VWe/dpjlb+HugGYzW7uQXH98HPEYw==}
    engines: {node: '>=4'}
    dev: false

  /has-flag@4.0.0:
    resolution: {integrity: sha512-EykJT/Q1KjTWctppgIAgfSO0tKVuZUjhgMr17kqTumMl6Afv3EISleU7qZUzoXDFTAHTDC4NOoG/ZxU3EvlMPQ==}
    engines: {node: '>=8'}
    dev: false

  /has-property-descriptors@1.0.1:
    resolution: {integrity: sha512-VsX8eaIewvas0xnvinAe9bw4WfIeODpGYikiWYLH+dma0Jw6KHYqWiWfhQlgOVK8D6PvjubK5Uc4P0iIhIcNVg==}
    dependencies:
      get-intrinsic: 1.2.4
    dev: false

  /has-proto@1.0.1:
    resolution: {integrity: sha512-7qE+iP+O+bgF9clE5+UoBFzE65mlBiVj3tKCrlNQ0Ogwm0BjpT/gK4SlLYDMybDh5I3TCTKnPPa0oMG7JDYrhg==}
    engines: {node: '>= 0.4'}
    dev: false

  /has-symbols@1.0.3:
    resolution: {integrity: sha512-l3LCuF6MgDNwTDKkdYGEihYjt5pRPbEg46rtlmnSPlUbgmB8LOIrKJbYYFBSbnPaJexMKtiPO8hmeRjRz2Td+A==}
    engines: {node: '>= 0.4'}
    dev: false

  /has-tostringtag@1.0.2:
    resolution: {integrity: sha512-NqADB8VjPFLM2V0VvHUewwwsw0ZWBaIdgo+ieHtK3hasLz4qeCRjYcqfB6AQrBggRKppKF8L52/VqdVsO47Dlw==}
    engines: {node: '>= 0.4'}
    dependencies:
      has-symbols: 1.0.3
    dev: false

  /hasown@2.0.0:
    resolution: {integrity: sha512-vUptKVTpIJhcczKBbgnS+RtcuYMB8+oNzPK2/Hp3hanz8JmpATdmmgLgSaadVREkDm+e2giHwY3ZRkyjSIDDFA==}
    engines: {node: '>= 0.4'}
    dependencies:
      function-bind: 1.1.2
    dev: false

  /html-encoding-sniffer@3.0.0:
    resolution: {integrity: sha512-oWv4T4yJ52iKrufjnyZPkrN0CH3QnrUqdB6In1g5Fe1mia8GmF36gnfNySxoZtxD5+NmYw1EElVXiBk93UeskA==}
    engines: {node: '>=12'}
    dependencies:
      whatwg-encoding: 2.0.0
    dev: false

  /html-escaper@2.0.2:
    resolution: {integrity: sha512-H2iMtd0I4Mt5eYiapRdIDjp+XzelXQ0tFE4JS7YFwFevXXMmOp9myNrUvCg0D6ws8iqkRPBfKHgbwig1SmlLfg==}
    dev: false

  /http-proxy-agent@5.0.0:
    resolution: {integrity: sha512-n2hY8YdoRE1i7r6M0w9DIw5GgZN0G25P8zLCRQ8rjXtTU3vsNFBI/vWK/UIeE6g5MUUz6avwAPXmL6Fy9D/90w==}
    engines: {node: '>= 6'}
    dependencies:
      '@tootallnate/once': 2.0.0
      agent-base: 6.0.2
      debug: 4.3.4
    transitivePeerDependencies:
      - supports-color
    dev: false

  /https-proxy-agent@5.0.1:
    resolution: {integrity: sha512-dFcAjpTQFgoLMzC2VwU+C/CbS7uRL0lWmxDITmqm7C+7F0Odmj6s9l6alZc6AELXhrnggM2CeWSXHGOdX2YtwA==}
    engines: {node: '>= 6'}
    dependencies:
      agent-base: 6.0.2
      debug: 4.3.4
    transitivePeerDependencies:
      - supports-color
    dev: false

  /human-signals@2.1.0:
    resolution: {integrity: sha512-B4FFZ6q/T2jhhksgkbEW3HBvWIfDW85snkQgawt07S7J5QXTk6BkNV+0yAeZrM5QpMAdYlocGoljn0sJ/WQkFw==}
    engines: {node: '>=10.17.0'}
    dev: false

  /iconv-lite@0.6.3:
    resolution: {integrity: sha512-4fCk79wshMdzMp2rH06qWrJE4iolqLhCUH+OiuIgU++RB0+94NlDL81atO7GX55uUKueo0txHNtvEyI6D7WdMw==}
    engines: {node: '>=0.10.0'}
    dependencies:
      safer-buffer: 2.1.2
    dev: false

  /ignore@5.3.1:
    resolution: {integrity: sha512-5Fytz/IraMjqpwfd34ke28PTVMjZjJG2MPn5t7OE4eUCUNf8BAa7b5WUS9/Qvr6mwOQS7Mk6vdsMno5he+T8Xw==}
    engines: {node: '>= 4'}
    dev: false

  /import-fresh@3.3.0:
    resolution: {integrity: sha512-veYYhQa+D1QBKznvhUHxb8faxlrwUnxseDAbAp457E0wLNio2bOSKnjYDhMj+YiAq61xrMGhQk9iXVk5FzgQMw==}
    engines: {node: '>=6'}
    dependencies:
      parent-module: 1.0.1
      resolve-from: 4.0.0
    dev: false

  /import-local@3.1.0:
    resolution: {integrity: sha512-ASB07uLtnDs1o6EHjKpX34BKYDSqnFerfTOJL2HvMqF70LnxpjkzDB8J44oT9pu4AMPkQwf8jl6szgvNd2tRIg==}
    engines: {node: '>=8'}
    hasBin: true
    dependencies:
      pkg-dir: 4.2.0
      resolve-cwd: 3.0.0
    dev: false

  /imurmurhash@0.1.4:
    resolution: {integrity: sha512-JmXMZ6wuvDmLiHEml9ykzqO6lwFbof0GG4IkcGaENdCRDDmMVnny7s5HsIgHCbaq0w2MyPhDqkhTUgS2LU2PHA==}
    engines: {node: '>=0.8.19'}
    dev: false

  /indent-string@4.0.0:
    resolution: {integrity: sha512-EdDDZu4A2OyIK7Lr/2zG+w5jmbuk1DVBnEwREQvBzspBJkCEbRa8GxU1lghYcaGJCnRWibjDXlq779X1/y5xwg==}
    engines: {node: '>=8'}
    dev: false

  /inflight@1.0.6:
    resolution: {integrity: sha512-k92I/b08q4wvFscXCLvqfsHCrjrF7yiXsQuIVvVE7N82W3+aqpzuUdBbfhWcy/FZR3/4IgflMgKLOsvPDrGCJA==}
    dependencies:
      once: 1.4.0
      wrappy: 1.0.2
    dev: false

  /inherits@2.0.4:
    resolution: {integrity: sha512-k/vGaX4/Yla3WzyMCvTQOXYeIHvqOKtnqBduzTHpzpQZzAskKMhZ2K+EnBiSM9zGSoIFeMpXKxa4dYeZIQqewQ==}
    dev: false

  /internal-slot@1.0.7:
    resolution: {integrity: sha512-NGnrKwXzSms2qUUih/ILZ5JBqNTSa1+ZmP6flaIp6KmSElgE9qdndzS3cqjrDovwFdmwsGsLdeFgB6suw+1e9g==}
    engines: {node: '>= 0.4'}
    dependencies:
      es-errors: 1.3.0
      hasown: 2.0.0
      side-channel: 1.0.5
    dev: false

  /invariant@2.2.4:
    resolution: {integrity: sha512-phJfQVBuaJM5raOpJjSfkiD6BpbCE4Ns//LaXl6wGYtUBY83nWS6Rf9tXm2e8VaK60JEjYldbPif/A2B1C2gNA==}
    dependencies:
      loose-envify: 1.4.0
    dev: false

  /is-arguments@1.1.1:
    resolution: {integrity: sha512-8Q7EARjzEnKpt/PCD7e1cgUS0a6X8u5tdSiMqXhojOdoV9TsMsiO+9VLC5vAmO8N7/GmXn7yjR8qnA6bVAEzfA==}
    engines: {node: '>= 0.4'}
    dependencies:
      call-bind: 1.0.6
      has-tostringtag: 1.0.2
    dev: false

  /is-array-buffer@3.0.4:
    resolution: {integrity: sha512-wcjaerHw0ydZwfhiKbXJWLDY8A7yV7KhjQOpb83hGgGfId/aQa4TOvwyzn2PuswW2gPCYEL/nEAiSVpdOj1lXw==}
    engines: {node: '>= 0.4'}
    dependencies:
      call-bind: 1.0.6
      get-intrinsic: 1.2.4
    dev: false

  /is-arrayish@0.2.1:
    resolution: {integrity: sha512-zz06S8t0ozoDXMG+ube26zeCTNXcKIPJZJi8hBrF4idCLms4CG9QtK7qBl1boi5ODzFpjswb5JPmHCbMpjaYzg==}
    dev: false

  /is-async-function@2.0.0:
    resolution: {integrity: sha512-Y1JXKrfykRJGdlDwdKlLpLyMIiWqWvuSd17TvZk68PLAOGOoF4Xyav1z0Xhoi+gCYjZVeC5SI+hYFOfvXmGRCA==}
    engines: {node: '>= 0.4'}
    dependencies:
      has-tostringtag: 1.0.2
    dev: false

  /is-bigint@1.0.4:
    resolution: {integrity: sha512-zB9CruMamjym81i2JZ3UMn54PKGsQzsJeo6xvN3HJJ4CAsQNB6iRutp2To77OfCNuoxspsIhzaPoO1zyCEhFOg==}
    dependencies:
      has-bigints: 1.0.2
    dev: false

  /is-binary-path@2.1.0:
    resolution: {integrity: sha512-ZMERYes6pDydyuGidse7OsHxtbI7WVeUEozgR/g7rd0xUimYNlvZRE/K2MgZTjWy725IfelLeVcEM97mmtRGXw==}
    engines: {node: '>=8'}
    dependencies:
      binary-extensions: 2.2.0
    dev: false

  /is-boolean-object@1.1.2:
    resolution: {integrity: sha512-gDYaKHJmnj4aWxyj6YHyXVpdQawtVLHU5cb+eztPGczf6cjuTdwve5ZIEfgXqH4e57An1D1AKf8CZ3kYrQRqYA==}
    engines: {node: '>= 0.4'}
    dependencies:
      call-bind: 1.0.6
      has-tostringtag: 1.0.2
    dev: false

  /is-buffer@2.0.5:
    resolution: {integrity: sha512-i2R6zNFDwgEHJyQUtJEk0XFi1i0dPFn/oqjK3/vPCcDeJvW5NQ83V8QbicfF1SupOaB0h8ntgBC2YiE7dfyctQ==}
    engines: {node: '>=4'}
    dev: false

  /is-callable@1.2.7:
    resolution: {integrity: sha512-1BC0BVFhS/p0qtw6enp8e+8OD0UrK0oFLztSjNzhcKA3WDuJxxAPXzPuPtKkjEY9UUoEWlX/8fgKeu2S8i9JTA==}
    engines: {node: '>= 0.4'}
    dev: false

  /is-core-module@2.13.1:
    resolution: {integrity: sha512-hHrIjvZsftOsvKSn2TRYl63zvxsgE0K+0mYMoH6gD4omR5IWB2KynivBQczo3+wF1cCkjzvptnI9Q0sPU66ilw==}
    dependencies:
      hasown: 2.0.0
    dev: false

  /is-date-object@1.0.5:
    resolution: {integrity: sha512-9YQaSxsAiSwcvS33MBk3wTCVnWK+HhF8VZR2jRxehM16QcVOdHqPn4VPHmRK4lSr38n9JriurInLcP90xsYNfQ==}
    engines: {node: '>= 0.4'}
    dependencies:
      has-tostringtag: 1.0.2
    dev: false

  /is-extglob@2.1.1:
    resolution: {integrity: sha512-SbKbANkN603Vi4jEZv49LeVJMn4yGwsbzZworEoyEiutsN3nJYdbO36zfhGJ6QEDpOZIFkDtnq5JRxmvl3jsoQ==}
    engines: {node: '>=0.10.0'}
    dev: false

  /is-finalizationregistry@1.0.2:
    resolution: {integrity: sha512-0by5vtUJs8iFQb5TYUHHPudOR+qXYIMKtiUzvLIZITZUjknFmziyBJuLhVRc+Ds0dREFlskDNJKYIdIzu/9pfw==}
    dependencies:
      call-bind: 1.0.6
    dev: false

  /is-fullwidth-code-point@3.0.0:
    resolution: {integrity: sha512-zymm5+u+sCsSWyD9qNaejV3DFvhCKclKdizYaJUuHA83RLjb7nSuGnddCHGv0hk+KY7BMAlsWeK4Ueg6EV6XQg==}
    engines: {node: '>=8'}
    dev: false

  /is-generator-fn@2.1.0:
    resolution: {integrity: sha512-cTIB4yPYL/Grw0EaSzASzg6bBy9gqCofvWN8okThAYIxKJZC+udlRAmGbM0XLeniEJSs8uEgHPGuHSe1XsOLSQ==}
    engines: {node: '>=6'}
    dev: false

  /is-generator-function@1.0.10:
    resolution: {integrity: sha512-jsEjy9l3yiXEQ+PsXdmBwEPcOxaXWLspKdplFUVI9vq1iZgIekeC0L167qeu86czQaxed3q/Uzuw0swL0irL8A==}
    engines: {node: '>= 0.4'}
    dependencies:
      has-tostringtag: 1.0.2
    dev: false

  /is-glob@4.0.3:
    resolution: {integrity: sha512-xelSayHH36ZgE7ZWhli7pW34hNbNl8Ojv5KVmkJD4hBdD3th8Tfk9vYasLM+mXWOZhFkgZfxhLSnrwRr4elSSg==}
    engines: {node: '>=0.10.0'}
    dependencies:
      is-extglob: 2.1.1
    dev: false

  /is-map@2.0.2:
    resolution: {integrity: sha512-cOZFQQozTha1f4MxLFzlgKYPTyj26picdZTx82hbc/Xf4K/tZOOXSCkMvU4pKioRXGDLJRn0GM7Upe7kR721yg==}
    dev: false

  /is-negative-zero@2.0.2:
    resolution: {integrity: sha512-dqJvarLawXsFbNDeJW7zAz8ItJ9cd28YufuuFzh0G8pNHjJMnY08Dv7sYX2uF5UpQOwieAeOExEYAWWfu7ZZUA==}
    engines: {node: '>= 0.4'}
    dev: false

  /is-number-object@1.0.7:
    resolution: {integrity: sha512-k1U0IRzLMo7ZlYIfzRu23Oh6MiIFasgpb9X76eqfFZAqwH44UI4KTBvBYIZ1dSL9ZzChTB9ShHfLkR4pdW5krQ==}
    engines: {node: '>= 0.4'}
    dependencies:
      has-tostringtag: 1.0.2
    dev: false

  /is-number@7.0.0:
    resolution: {integrity: sha512-41Cifkg6e8TylSpdtTpeLVMqvSBEVzTttHvERD741+pnZ8ANv0004MRL43QKPDlK9cGvNp6NZWZUBlbGXYxxng==}
    engines: {node: '>=0.12.0'}
    dev: false

  /is-path-inside@3.0.3:
    resolution: {integrity: sha512-Fd4gABb+ycGAmKou8eMftCupSir5lRxqf4aD/vd0cD2qc4HL07OjCeuHMr8Ro4CoMaeCKDB0/ECBOVWjTwUvPQ==}
    engines: {node: '>=8'}
    dev: false

  /is-plain-object@5.0.0:
    resolution: {integrity: sha512-VRSzKkbMm5jMDoKLbltAkFQ5Qr7VDiTFGXxYFXXowVj387GeGNOCsOH6Msy00SGZ3Fp84b1Naa1psqgcCIEP5Q==}
    engines: {node: '>=0.10.0'}
    dev: false

  /is-potential-custom-element-name@1.0.1:
    resolution: {integrity: sha512-bCYeRA2rVibKZd+s2625gGnGF/t7DSqDs4dP7CrLA1m7jKWz6pps0LpYLJN8Q64HtmPKJ1hrN3nzPNKFEKOUiQ==}
    dev: false

  /is-regex@1.1.4:
    resolution: {integrity: sha512-kvRdxDsxZjhzUX07ZnLydzS1TU/TJlTUHHY4YLL87e37oUA49DfkLqgy+VjFocowy29cKvcSiu+kIv728jTTVg==}
    engines: {node: '>= 0.4'}
    dependencies:
      call-bind: 1.0.6
      has-tostringtag: 1.0.2
    dev: false

  /is-set@2.0.2:
    resolution: {integrity: sha512-+2cnTEZeY5z/iXGbLhPrOAaK/Mau5k5eXq9j14CpRTftq0pAJu2MwVRSZhyZWBzx3o6X795Lz6Bpb6R0GKf37g==}
    dev: false

  /is-shared-array-buffer@1.0.2:
    resolution: {integrity: sha512-sqN2UDu1/0y6uvXyStCOzyhAjCSlHceFoMKJW8W9EU9cvic/QdsZ0kEU93HEy3IUEFZIiH/3w+AH/UQbPHNdhA==}
    dependencies:
      call-bind: 1.0.6
    dev: false

  /is-stream@2.0.1:
    resolution: {integrity: sha512-hFoiJiTl63nn+kstHGBtewWSKnQLpyb155KHheA1l39uvtO9nWIop1p3udqPcUd/xbF1VLMO4n7OI6p7RbngDg==}
    engines: {node: '>=8'}
    dev: false

  /is-string@1.0.7:
    resolution: {integrity: sha512-tE2UXzivje6ofPW7l23cjDOMa09gb7xlAqG6jG5ej6uPV32TlWP3NKPigtaGeHNu9fohccRYvIiZMfOOnOYUtg==}
    engines: {node: '>= 0.4'}
    dependencies:
      has-tostringtag: 1.0.2
    dev: false

  /is-symbol@1.0.4:
    resolution: {integrity: sha512-C/CPBqKWnvdcxqIARxyOh4v1UUEOCHpgDa0WYgpKDFMszcrPcffg5uhwSgPCLD2WWxmq6isisz87tzT01tuGhg==}
    engines: {node: '>= 0.4'}
    dependencies:
      has-symbols: 1.0.3
    dev: false

  /is-typed-array@1.1.13:
    resolution: {integrity: sha512-uZ25/bUAlUY5fR4OKT4rZQEBrzQWYV9ZJYGGsUmEJ6thodVJ1HX64ePQ6Z0qPWP+m+Uq6e9UugrE38jeYsDSMw==}
    engines: {node: '>= 0.4'}
    dependencies:
      which-typed-array: 1.1.14
    dev: false

  /is-weakmap@2.0.1:
    resolution: {integrity: sha512-NSBR4kH5oVj1Uwvv970ruUkCV7O1mzgVFO4/rev2cLRda9Tm9HrL70ZPut4rOHgY0FNrUu9BCbXA2sdQ+x0chA==}
    dev: false

  /is-weakref@1.0.2:
    resolution: {integrity: sha512-qctsuLZmIQ0+vSSMfoVvyFe2+GSEvnmZ2ezTup1SBse9+twCCeial6EEi3Nc2KFcf6+qz2FBPnjXsk8xhKSaPQ==}
    dependencies:
      call-bind: 1.0.6
    dev: false

  /is-weakset@2.0.2:
    resolution: {integrity: sha512-t2yVvttHkQktwnNNmBQ98AhENLdPUTDTE21uPqAQ0ARwQfGeQKRVS0NNurH7bTf7RrvcVn1OOge45CnBeHCSmg==}
    dependencies:
      call-bind: 1.0.6
      get-intrinsic: 1.2.4
    dev: false

  /isarray@2.0.5:
    resolution: {integrity: sha512-xHjhDr3cNBK0BzdUJSPXZntQUx/mwMS5Rw4A7lPJ90XGAO6ISP/ePDNuo0vhqOZU+UD5JoodwCAAoZQd3FeAKw==}
    dev: false

  /isexe@2.0.0:
    resolution: {integrity: sha512-RHxMLp9lnKHGHRng9QFhRCMbYAcVpn69smSGcq3f36xjgVVWThj4qqLbTLlq7Ssj8B+fIQ1EuCEGI2lKsyQeIw==}
    dev: false

  /istanbul-lib-coverage@3.2.2:
    resolution: {integrity: sha512-O8dpsF+r0WV/8MNRKfnmrtCWhuKjxrq2w+jpzBL5UZKTi2LeVWnWOmWRxFlesJONmc+wLAGvKQZEOanko0LFTg==}
    engines: {node: '>=8'}
    dev: false

  /istanbul-lib-instrument@5.2.1:
    resolution: {integrity: sha512-pzqtp31nLv/XFOzXGuvhCb8qhjmTVo5vjVk19XE4CRlSWz0KoeJ3bw9XsA7nOp9YBf4qHjwBxkDzKcME/J29Yg==}
    engines: {node: '>=8'}
    dependencies:
      '@babel/core': 7.23.9
      '@babel/parser': 7.23.9
      '@istanbuljs/schema': 0.1.3
      istanbul-lib-coverage: 3.2.2
      semver: 6.3.1
    transitivePeerDependencies:
      - supports-color
    dev: false

  /istanbul-lib-instrument@6.0.1:
    resolution: {integrity: sha512-EAMEJBsYuyyztxMxW3g7ugGPkrZsV57v0Hmv3mm1uQsmB+QnZuepg731CRaIgeUVSdmsTngOkSnauNF8p7FIhA==}
    engines: {node: '>=10'}
    dependencies:
      '@babel/core': 7.23.9
      '@babel/parser': 7.23.9
      '@istanbuljs/schema': 0.1.3
      istanbul-lib-coverage: 3.2.2
      semver: 7.6.0
    transitivePeerDependencies:
      - supports-color
    dev: false

  /istanbul-lib-report@3.0.1:
    resolution: {integrity: sha512-GCfE1mtsHGOELCU8e/Z7YWzpmybrx/+dSTfLrvY8qRmaY6zXTKWn6WQIjaAFw069icm6GVMNkgu0NzI4iPZUNw==}
    engines: {node: '>=10'}
    dependencies:
      istanbul-lib-coverage: 3.2.2
      make-dir: 4.0.0
      supports-color: 7.2.0
    dev: false

  /istanbul-lib-source-maps@4.0.1:
    resolution: {integrity: sha512-n3s8EwkdFIJCG3BPKBYvskgXGoy88ARzvegkitk60NxRdwltLOTaH7CUiMRXvwYorl0Q712iEjcWB+fK/MrWVw==}
    engines: {node: '>=10'}
    dependencies:
      debug: 4.3.4
      istanbul-lib-coverage: 3.2.2
      source-map: 0.6.1
    transitivePeerDependencies:
      - supports-color
    dev: false

  /istanbul-reports@3.1.6:
    resolution: {integrity: sha512-TLgnMkKg3iTDsQ9PbPTdpfAK2DzjF9mqUG7RMgcQl8oFjad8ob4laGxv5XV5U9MAfx8D6tSJiUyuAwzLicaxlg==}
    engines: {node: '>=8'}
    dependencies:
      html-escaper: 2.0.2
      istanbul-lib-report: 3.0.1
    dev: false

  /iterator.prototype@1.1.2:
    resolution: {integrity: sha512-DR33HMMr8EzwuRL8Y9D3u2BMj8+RqSE850jfGu59kS7tbmPLzGkZmVSfyCFSDxuZiEY6Rzt3T2NA/qU+NwVj1w==}
    dependencies:
      define-properties: 1.2.1
      get-intrinsic: 1.2.4
      has-symbols: 1.0.3
      reflect.getprototypeof: 1.0.5
      set-function-name: 2.0.1
    dev: false

  /jackspeak@2.3.6:
    resolution: {integrity: sha512-N3yCS/NegsOBokc8GAdM8UcmfsKiSS8cipheD/nivzr700H+nsMOxJjQnvwOcRYVuFkdH0wGUvW2WbXGmrZGbQ==}
    engines: {node: '>=14'}
    dependencies:
      '@isaacs/cliui': 8.0.2
    optionalDependencies:
      '@pkgjs/parseargs': 0.11.0
    dev: false

  /jest-changed-files@29.7.0:
    resolution: {integrity: sha512-fEArFiwf1BpQ+4bXSprcDc3/x4HSzL4al2tozwVpDFpsxALjLYdyiIK4e5Vz66GQJIbXJ82+35PtysofptNX2w==}
    engines: {node: ^14.15.0 || ^16.10.0 || >=18.0.0}
    dependencies:
      execa: 5.1.1
      jest-util: 29.7.0
      p-limit: 3.1.0
    dev: false

  /jest-circus@29.7.0:
    resolution: {integrity: sha512-3E1nCMgipcTkCocFwM90XXQab9bS+GMsjdpmPrlelaxwD93Ad8iVEjX/vvHPdLPnFf+L40u+5+iutRdA1N9myw==}
    engines: {node: ^14.15.0 || ^16.10.0 || >=18.0.0}
    dependencies:
      '@jest/environment': 29.7.0
      '@jest/expect': 29.7.0
      '@jest/test-result': 29.7.0
      '@jest/types': 29.6.3
      '@types/node': 20.11.19
      chalk: 4.1.2
      co: 4.6.0
      dedent: 1.5.1
      is-generator-fn: 2.1.0
      jest-each: 29.7.0
      jest-matcher-utils: 29.7.0
      jest-message-util: 29.7.0
      jest-runtime: 29.7.0
      jest-snapshot: 29.7.0
      jest-util: 29.7.0
      p-limit: 3.1.0
      pretty-format: 29.7.0
      pure-rand: 6.0.4
      slash: 3.0.0
      stack-utils: 2.0.6
    transitivePeerDependencies:
      - babel-plugin-macros
      - supports-color
    dev: false

  /jest-cli@29.7.0(@types/node@20.11.19):
    resolution: {integrity: sha512-OVVobw2IubN/GSYsxETi+gOe7Ka59EFMR/twOU3Jb2GnKKeMGJB5SGUUrEz3SFVmJASUdZUzy83sLNNQ2gZslg==}
    engines: {node: ^14.15.0 || ^16.10.0 || >=18.0.0}
    hasBin: true
    peerDependencies:
      node-notifier: ^8.0.1 || ^9.0.0 || ^10.0.0
    peerDependenciesMeta:
      node-notifier:
        optional: true
    dependencies:
      '@jest/core': 29.7.0
      '@jest/test-result': 29.7.0
      '@jest/types': 29.6.3
      chalk: 4.1.2
      create-jest: 29.7.0(@types/node@20.11.19)
      exit: 0.1.2
      import-local: 3.1.0
      jest-config: 29.7.0(@types/node@20.11.19)
      jest-util: 29.7.0
      jest-validate: 29.7.0
      yargs: 17.7.2
    transitivePeerDependencies:
      - '@types/node'
      - babel-plugin-macros
      - supports-color
      - ts-node
    dev: false

  /jest-config@29.7.0(@types/node@20.11.19):
    resolution: {integrity: sha512-uXbpfeQ7R6TZBqI3/TxCU4q4ttk3u0PJeC+E0zbfSoSjq6bJ7buBPxzQPL0ifrkY4DNu4JUdk0ImlBUYi840eQ==}
    engines: {node: ^14.15.0 || ^16.10.0 || >=18.0.0}
    peerDependencies:
      '@types/node': '*'
      ts-node: '>=9.0.0'
    peerDependenciesMeta:
      '@types/node':
        optional: true
      ts-node:
        optional: true
    dependencies:
      '@babel/core': 7.23.9
      '@jest/test-sequencer': 29.7.0
      '@jest/types': 29.6.3
      '@types/node': 20.11.19
      babel-jest: 29.7.0(@babel/core@7.23.9)
      chalk: 4.1.2
      ci-info: 3.9.0
      deepmerge: 4.3.1
      glob: 7.2.3
      graceful-fs: 4.2.11
      jest-circus: 29.7.0
      jest-environment-node: 29.7.0
      jest-get-type: 29.6.3
      jest-regex-util: 29.6.3
      jest-resolve: 29.7.0
      jest-runner: 29.7.0
      jest-util: 29.7.0
      jest-validate: 29.7.0
      micromatch: 4.0.5
      parse-json: 5.2.0
      pretty-format: 29.7.0
      slash: 3.0.0
      strip-json-comments: 3.1.1
    transitivePeerDependencies:
      - babel-plugin-macros
      - supports-color
    dev: false

  /jest-diff@29.7.0:
    resolution: {integrity: sha512-LMIgiIrhigmPrs03JHpxUh2yISK3vLFPkAodPeo0+BuF7wA2FoQbkEg1u8gBYBThncu7e1oEDUfIXVuTqLRUjw==}
    engines: {node: ^14.15.0 || ^16.10.0 || >=18.0.0}
    dependencies:
      chalk: 4.1.2
      diff-sequences: 29.6.3
      jest-get-type: 29.6.3
      pretty-format: 29.7.0
    dev: false

  /jest-docblock@29.7.0:
    resolution: {integrity: sha512-q617Auw3A612guyaFgsbFeYpNP5t2aoUNLwBUbc/0kD1R4t9ixDbyFTHd1nok4epoVFpr7PmeWHrhvuV3XaJ4g==}
    engines: {node: ^14.15.0 || ^16.10.0 || >=18.0.0}
    dependencies:
      detect-newline: 3.1.0
    dev: false

  /jest-each@29.7.0:
    resolution: {integrity: sha512-gns+Er14+ZrEoC5fhOfYCY1LOHHr0TI+rQUHZS8Ttw2l7gl+80eHc/gFf2Ktkw0+SIACDTeWvpFcv3B04VembQ==}
    engines: {node: ^14.15.0 || ^16.10.0 || >=18.0.0}
    dependencies:
      '@jest/types': 29.6.3
      chalk: 4.1.2
      jest-get-type: 29.6.3
      jest-util: 29.7.0
      pretty-format: 29.7.0
    dev: false

  /jest-environment-jsdom@29.7.0:
    resolution: {integrity: sha512-k9iQbsf9OyOfdzWH8HDmrRT0gSIcX+FLNW7IQq94tFX0gynPwqDTW0Ho6iMVNjGz/nb+l/vW3dWM2bbLLpkbXA==}
    engines: {node: ^14.15.0 || ^16.10.0 || >=18.0.0}
    peerDependencies:
      canvas: ^2.5.0
    peerDependenciesMeta:
      canvas:
        optional: true
    dependencies:
      '@jest/environment': 29.7.0
      '@jest/fake-timers': 29.7.0
      '@jest/types': 29.6.3
      '@types/jsdom': 20.0.1
      '@types/node': 20.11.19
      jest-mock: 29.7.0
      jest-util: 29.7.0
      jsdom: 20.0.3
    transitivePeerDependencies:
      - bufferutil
      - supports-color
      - utf-8-validate
    dev: false

  /jest-environment-node@29.7.0:
    resolution: {integrity: sha512-DOSwCRqXirTOyheM+4d5YZOrWcdu0LNZ87ewUoywbcb2XR4wKgqiG8vNeYwhjFMbEkfju7wx2GYH0P2gevGvFw==}
    engines: {node: ^14.15.0 || ^16.10.0 || >=18.0.0}
    dependencies:
      '@jest/environment': 29.7.0
      '@jest/fake-timers': 29.7.0
      '@jest/types': 29.6.3
      '@types/node': 20.11.19
      jest-mock: 29.7.0
      jest-util: 29.7.0
    dev: false

  /jest-get-type@29.6.3:
    resolution: {integrity: sha512-zrteXnqYxfQh7l5FHyL38jL39di8H8rHoecLH3JNxH3BwOrBsNeabdap5e0I23lD4HHI8W5VFBZqG4Eaq5LNcw==}
    engines: {node: ^14.15.0 || ^16.10.0 || >=18.0.0}
    dev: false

  /jest-haste-map@29.7.0:
    resolution: {integrity: sha512-fP8u2pyfqx0K1rGn1R9pyE0/KTn+G7PxktWidOBTqFPLYX0b9ksaMFkhK5vrS3DVun09pckLdlx90QthlW7AmA==}
    engines: {node: ^14.15.0 || ^16.10.0 || >=18.0.0}
    dependencies:
      '@jest/types': 29.6.3
      '@types/graceful-fs': 4.1.9
      '@types/node': 20.11.19
      anymatch: 3.1.3
      fb-watchman: 2.0.2
      graceful-fs: 4.2.11
      jest-regex-util: 29.6.3
      jest-util: 29.7.0
      jest-worker: 29.7.0
      micromatch: 4.0.5
      walker: 1.0.8
    optionalDependencies:
      fsevents: 2.3.3
    dev: false

  /jest-leak-detector@29.7.0:
    resolution: {integrity: sha512-kYA8IJcSYtST2BY9I+SMC32nDpBT3J2NvWJx8+JCuCdl/CR1I4EKUJROiP8XtCcxqgTTBGJNdbB1A8XRKbTetw==}
    engines: {node: ^14.15.0 || ^16.10.0 || >=18.0.0}
    dependencies:
      jest-get-type: 29.6.3
      pretty-format: 29.7.0
    dev: false

  /jest-matcher-utils@29.7.0:
    resolution: {integrity: sha512-sBkD+Xi9DtcChsI3L3u0+N0opgPYnCRPtGcQYrgXmR+hmt/fYfWAL0xRXYU8eWOdfuLgBe0YCW3AFtnRLagq/g==}
    engines: {node: ^14.15.0 || ^16.10.0 || >=18.0.0}
    dependencies:
      chalk: 4.1.2
      jest-diff: 29.7.0
      jest-get-type: 29.6.3
      pretty-format: 29.7.0
    dev: false

  /jest-message-util@29.7.0:
    resolution: {integrity: sha512-GBEV4GRADeP+qtB2+6u61stea8mGcOT4mCtrYISZwfu9/ISHFJ/5zOMXYbpBE9RsS5+Gb63DW4FgmnKJ79Kf6w==}
    engines: {node: ^14.15.0 || ^16.10.0 || >=18.0.0}
    dependencies:
      '@babel/code-frame': 7.23.5
      '@jest/types': 29.6.3
      '@types/stack-utils': 2.0.3
      chalk: 4.1.2
      graceful-fs: 4.2.11
      micromatch: 4.0.5
      pretty-format: 29.7.0
      slash: 3.0.0
      stack-utils: 2.0.6
    dev: false

  /jest-mock@29.7.0:
    resolution: {integrity: sha512-ITOMZn+UkYS4ZFh83xYAOzWStloNzJFO2s8DWrE4lhtGD+AorgnbkiKERe4wQVBydIGPx059g6riW5Btp6Llnw==}
    engines: {node: ^14.15.0 || ^16.10.0 || >=18.0.0}
    dependencies:
      '@jest/types': 29.6.3
      '@types/node': 20.11.19
      jest-util: 29.7.0
    dev: false

  /jest-pnp-resolver@1.2.3(jest-resolve@29.7.0):
    resolution: {integrity: sha512-+3NpwQEnRoIBtx4fyhblQDPgJI0H1IEIkX7ShLUjPGA7TtUTvI1oiKi3SR4oBR0hQhQR80l4WAe5RrXBwWMA8w==}
    engines: {node: '>=6'}
    peerDependencies:
      jest-resolve: '*'
    peerDependenciesMeta:
      jest-resolve:
        optional: true
    dependencies:
      jest-resolve: 29.7.0
    dev: false

  /jest-regex-util@29.6.3:
    resolution: {integrity: sha512-KJJBsRCyyLNWCNBOvZyRDnAIfUiRJ8v+hOBQYGn8gDyF3UegwiP4gwRR3/SDa42g1YbVycTidUF3rKjyLFDWbg==}
    engines: {node: ^14.15.0 || ^16.10.0 || >=18.0.0}
    dev: false

  /jest-resolve-dependencies@29.7.0:
    resolution: {integrity: sha512-un0zD/6qxJ+S0et7WxeI3H5XSe9lTBBR7bOHCHXkKR6luG5mwDDlIzVQ0V5cZCuoTgEdcdwzTghYkTWfubi+nA==}
    engines: {node: ^14.15.0 || ^16.10.0 || >=18.0.0}
    dependencies:
      jest-regex-util: 29.6.3
      jest-snapshot: 29.7.0
    transitivePeerDependencies:
      - supports-color
    dev: false

  /jest-resolve@29.7.0:
    resolution: {integrity: sha512-IOVhZSrg+UvVAshDSDtHyFCCBUl/Q3AAJv8iZ6ZjnZ74xzvwuzLXid9IIIPgTnY62SJjfuupMKZsZQRsCvxEgA==}
    engines: {node: ^14.15.0 || ^16.10.0 || >=18.0.0}
    dependencies:
      chalk: 4.1.2
      graceful-fs: 4.2.11
      jest-haste-map: 29.7.0
      jest-pnp-resolver: 1.2.3(jest-resolve@29.7.0)
      jest-util: 29.7.0
      jest-validate: 29.7.0
      resolve: 1.22.8
      resolve.exports: 2.0.2
      slash: 3.0.0
    dev: false

  /jest-runner@29.7.0:
    resolution: {integrity: sha512-fsc4N6cPCAahybGBfTRcq5wFR6fpLznMg47sY5aDpsoejOcVYFb07AHuSnR0liMcPTgBsA3ZJL6kFOjPdoNipQ==}
    engines: {node: ^14.15.0 || ^16.10.0 || >=18.0.0}
    dependencies:
      '@jest/console': 29.7.0
      '@jest/environment': 29.7.0
      '@jest/test-result': 29.7.0
      '@jest/transform': 29.7.0
      '@jest/types': 29.6.3
      '@types/node': 20.11.19
      chalk: 4.1.2
      emittery: 0.13.1
      graceful-fs: 4.2.11
      jest-docblock: 29.7.0
      jest-environment-node: 29.7.0
      jest-haste-map: 29.7.0
      jest-leak-detector: 29.7.0
      jest-message-util: 29.7.0
      jest-resolve: 29.7.0
      jest-runtime: 29.7.0
      jest-util: 29.7.0
      jest-watcher: 29.7.0
      jest-worker: 29.7.0
      p-limit: 3.1.0
      source-map-support: 0.5.13
    transitivePeerDependencies:
      - supports-color
    dev: false

  /jest-runtime@29.7.0:
    resolution: {integrity: sha512-gUnLjgwdGqW7B4LvOIkbKs9WGbn+QLqRQQ9juC6HndeDiezIwhDP+mhMwHWCEcfQ5RUXa6OPnFF8BJh5xegwwQ==}
    engines: {node: ^14.15.0 || ^16.10.0 || >=18.0.0}
    dependencies:
      '@jest/environment': 29.7.0
      '@jest/fake-timers': 29.7.0
      '@jest/globals': 29.7.0
      '@jest/source-map': 29.6.3
      '@jest/test-result': 29.7.0
      '@jest/transform': 29.7.0
      '@jest/types': 29.6.3
      '@types/node': 20.11.19
      chalk: 4.1.2
      cjs-module-lexer: 1.2.3
      collect-v8-coverage: 1.0.2
      glob: 7.2.3
      graceful-fs: 4.2.11
      jest-haste-map: 29.7.0
      jest-message-util: 29.7.0
      jest-mock: 29.7.0
      jest-regex-util: 29.6.3
      jest-resolve: 29.7.0
      jest-snapshot: 29.7.0
      jest-util: 29.7.0
      slash: 3.0.0
      strip-bom: 4.0.0
    transitivePeerDependencies:
      - supports-color
    dev: false

  /jest-snapshot@29.7.0:
    resolution: {integrity: sha512-Rm0BMWtxBcioHr1/OX5YCP8Uov4riHvKPknOGs804Zg9JGZgmIBkbtlxJC/7Z4msKYVbIJtfU+tKb8xlYNfdkw==}
    engines: {node: ^14.15.0 || ^16.10.0 || >=18.0.0}
    dependencies:
      '@babel/core': 7.23.9
      '@babel/generator': 7.23.6
      '@babel/plugin-syntax-jsx': 7.23.3(@babel/core@7.23.9)
      '@babel/plugin-syntax-typescript': 7.23.3(@babel/core@7.23.9)
      '@babel/types': 7.23.9
      '@jest/expect-utils': 29.7.0
      '@jest/transform': 29.7.0
      '@jest/types': 29.6.3
      babel-preset-current-node-syntax: 1.0.1(@babel/core@7.23.9)
      chalk: 4.1.2
      expect: 29.7.0
      graceful-fs: 4.2.11
      jest-diff: 29.7.0
      jest-get-type: 29.6.3
      jest-matcher-utils: 29.7.0
      jest-message-util: 29.7.0
      jest-util: 29.7.0
      natural-compare: 1.4.0
      pretty-format: 29.7.0
      semver: 7.6.0
    transitivePeerDependencies:
      - supports-color
    dev: false

  /jest-util@29.7.0:
    resolution: {integrity: sha512-z6EbKajIpqGKU56y5KBUgy1dt1ihhQJgWzUlZHArA/+X2ad7Cb5iF+AK1EWVL/Bo7Rz9uurpqw6SiBCefUbCGA==}
    engines: {node: ^14.15.0 || ^16.10.0 || >=18.0.0}
    dependencies:
      '@jest/types': 29.6.3
      '@types/node': 20.11.19
      chalk: 4.1.2
      ci-info: 3.9.0
      graceful-fs: 4.2.11
      picomatch: 2.3.1
    dev: false

  /jest-validate@29.7.0:
    resolution: {integrity: sha512-ZB7wHqaRGVw/9hST/OuFUReG7M8vKeq0/J2egIGLdvjHCmYqGARhzXmtgi+gVeZ5uXFF219aOc3Ls2yLg27tkw==}
    engines: {node: ^14.15.0 || ^16.10.0 || >=18.0.0}
    dependencies:
      '@jest/types': 29.6.3
      camelcase: 6.3.0
      chalk: 4.1.2
      jest-get-type: 29.6.3
      leven: 3.1.0
      pretty-format: 29.7.0
    dev: false

  /jest-watcher@29.7.0:
    resolution: {integrity: sha512-49Fg7WXkU3Vl2h6LbLtMQ/HyB6rXSIX7SqvBLQmssRBGN9I0PNvPmAmCWSOY6SOvrjhI/F7/bGAv9RtnsPA03g==}
    engines: {node: ^14.15.0 || ^16.10.0 || >=18.0.0}
    dependencies:
      '@jest/test-result': 29.7.0
      '@jest/types': 29.6.3
      '@types/node': 20.11.19
      ansi-escapes: 4.3.2
      chalk: 4.1.2
      emittery: 0.13.1
      jest-util: 29.7.0
      string-length: 4.0.2
    dev: false

  /jest-worker@29.7.0:
    resolution: {integrity: sha512-eIz2msL/EzL9UFTFFx7jBTkeZfku0yUAyZZZmJ93H2TYEiroIx2PQjEXcwYtYl8zXCxb+PAmA2hLIt/6ZEkPHw==}
    engines: {node: ^14.15.0 || ^16.10.0 || >=18.0.0}
    dependencies:
      '@types/node': 20.11.19
      jest-util: 29.7.0
      merge-stream: 2.0.0
      supports-color: 8.1.1
    dev: false

  /jest@29.7.0(@types/node@20.11.19):
    resolution: {integrity: sha512-NIy3oAFp9shda19hy4HK0HRTWKtPJmGdnvywu01nOqNC2vZg+Z+fvJDxpMQA88eb2I9EcafcdjYgsDthnYTvGw==}
    engines: {node: ^14.15.0 || ^16.10.0 || >=18.0.0}
    hasBin: true
    peerDependencies:
      node-notifier: ^8.0.1 || ^9.0.0 || ^10.0.0
    peerDependenciesMeta:
      node-notifier:
        optional: true
    dependencies:
      '@jest/core': 29.7.0
      '@jest/types': 29.6.3
      import-local: 3.1.0
      jest-cli: 29.7.0(@types/node@20.11.19)
    transitivePeerDependencies:
      - '@types/node'
      - babel-plugin-macros
      - supports-color
      - ts-node
    dev: false

  /jiti@1.21.0:
    resolution: {integrity: sha512-gFqAIbuKyyso/3G2qhiO2OM6shY6EPP/R0+mkDbyspxKazh8BXDC5FiFsUjlczgdNz/vfra0da2y+aHrusLG/Q==}
    hasBin: true
    dev: false

  /jose@5.2.1:
    resolution: {integrity: sha512-qiaQhtQRw6YrOaOj0v59h3R6hUY9NvxBmmnMfKemkqYmBB0tEc97NbLP7ix44VP5p9/0YHG8Vyhzuo5YBNwviA==}
    dev: false

  /js-tokens@4.0.0:
    resolution: {integrity: sha512-RdJUflcE3cUzKiMqQgsCu06FPu9UdIJO0beYbPhHN4k6apgJtifcoCtT9bcxOpYBtpD2kCM6Sbzg4CausW/PKQ==}
    dev: false

  /js-yaml@3.14.1:
    resolution: {integrity: sha512-okMH7OXXJ7YrN9Ok3/SXrnu4iX9yOk+25nqX4imS2npuvTYDmo/QEZoqwZkYaIDk3jVvBOTOIEgEhaLOynBS9g==}
    hasBin: true
    dependencies:
      argparse: 1.0.10
      esprima: 4.0.1
    dev: false

  /js-yaml@4.1.0:
    resolution: {integrity: sha512-wpxZs9NoxZaJESJGIZTyDEaYpl0FKSA+FB9aJiyemKhMwkxQg63h4T1KJgUGHpTqPDNRcmmYLugrRjJlBtWvRA==}
    hasBin: true
    dependencies:
      argparse: 2.0.1
    dev: false

  /jsdom@20.0.3:
    resolution: {integrity: sha512-SYhBvTh89tTfCD/CRdSOm13mOBa42iTaTyfyEWBdKcGdPxPtLFBXuHR8XHb33YNYaP+lLbmSvBTsnoesCNJEsQ==}
    engines: {node: '>=14'}
    peerDependencies:
      canvas: ^2.5.0
    peerDependenciesMeta:
      canvas:
        optional: true
    dependencies:
      abab: 2.0.6
      acorn: 8.11.3
      acorn-globals: 7.0.1
      cssom: 0.5.0
      cssstyle: 2.3.0
      data-urls: 3.0.2
      decimal.js: 10.4.3
      domexception: 4.0.0
      escodegen: 2.1.0
      form-data: 4.0.0
      html-encoding-sniffer: 3.0.0
      http-proxy-agent: 5.0.0
      https-proxy-agent: 5.0.1
      is-potential-custom-element-name: 1.0.1
      nwsapi: 2.2.7
      parse5: 7.1.2
      saxes: 6.0.0
      symbol-tree: 3.2.4
      tough-cookie: 4.1.3
      w3c-xmlserializer: 4.0.0
      webidl-conversions: 7.0.0
      whatwg-encoding: 2.0.0
      whatwg-mimetype: 3.0.0
      whatwg-url: 11.0.0
      ws: 8.16.0
      xml-name-validator: 4.0.0
    transitivePeerDependencies:
      - bufferutil
      - supports-color
      - utf-8-validate
    dev: false

  /jsesc@2.5.2:
    resolution: {integrity: sha512-OYu7XEzjkCQ3C5Ps3QIZsQfNpqoJyZZA99wd9aWd05NCtC5pWOkShK2mkL6HXQR6/Cy2lbNdPlZBpuQHXE63gA==}
    engines: {node: '>=4'}
    hasBin: true
    dev: false

  /json-buffer@3.0.1:
    resolution: {integrity: sha512-4bV5BfR2mqfQTJm+V5tPPdf+ZpuhiIvTuAB5g8kcrXOZpTT/QwwVRWBywX1ozr6lEuPdbHxwaJlm9G6mI2sfSQ==}
    dev: false

  /json-parse-even-better-errors@2.3.1:
    resolution: {integrity: sha512-xyFwyhro/JEof6Ghe2iz2NcXoj2sloNsWr/XsERDK/oiPCfaNhl5ONfp+jQdAZRQQ0IJWNzH9zIZF7li91kh2w==}
    dev: false

  /json-schema-traverse@0.4.1:
    resolution: {integrity: sha512-xbbCH5dCYU5T8LcEhhuh7HJ88HXuW3qsI3Y0zOZFKfZEHcpWiHU/Jxzk629Brsab/mMiHQti9wMP+845RPe3Vg==}
    dev: false

  /json-stable-stringify-without-jsonify@1.0.1:
    resolution: {integrity: sha512-Bdboy+l7tA3OGW6FjyFHWkP5LuByj1Tk33Ljyq0axyzdk9//JSi2u3fP1QSmd1KNwq6VOKYGlAu87CisVir6Pw==}
    dev: false

  /json5@1.0.2:
    resolution: {integrity: sha512-g1MWMLBiz8FKi1e4w0UyVL3w+iJceWAFBAaBnnGKOpNa5f8TLktkbre1+s6oICydWAm+HRUGTmI+//xv2hvXYA==}
    hasBin: true
    dependencies:
      minimist: 1.2.8
    dev: false

  /json5@2.2.3:
    resolution: {integrity: sha512-XmOWe7eyHYH14cLdVPoyg+GOH3rYX++KpzrylJwSW98t3Nk+U8XOl8FWKOgwtzdb8lXGf6zYwDUzeHMWfxasyg==}
    engines: {node: '>=6'}
    hasBin: true
    dev: false

  /jsx-ast-utils@3.3.5:
    resolution: {integrity: sha512-ZZow9HBI5O6EPgSJLUb8n2NKgmVWTwCvHGwFuJlMjvLFqlGG6pjirPhtdsseaLZjSibD8eegzmYpUZwoIlj2cQ==}
    engines: {node: '>=4.0'}
    dependencies:
      array-includes: 3.1.7
      array.prototype.flat: 1.3.2
      object.assign: 4.1.5
      object.values: 1.1.7
    dev: false

  /keyv@4.5.4:
    resolution: {integrity: sha512-oxVHkHR/EJf2CNXnWxRLW6mg7JyCCUcG0DtEGmL2ctUo1PNTin1PUil+r/+4r5MpVgC/fn1kjsx7mjSujKqIpw==}
    dependencies:
      json-buffer: 3.0.1
    dev: false

  /kleur@3.0.3:
    resolution: {integrity: sha512-eTIzlVOSUR+JxdDFepEYcBMtZ9Qqdef+rnzWdRZuMbOywu5tO2w2N7rqjoANZ5k9vywhL6Br1VRjUIgTQx4E8w==}
    engines: {node: '>=6'}
    dev: false

  /language-subtag-registry@0.3.22:
    resolution: {integrity: sha512-tN0MCzyWnoz/4nHS6uxdlFWoUZT7ABptwKPQ52Ea7URk6vll88bWBVhodtnlfEuCcKWNGoc+uGbw1cwa9IKh/w==}
    dev: false

  /language-tags@1.0.9:
    resolution: {integrity: sha512-MbjN408fEndfiQXbFQ1vnd+1NoLDsnQW41410oQBXiyXDMYH5z505juWa4KUE1LqxRC7DgOgZDbKLxHIwm27hA==}
    engines: {node: '>=0.10'}
    dependencies:
      language-subtag-registry: 0.3.22
    dev: false

  /leven@3.1.0:
    resolution: {integrity: sha512-qsda+H8jTaUaN/x5vzW2rzc+8Rw4TAQ/4KjB46IwK5VH+IlVeeeje/EoZRpiXvIqjFgK84QffqPztGI3VBLG1A==}
    engines: {node: '>=6'}
    dev: false

  /levn@0.4.1:
    resolution: {integrity: sha512-+bT2uH4E5LGE7h/n3evcS/sQlJXCpIp6ym8OWJ5eV6+67Dsql/LaaT7qJBAt2rzfoa/5QBGBhxDix1dMt2kQKQ==}
    engines: {node: '>= 0.8.0'}
    dependencies:
      prelude-ls: 1.2.1
      type-check: 0.4.0
    dev: false

  /lilconfig@2.1.0:
    resolution: {integrity: sha512-utWOt/GHzuUxnLKxB6dk81RoOeoNeHgbrXiuGk4yyF5qlRz+iIVWu56E2fqGHFrXz0QNUhLB/8nKqvRH66JKGQ==}
    engines: {node: '>=10'}
    dev: false

  /lilconfig@3.0.0:
    resolution: {integrity: sha512-K2U4W2Ff5ibV7j7ydLr+zLAkIg5JJ4lPn1Ltsdt+Tz/IjQ8buJ55pZAxoP34lqIiwtF9iAvtLv3JGv7CAyAg+g==}
    engines: {node: '>=14'}
    dev: false

  /lines-and-columns@1.2.4:
    resolution: {integrity: sha512-7ylylesZQ/PV29jhEDl3Ufjo6ZX7gCqJr5F7PKrqc93v7fzSymt1BpwEU8nAUXs8qzzvqhbjhK5QZg6Mt/HkBg==}
    dev: false

  /locate-path@5.0.0:
    resolution: {integrity: sha512-t7hw9pI+WvuwNJXwk5zVHpyhIqzg2qTlklJOf0mVxGSbe3Fp2VieZcduNYjaLDoy6p9uGpQEGWG87WpMKlNq8g==}
    engines: {node: '>=8'}
    dependencies:
      p-locate: 4.1.0
    dev: false

  /locate-path@6.0.0:
    resolution: {integrity: sha512-iPZK6eYjbxRu3uB4/WZ3EsEIMJFMqAoopl3R+zuq0UjcAm/MO6KCweDgPfP3elTztoKP3KtnVHxTn2NHBSDVUw==}
    engines: {node: '>=10'}
    dependencies:
      p-locate: 5.0.0
    dev: false

  /lodash.merge@4.6.2:
    resolution: {integrity: sha512-0KpjqXRVvrYyCsX1swR/XTK0va6VQkQM6MNo7PqW77ByjAhoARA8EfrP1N4+KlKj8YS0ZUCtRT/YUuhyYDujIQ==}
    dev: false

  /lodash@4.17.21:
    resolution: {integrity: sha512-v2kDEe57lecTulaDIuNTPy3Ry4gLGJ6Z1O3vE1krgXZNrsQ+LFTGHVxVjcXPs17LhbZVGedAJv8XZ1tvj5FvSg==}
    dev: false

  /loose-envify@1.4.0:
    resolution: {integrity: sha512-lyuxPGr/Wfhrlem2CL/UcnUc1zcqKAImBDzukY7Y5F/yQiNdko6+fRLevlw1HgMySw7f611UIY408EtxRSoK3Q==}
    hasBin: true
    dependencies:
      js-tokens: 4.0.0
    dev: false

  /lru-cache@10.2.0:
    resolution: {integrity: sha512-2bIM8x+VAf6JT4bKAljS1qUWgMsqZRPGJS6FSahIMPVvctcNhyVp7AJu7quxOW9jwkryBReKZY5tY5JYv2n/7Q==}
    engines: {node: 14 || >=16.14}
    dev: false

  /lru-cache@5.1.1:
    resolution: {integrity: sha512-KpNARQA3Iwv+jTA0utUVVbrh+Jlrr1Fv0e56GGzAFOXN7dk/FviaDW8LHmK52DlcH4WP2n6gI8vN1aesBFgo9w==}
    dependencies:
      yallist: 3.1.1
    dev: false

  /lru-cache@6.0.0:
    resolution: {integrity: sha512-Jo6dJ04CmSjuznwJSS3pUeWmd/H0ffTlkXXgwZi+eq1UCmqQwCh+eLsYOYCwY991i2Fah4h1BEMCx4qThGbsiA==}
    engines: {node: '>=10'}
    dependencies:
      yallist: 4.0.0
    dev: false

  /lz-string@1.5.0:
    resolution: {integrity: sha512-h5bgJWpxJNswbU7qCrV0tIKQCaS3blPDrqKWx+QxzuzL1zGUzij9XCWLrSLsJPu5t+eWA/ycetzYAO5IOMcWAQ==}
    hasBin: true
    dev: false

  /make-dir@4.0.0:
    resolution: {integrity: sha512-hXdUTZYIVOt1Ex//jAQi+wTZZpUpwBj/0QsOzqegb3rGMMeJiSEu5xLHnYfBrRV4RH2+OCSOO95Is/7x1WJ4bw==}
    engines: {node: '>=10'}
    dependencies:
      semver: 7.6.0
    dev: false

  /makeerror@1.0.12:
    resolution: {integrity: sha512-JmqCvUhmt43madlpFzG4BQzG2Z3m6tvQDNKdClZnO3VbIudJYmxsT0FNJMeiB2+JTSlTQTSbU8QdesVmwJcmLg==}
    dependencies:
      tmpl: 1.0.5
    dev: false

  /map-obj@5.0.0:
    resolution: {integrity: sha512-2L3MIgJynYrZ3TYMriLDLWocz15okFakV6J12HXvMXDHui2x/zgChzg1u9mFFGbbGWE+GsLpQByt4POb9Or+uA==}
    engines: {node: ^12.20.0 || ^14.13.1 || >=16.0.0}
    dev: false

  /merge-stream@2.0.0:
    resolution: {integrity: sha512-abv/qOcuPfk3URPfDzmZU1LKmuw8kT+0nIHvKrKgFrwifol/doWcdA4ZqsWQ8ENrFKkd67Mfpo/LovbIUsbt3w==}
    dev: false

  /merge2@1.4.1:
    resolution: {integrity: sha512-8q7VEgMJW4J8tcfVPy8g09NcQwZdbwFEqhe/WZkoIzjn/3TGDwtOCYtXGxA3O8tPzpczCCDgv+P2P5y00ZJOOg==}
    engines: {node: '>= 8'}
    dev: false

  /micromatch@4.0.5:
    resolution: {integrity: sha512-DMy+ERcEW2q8Z2Po+WNXuw3c5YaUSFjAO5GsJqfEl7UjvtIuFKO6ZrKvcItdy98dwFI2N1tg3zNIdKaQT+aNdA==}
    engines: {node: '>=8.6'}
    dependencies:
      braces: 3.0.2
      picomatch: 2.3.1
    dev: false

  /mime-db@1.52.0:
    resolution: {integrity: sha512-sPU4uV7dYlvtWJxwwxHD0PuihVNiE7TyAbQ5SWxDCB9mUYvOgroQOwYQQOKPJ8CIbE+1ETVlOoK1UC2nU3gYvg==}
    engines: {node: '>= 0.6'}
    dev: false

  /mime-types@2.1.35:
    resolution: {integrity: sha512-ZDY+bPm5zTTF+YpCrAU9nK0UgICYPT0QtT1NZWFv4s++TNkcgVaT0g6+4R2uI4MjQjzysHB1zxuWL50hzaeXiw==}
    engines: {node: '>= 0.6'}
    dependencies:
      mime-db: 1.52.0
    dev: false

  /mimic-fn@2.1.0:
    resolution: {integrity: sha512-OqbOk5oEQeAZ8WXWydlu9HJjz9WVdEIvamMCcXmuqUYjTknH/sqsWvhQ3vgwKFRR1HpjvNBKQ37nbJgYzGqGcg==}
    engines: {node: '>=6'}
    dev: false

  /min-indent@1.0.1:
    resolution: {integrity: sha512-I9jwMn07Sy/IwOj3zVkVik2JTvgpaykDZEigL6Rx6N9LbMywwUSMtxET+7lVoDLLd3O3IXwJwvuuns8UB/HeAg==}
    engines: {node: '>=4'}
    dev: false

  /mini-svg-data-uri@1.4.4:
    resolution: {integrity: sha512-r9deDe9p5FJUPZAk3A59wGH7Ii9YrjjWw0jmw/liSbHl2CHiyXj6FcDXDu2K3TjVAXqiJdaw3xxwlZZr9E6nHg==}
    hasBin: true
    dev: false

  /minimatch@3.1.2:
    resolution: {integrity: sha512-J7p63hRiAjw1NDEww1W7i37+ByIrOWO5XQQAzZ3VOcL0PNybwpfmV/N05zFAzwQ9USyEcX6t3UO+K5aqBQOIHw==}
    dependencies:
      brace-expansion: 1.1.11
    dev: false

  /minimatch@9.0.3:
    resolution: {integrity: sha512-RHiac9mvaRw0x3AYRgDC1CxAP7HTcNrrECeA8YYJeWnpo+2Q5CegtZjaotWTWxDG3UeGA1coE05iH1mPjT/2mg==}
    engines: {node: '>=16 || 14 >=14.17'}
    dependencies:
      brace-expansion: 2.0.1
    dev: false

  /minimist@1.2.8:
    resolution: {integrity: sha512-2yyAR8qBkN3YuheJanUpWC5U3bb5osDywNB8RzDVlDwDHbocAJveqqj1u8+SVD7jkWT4yvsHCpWqqWqAxb0zCA==}
    dev: false

  /minipass@7.0.4:
    resolution: {integrity: sha512-jYofLM5Dam9279rdkWzqHozUo4ybjdZmCsDHePy5V/PbBcVMiSZR97gmAy45aqi8CK1lG2ECd356FU86avfwUQ==}
    engines: {node: '>=16 || 14 >=14.17'}
    dev: false

  /mrmime@2.0.0:
    resolution: {integrity: sha512-eu38+hdgojoyq63s+yTpN4XMBdt5l8HhMhc4VKLO9KM5caLIBvUm4thi7fFaxyTmCKeNnXZ5pAlBwCUnhA09uw==}
    engines: {node: '>=10'}
    dev: false

  /ms@2.1.2:
    resolution: {integrity: sha512-sGkPx+VjMtmA6MX27oA4FBFELFCZZ4S4XqeGOXCv68tT+jb3vk/RyaKWP0PTKyWtmLSM0b+adUTEvbs1PEaH2w==}
    dev: false

  /ms@2.1.3:
    resolution: {integrity: sha512-6FlzubTLZG3J2a/NVCAleEhjzq5oxgHyaCU9yYXvcLsvoVaHJq/s5xXI6/XXP6tz7R9xAOtHnSO/tXtF3WRTlA==}
    dev: false

  /mz@2.7.0:
    resolution: {integrity: sha512-z81GNO7nnYMEhrGh9LeymoE4+Yr0Wn5McHIZMK5cfQCl+NDX08sCZgUc9/6MHni9IWuFLm1Z3HTCXu2z9fN62Q==}
    dependencies:
      any-promise: 1.3.0
      object-assign: 4.1.1
      thenify-all: 1.6.0
    dev: false

  /nanoid@3.3.7:
    resolution: {integrity: sha512-eSRppjcPIatRIMC1U6UngP8XFcz8MQWGQdt1MTBQ7NaAmvXDfvNxbvWV3x2y6CdEUciCSsDHDQZbhYaB8QEo2g==}
    engines: {node: ^10 || ^12 || ^13.7 || ^14 || >=15.0.1}
    hasBin: true
    dev: false

  /nanoid@5.0.6:
    resolution: {integrity: sha512-rRq0eMHoGZxlvaFOUdK1Ev83Bd1IgzzR+WJ3IbDJ7QOSdAxYjlurSPqFs9s4lJg29RT6nPwizFtJhQS6V5xgiA==}
    engines: {node: ^18 || >=20}
    hasBin: true
    dev: false

  /natural-compare@1.4.0:
    resolution: {integrity: sha512-OWND8ei3VtNC9h7V60qff3SVobHr996CTwgxubgyQYEpg290h9J0buyECNNJexkFm5sOajh5G116RYA1c8ZMSw==}
    dev: false

<<<<<<< HEAD
  /next-auth@5.0.0-beta.9(next@14.1.1-canary.70)(react@18.2.0):
    resolution: {integrity: sha512-BWFiwJ/wzfxWpHnGpAoFsXHSlVofWgFns6tjtIGeDrXfEf3D+afnBpmzCNyek2RNYDVgMHi8Q5uXzFoNBd2l5g==}
=======
  /next-auth@5.0.0-beta.13(next@14.1.0)(react@18.2.0):
    resolution: {integrity: sha512-2m2Gq69WQ0YXcHCCpHn2y5z1bxSlqD/XOuAgrdtz49/VIAdTFFeYZz97RYqf6xMF8VGmoG32VUnJ6LzaHk6Fwg==}
>>>>>>> 7610be41
    peerDependencies:
      '@simplewebauthn/browser': ^9.0.1
      '@simplewebauthn/server': ^9.0.2
      next: ^14
      nodemailer: ^6.6.5
      react: ^18.2.0
    peerDependenciesMeta:
      '@simplewebauthn/browser':
        optional: true
      '@simplewebauthn/server':
        optional: true
      nodemailer:
        optional: true
    dependencies:
<<<<<<< HEAD
      '@auth/core': 0.26.3
      next: 14.1.1-canary.70(@babel/core@7.23.9)(react-dom@18.2.0)(react@18.2.0)
=======
      '@auth/core': 0.27.0
      next: 14.1.0(@babel/core@7.23.9)(react-dom@18.2.0)(react@18.2.0)
>>>>>>> 7610be41
      react: 18.2.0
    dev: false

  /next-themes@0.2.1(next@14.1.1-canary.70)(react-dom@18.2.0)(react@18.2.0):
    resolution: {integrity: sha512-B+AKNfYNIzh0vqQQKqQItTS8evEouKD7H5Hj3kmuPERwddR2TxvDSFZuTj6T7Jfn1oyeUyJMydPl1Bkxkh0W7A==}
    peerDependencies:
      next: '*'
      react: '*'
      react-dom: '*'
    dependencies:
      next: 14.1.1-canary.70(@babel/core@7.23.9)(react-dom@18.2.0)(react@18.2.0)
      react: 18.2.0
      react-dom: 18.2.0(react@18.2.0)
    dev: false

  /next@14.1.1-canary.70(@babel/core@7.23.9)(react-dom@18.2.0)(react@18.2.0):
    resolution: {integrity: sha512-mTi8FgDUuU/pnNUbfEPUG3CtlmQJz+WbHbSuE75DBtxUZe7g4IY92336TiQBaoyNnhRJBCjCILWFFj8XZCEtjQ==}
    engines: {node: '>=18.17.0'}
    hasBin: true
    peerDependencies:
      '@opentelemetry/api': ^1.1.0
      react: ^18.2.0
      react-dom: ^18.2.0
      sass: ^1.3.0
    peerDependenciesMeta:
      '@opentelemetry/api':
        optional: true
      sass:
        optional: true
    dependencies:
      '@next/env': 14.1.1-canary.70
      '@swc/helpers': 0.5.5
      busboy: 1.6.0
      caniuse-lite: 1.0.30001585
      graceful-fs: 4.2.11
      postcss: 8.4.31
      react: 18.2.0
      react-dom: 18.2.0(react@18.2.0)
      styled-jsx: 5.1.1(@babel/core@7.23.9)(react@18.2.0)
    optionalDependencies:
      '@next/swc-darwin-arm64': 14.1.1-canary.70
      '@next/swc-darwin-x64': 14.1.1-canary.70
      '@next/swc-linux-arm64-gnu': 14.1.1-canary.70
      '@next/swc-linux-arm64-musl': 14.1.1-canary.70
      '@next/swc-linux-x64-gnu': 14.1.1-canary.70
      '@next/swc-linux-x64-musl': 14.1.1-canary.70
      '@next/swc-win32-arm64-msvc': 14.1.1-canary.70
      '@next/swc-win32-ia32-msvc': 14.1.1-canary.70
      '@next/swc-win32-x64-msvc': 14.1.1-canary.70
    transitivePeerDependencies:
      - '@babel/core'
      - babel-plugin-macros
    dev: false

  /node-gyp-build@4.8.0:
    resolution: {integrity: sha512-u6fs2AEUljNho3EYTJNBfImO5QTo/J/1Etd+NVdCj7qWKUSN/bSLkZwhDv7I+w/MSC6qJ4cknepkAYykDdK8og==}
    hasBin: true
    dev: false

  /node-int64@0.4.0:
    resolution: {integrity: sha512-O5lz91xSOeoXP6DulyHfllpq+Eg00MWitZIbtPfoSEvqIHdl5gfcY6hYzDWnj0qD5tz52PI08u9qUvSVeUBeHw==}
    dev: false

  /node-releases@2.0.14:
    resolution: {integrity: sha512-y10wOWt8yZpqXmOgRo77WaHEmhYQYGNA6y421PKsKYWEK8aW+cqAphborZDhqfyKrbZEN92CN1X2KbafY2s7Yw==}
    dev: false

  /normalize-path@3.0.0:
    resolution: {integrity: sha512-6eZs5Ls3WtCisHWp9S2GUy8dqkpGi4BVSz3GaqiE6ezub0512ESztXUwUB6C6IKbQkY2Pnb/mD4WYojCRwcwLA==}
    engines: {node: '>=0.10.0'}
    dev: false

  /normalize-range@0.1.2:
    resolution: {integrity: sha512-bdok/XvKII3nUpklnV6P2hxtMNrCboOjAcyBuQnWEhO665FwrSNRxU+AqpsyvO6LgGYPspN+lu5CLtw4jPRKNA==}
    engines: {node: '>=0.10.0'}
    dev: false

  /npm-run-path@4.0.1:
    resolution: {integrity: sha512-S48WzZW777zhNIrn7gxOlISNAqi9ZC/uQFnRdbeIHhZhCA6UqpkOT8T1G7BvfdgP4Er8gF4sUbaS0i7QvIfCWw==}
    engines: {node: '>=8'}
    dependencies:
      path-key: 3.1.1
    dev: false

  /nwsapi@2.2.7:
    resolution: {integrity: sha512-ub5E4+FBPKwAZx0UwIQOjYWGHTEq5sPqHQNRN8Z9e4A7u3Tj1weLJsL59yH9vmvqEtBHaOmT6cYQKIZOxp35FQ==}
    dev: false

  /oauth4webapi@2.10.3:
    resolution: {integrity: sha512-9FkXEXfzVKzH63GUOZz1zMr3wBaICSzk6DLXx+CGdrQ10ItNk2ePWzYYc1fdmKq1ayGFb2aX97sRCoZ2s0mkDw==}
    dev: false

  /object-assign@4.1.1:
    resolution: {integrity: sha512-rJgTQnkUnH1sFw8yT6VSU3zD3sWmu6sZhIseY8VX+GRu3P6F7Fu+JNDoXfklElbLJSnc3FUQHVe4cU5hj+BcUg==}
    engines: {node: '>=0.10.0'}
    dev: false

  /object-hash@3.0.0:
    resolution: {integrity: sha512-RSn9F68PjH9HqtltsSnqYC1XXoWe9Bju5+213R98cNGttag9q9yAOTzdbsqvIa7aNm5WffBZFpWYr2aWrklWAw==}
    engines: {node: '>= 6'}
    dev: false

  /object-inspect@1.13.1:
    resolution: {integrity: sha512-5qoj1RUiKOMsCCNLV1CBiPYE10sziTsnmNxkAI/rZhiD63CF7IqdFGC/XzjWjpSgLf0LxXX3bDFIh0E18f6UhQ==}
    dev: false

  /object-is@1.1.5:
    resolution: {integrity: sha512-3cyDsyHgtmi7I7DfSSI2LDp6SK2lwvtbg0p0R1e0RvTqF5ceGx+K2dfSjm1bKDMVCFEDAQvy+o8c6a7VujOddw==}
    engines: {node: '>= 0.4'}
    dependencies:
      call-bind: 1.0.6
      define-properties: 1.2.1
    dev: false

  /object-keys@1.1.1:
    resolution: {integrity: sha512-NuAESUOUMrlIXOfHKzD6bpPu3tYt3xvjNdRIQ+FeT0lNb4K8WR70CaDxhuNguS2XG+GjkyMwOzsN5ZktImfhLA==}
    engines: {node: '>= 0.4'}
    dev: false

  /object.assign@4.1.5:
    resolution: {integrity: sha512-byy+U7gp+FVwmyzKPYhW2h5l3crpmGsxl7X2s8y43IgxvG4g3QZ6CffDtsNQy1WsmZpQbO+ybo0AlW7TY6DcBQ==}
    engines: {node: '>= 0.4'}
    dependencies:
      call-bind: 1.0.6
      define-properties: 1.2.1
      has-symbols: 1.0.3
      object-keys: 1.1.1
    dev: false

  /object.entries@1.1.7:
    resolution: {integrity: sha512-jCBs/0plmPsOnrKAfFQXRG2NFjlhZgjjcBLSmTnEhU8U6vVTsVe8ANeQJCHTl3gSsI4J+0emOoCgoKlmQPMgmA==}
    engines: {node: '>= 0.4'}
    dependencies:
      call-bind: 1.0.6
      define-properties: 1.2.1
      es-abstract: 1.22.3
    dev: false

  /object.fromentries@2.0.7:
    resolution: {integrity: sha512-UPbPHML6sL8PI/mOqPwsH4G6iyXcCGzLin8KvEPenOZN5lpCNBZZQ+V62vdjB1mQHrmqGQt5/OJzemUA+KJmEA==}
    engines: {node: '>= 0.4'}
    dependencies:
      call-bind: 1.0.6
      define-properties: 1.2.1
      es-abstract: 1.22.3
    dev: false

  /object.groupby@1.0.2:
    resolution: {integrity: sha512-bzBq58S+x+uo0VjurFT0UktpKHOZmv4/xePiOA1nbB9pMqpGK7rUPNgf+1YC+7mE+0HzhTMqNUuCqvKhj6FnBw==}
    dependencies:
      array.prototype.filter: 1.0.3
      call-bind: 1.0.6
      define-properties: 1.2.1
      es-abstract: 1.22.3
      es-errors: 1.3.0
    dev: false

  /object.hasown@1.1.3:
    resolution: {integrity: sha512-fFI4VcYpRHvSLXxP7yiZOMAd331cPfd2p7PFDVbgUsYOfCT3tICVqXWngbjr4m49OvsBwUBQ6O2uQoJvy3RexA==}
    dependencies:
      define-properties: 1.2.1
      es-abstract: 1.22.3
    dev: false

  /object.values@1.1.7:
    resolution: {integrity: sha512-aU6xnDFYT3x17e/f0IiiwlGPTy2jzMySGfUB4fq6z7CV8l85CWHDk5ErhyhpfDHhrOMwGFhSQkhMGHaIotA6Ng==}
    engines: {node: '>= 0.4'}
    dependencies:
      call-bind: 1.0.6
      define-properties: 1.2.1
      es-abstract: 1.22.3
    dev: false

  /once@1.4.0:
    resolution: {integrity: sha512-lNaJgI+2Q5URQBkccEKHTQOPaXdUxnZZElQTZY0MFUAuaEqe1E+Nyvgdz/aIyNi6Z9MzO5dv1H8n58/GELp3+w==}
    dependencies:
      wrappy: 1.0.2
    dev: false

  /onetime@5.1.2:
    resolution: {integrity: sha512-kbpaSSGJTWdAY5KPVeMOKXSrPtr8C8C7wodJbcsd51jRnmD+GZu8Y0VoU6Dm5Z4vWr0Ig/1NKuWRKf7j5aaYSg==}
    engines: {node: '>=6'}
    dependencies:
      mimic-fn: 2.1.0
    dev: false

  /opener@1.5.2:
    resolution: {integrity: sha512-ur5UIdyw5Y7yEj9wLzhqXiy6GZ3Mwx0yGI+5sMn2r0N0v3cKJvUmFH5yPP+WXh9e0xfyzyJX95D8l088DNFj7A==}
    hasBin: true
    dev: false

  /optionator@0.9.3:
    resolution: {integrity: sha512-JjCoypp+jKn1ttEFExxhetCKeJt9zhAgAve5FXHixTvFDW/5aEktX9bufBKLRRMdU7bNtpLfcGu94B3cdEJgjg==}
    engines: {node: '>= 0.8.0'}
    dependencies:
      '@aashutoshrathi/word-wrap': 1.2.6
      deep-is: 0.1.4
      fast-levenshtein: 2.0.6
      levn: 0.4.1
      prelude-ls: 1.2.1
      type-check: 0.4.0
    dev: false

  /p-limit@2.3.0:
    resolution: {integrity: sha512-//88mFWSJx8lxCzwdAABTJL2MyWB12+eIY7MDL2SqLmAkeKU9qxRvWuSyTjm3FUmpBEMuFfckAIqEaVGUDxb6w==}
    engines: {node: '>=6'}
    dependencies:
      p-try: 2.2.0
    dev: false

  /p-limit@3.1.0:
    resolution: {integrity: sha512-TYOanM3wGwNGsZN2cVTYPArw454xnXj5qmWF1bEoAc4+cU/ol7GVh7odevjp1FNHduHc3KZMcFduxU5Xc6uJRQ==}
    engines: {node: '>=10'}
    dependencies:
      yocto-queue: 0.1.0
    dev: false

  /p-locate@4.1.0:
    resolution: {integrity: sha512-R79ZZ/0wAxKGu3oYMlz8jy/kbhsNrS7SKZ7PxEHBgJ5+F2mtFW2fK2cOtBh1cHYkQsbzFV7I+EoRKe6Yt0oK7A==}
    engines: {node: '>=8'}
    dependencies:
      p-limit: 2.3.0
    dev: false

  /p-locate@5.0.0:
    resolution: {integrity: sha512-LaNjtRWUBY++zB5nE/NwcaoMylSPk+S+ZHNB1TzdbMJMny6dynpAGt7X/tl/QYq3TIeE6nxHppbo2LGymrG5Pw==}
    engines: {node: '>=10'}
    dependencies:
      p-limit: 3.1.0
    dev: false

  /p-try@2.2.0:
    resolution: {integrity: sha512-R4nPAVTAU0B9D35/Gk3uJf/7XYbQcyohSKdvAxIRSNghFl4e71hVoGnBNQz9cWaXxO2I10KTC+3jMdvvoKw6dQ==}
    engines: {node: '>=6'}
    dev: false

  /parent-module@1.0.1:
    resolution: {integrity: sha512-GQ2EWRpQV8/o+Aw8YqtfZZPfNRWZYkbidE9k5rpl/hC3vtHHBfGm2Ifi6qWV+coDGkrUKZAxE3Lot5kcsRlh+g==}
    engines: {node: '>=6'}
    dependencies:
      callsites: 3.1.0
    dev: false

  /parse-json@5.2.0:
    resolution: {integrity: sha512-ayCKvm/phCGxOkYRSCM82iDwct8/EonSEgCSxWxD7ve6jHggsFl4fZVQBPRNgQoKiuV/odhFrGzQXZwbifC8Rg==}
    engines: {node: '>=8'}
    dependencies:
      '@babel/code-frame': 7.23.5
      error-ex: 1.3.2
      json-parse-even-better-errors: 2.3.1
      lines-and-columns: 1.2.4
    dev: false

  /parse5@7.1.2:
    resolution: {integrity: sha512-Czj1WaSVpaoj0wbhMzLmWD69anp2WH7FXMB9n1Sy8/ZFF9jolSQVMu1Ij5WIyGmcBmhk7EOndpO4mIpihVqAXw==}
    dependencies:
      entities: 4.5.0
    dev: false

  /path-exists@4.0.0:
    resolution: {integrity: sha512-ak9Qy5Q7jYb2Wwcey5Fpvg2KoAc/ZIhLSLOSBmRmygPsGwkVVt0fZa0qrtMz+m6tJTAHfZQ8FnmB4MG4LWy7/w==}
    engines: {node: '>=8'}
    dev: false

  /path-is-absolute@1.0.1:
    resolution: {integrity: sha512-AVbw3UJ2e9bq64vSaS9Am0fje1Pa8pbGqTTsmXfaIiMpnr5DlDhfJOuLj9Sf95ZPVDAUerDfEk88MPmPe7UCQg==}
    engines: {node: '>=0.10.0'}
    dev: false

  /path-key@3.1.1:
    resolution: {integrity: sha512-ojmeN0qd+y0jszEtoY48r0Peq5dwMEkIlCOu6Q5f41lfkswXuKtYrhgoTpLnyIcHm24Uhqx+5Tqm2InSwLhE6Q==}
    engines: {node: '>=8'}
    dev: false

  /path-parse@1.0.7:
    resolution: {integrity: sha512-LDJzPVEEEPR+y48z93A0Ed0yXb8pAByGWo/k5YYdYgpY2/2EsOsksJrq7lOHxryrVOn1ejG6oAp8ahvOIQD8sw==}
    dev: false

  /path-scurry@1.10.1:
    resolution: {integrity: sha512-MkhCqzzBEpPvxxQ71Md0b1Kk51W01lrYvlMzSUaIzNsODdd7mqhiimSZlr+VegAz5Z6Vzt9Xg2ttE//XBhH3EQ==}
    engines: {node: '>=16 || 14 >=14.17'}
    dependencies:
      lru-cache: 10.2.0
      minipass: 7.0.4
    dev: false

  /path-type@4.0.0:
    resolution: {integrity: sha512-gDKb8aZMDeD/tZWs9P6+q0J9Mwkdl6xMV8TjnGP3qJVJ06bdMgkbBlLU8IdfOsIsFz2BW1rNVT3XuNEl8zPAvw==}
    engines: {node: '>=8'}
    dev: false

  /pg-int8@1.0.1:
    resolution: {integrity: sha512-WCtabS6t3c8SkpDBUlb1kjOs7l66xsGdKpIPZsg4wR+B3+u9UAum2odSsF9tnvxg80h4ZxLWMy4pRjOsFIqQpw==}
    engines: {node: '>=4.0.0'}
    dev: false

  /pg-protocol@1.6.0:
    resolution: {integrity: sha512-M+PDm637OY5WM307051+bsDia5Xej6d9IR4GwJse1qA1DIhiKlksvrneZOYQq42OM+spubpcNYEo2FcKQrDk+Q==}
    dev: false

  /pg-types@2.2.0:
    resolution: {integrity: sha512-qTAAlrEsl8s4OiEQY69wDvcMIdQN6wdz5ojQiOy6YRMuynxenON0O5oCpJI6lshc6scgAY8qvJ2On/p+CXY0GA==}
    engines: {node: '>=4'}
    dependencies:
      pg-int8: 1.0.1
      postgres-array: 2.0.0
      postgres-bytea: 1.0.0
      postgres-date: 1.0.7
      postgres-interval: 1.2.0
    dev: false

  /picocolors@1.0.0:
    resolution: {integrity: sha512-1fygroTLlHu66zi26VoTDv8yRgm0Fccecssto+MhsZ0D/DGW2sm8E8AjW7NU5VVTRt5GxbeZ5qBuJr+HyLYkjQ==}
    dev: false

  /picomatch@2.3.1:
    resolution: {integrity: sha512-JU3teHTNjmE2VCGFzuY8EXzCDVwEqB2a8fsIvwaStHhAWJEeVd1o1QD80CU6+ZdEXXSLbSsuLwJjkCBWqRQUVA==}
    engines: {node: '>=8.6'}
    dev: false

  /pify@2.3.0:
    resolution: {integrity: sha512-udgsAY+fTnvv7kI7aaxbqwWNb0AHiB0qBO89PZKPkoTmGOgdbrHDKD+0B2X4uTfJ/FT1R09r9gTsjUjNJotuog==}
    engines: {node: '>=0.10.0'}
    dev: false

  /pirates@4.0.6:
    resolution: {integrity: sha512-saLsH7WeYYPiD25LDuLRRY/i+6HaPYr6G1OUlN39otzkSTxKnubR9RTxS3/Kk50s1g2JTgFwWQDQyplC5/SHZg==}
    engines: {node: '>= 6'}
    dev: false

  /pkg-dir@4.2.0:
    resolution: {integrity: sha512-HRDzbaKjC+AOWVXxAU/x54COGeIv9eb+6CkDSQoNTt4XyWoIJvuPsXizxu/Fr23EiekbtZwmh1IcIG/l/a10GQ==}
    engines: {node: '>=8'}
    dependencies:
      find-up: 4.1.0
    dev: false

  /postcss-import@15.1.0(postcss@8.4.35):
    resolution: {integrity: sha512-hpr+J05B2FVYUAXHeK1YyI267J/dDDhMU6B6civm8hSY1jYJnBXxzKDKDswzJmtLHryrjhnDjqqp/49t8FALew==}
    engines: {node: '>=14.0.0'}
    peerDependencies:
      postcss: ^8.0.0
    dependencies:
      postcss: 8.4.35
      postcss-value-parser: 4.2.0
      read-cache: 1.0.0
      resolve: 1.22.8
    dev: false

  /postcss-js@4.0.1(postcss@8.4.35):
    resolution: {integrity: sha512-dDLF8pEO191hJMtlHFPRa8xsizHaM82MLfNkUHdUtVEV3tgTp5oj+8qbEqYM57SLfc74KSbw//4SeJma2LRVIw==}
    engines: {node: ^12 || ^14 || >= 16}
    peerDependencies:
      postcss: ^8.4.21
    dependencies:
      camelcase-css: 2.0.1
      postcss: 8.4.35
    dev: false

  /postcss-load-config@4.0.2(postcss@8.4.35):
    resolution: {integrity: sha512-bSVhyJGL00wMVoPUzAVAnbEoWyqRxkjv64tUl427SKnPrENtq6hJwUojroMz2VB+Q1edmi4IfrAPpami5VVgMQ==}
    engines: {node: '>= 14'}
    peerDependencies:
      postcss: '>=8.0.9'
      ts-node: '>=9.0.0'
    peerDependenciesMeta:
      postcss:
        optional: true
      ts-node:
        optional: true
    dependencies:
      lilconfig: 3.0.0
      postcss: 8.4.35
      yaml: 2.3.4
    dev: false

  /postcss-nested@6.0.1(postcss@8.4.35):
    resolution: {integrity: sha512-mEp4xPMi5bSWiMbsgoPfcP74lsWLHkQbZc3sY+jWYd65CUwXrUaTp0fmNpa01ZcETKlIgUdFN/MpS2xZtqL9dQ==}
    engines: {node: '>=12.0'}
    peerDependencies:
      postcss: ^8.2.14
    dependencies:
      postcss: 8.4.35
      postcss-selector-parser: 6.0.15
    dev: false

  /postcss-selector-parser@6.0.15:
    resolution: {integrity: sha512-rEYkQOMUCEMhsKbK66tbEU9QVIxbhN18YiniAwA7XQYTVBqrBy+P2p5JcdqsHgKM2zWylp8d7J6eszocfds5Sw==}
    engines: {node: '>=4'}
    dependencies:
      cssesc: 3.0.0
      util-deprecate: 1.0.2
    dev: false

  /postcss-value-parser@4.2.0:
    resolution: {integrity: sha512-1NNCs6uurfkVbeXG4S8JFT9t19m45ICnif8zWLd5oPSZ50QnwMfK+H3jv408d4jw/7Bttv5axS5IiHoLaVNHeQ==}
    dev: false

  /postcss@8.4.31:
    resolution: {integrity: sha512-PS08Iboia9mts/2ygV3eLpY5ghnUcfLV/EXTOW1E2qYxJKGGBUtNjN76FYHnMs36RmARn41bC0AZmn+rR0OVpQ==}
    engines: {node: ^10 || ^12 || >=14}
    dependencies:
      nanoid: 3.3.7
      picocolors: 1.0.0
      source-map-js: 1.0.2
    dev: false

  /postcss@8.4.35:
    resolution: {integrity: sha512-u5U8qYpBCpN13BsiEB0CbR1Hhh4Gc0zLFuedrHJKMctHCHAGrMdG0PRM/KErzAL3CU6/eckEtmHNB3x6e3c0vA==}
    engines: {node: ^10 || ^12 || >=14}
    dependencies:
      nanoid: 3.3.7
      picocolors: 1.0.0
      source-map-js: 1.0.2
    dev: false

  /postgres-array@2.0.0:
    resolution: {integrity: sha512-VpZrUqU5A69eQyW2c5CA1jtLecCsN2U/bD6VilrFDWq5+5UIEVO7nazS3TEcHf1zuPYO/sqGvUvW62g86RXZuA==}
    engines: {node: '>=4'}
    dev: false

  /postgres-bytea@1.0.0:
    resolution: {integrity: sha512-xy3pmLuQqRBZBXDULy7KbaitYqLcmxigw14Q5sj8QBVLqEwXfeybIKVWiqAXTlcvdvb0+xkOtDbfQMOf4lST1w==}
    engines: {node: '>=0.10.0'}
    dev: false

  /postgres-date@1.0.7:
    resolution: {integrity: sha512-suDmjLVQg78nMK2UZ454hAG+OAW+HQPZ6n++TNDUX+L0+uUlLywnoxJKDou51Zm+zTCjrCl0Nq6J9C5hP9vK/Q==}
    engines: {node: '>=0.10.0'}
    dev: false

  /postgres-interval@1.2.0:
    resolution: {integrity: sha512-9ZhXKM/rw350N1ovuWHbGxnGh/SNJ4cnxHiM0rxE4VN41wsg8P8zWn9hv/buK00RP4WvlOyr/RBDiptyxVbkZQ==}
    engines: {node: '>=0.10.0'}
    dependencies:
      xtend: 4.0.2
    dev: false

  /preact-render-to-string@5.2.3(preact@10.11.3):
    resolution: {integrity: sha512-aPDxUn5o3GhWdtJtW0svRC2SS/l8D9MAgo2+AWml+BhDImb27ALf04Q2d+AHqUUOc6RdSXFIBVa2gxzgMKgtZA==}
    peerDependencies:
      preact: '>=10'
    dependencies:
      preact: 10.11.3
      pretty-format: 3.8.0
    dev: false

  /preact@10.11.3:
    resolution: {integrity: sha512-eY93IVpod/zG3uMF22Unl8h9KkrcKIRs2EGar8hwLZZDU1lkjph303V9HZBwufh2s736U6VXuhD109LYqPoffg==}
    dev: false

  /prelude-ls@1.2.1:
    resolution: {integrity: sha512-vkcDPrRZo1QZLbn5RLGPpg/WmIQ65qoWWhcGKf/b5eplkkarX0m9z8ppCat4mlOqUsWpyNuYgO3VRyrYHSzX5g==}
    engines: {node: '>= 0.8.0'}
    dev: false

  /pretty-format@27.5.1:
    resolution: {integrity: sha512-Qb1gy5OrP5+zDf2Bvnzdl3jsTf1qXVMazbvCoKhtKqVs4/YK4ozX4gKQJJVyNe+cajNPn0KoC0MC3FUmaHWEmQ==}
    engines: {node: ^10.13.0 || ^12.13.0 || ^14.15.0 || >=15.0.0}
    dependencies:
      ansi-regex: 5.0.1
      ansi-styles: 5.2.0
      react-is: 17.0.2
    dev: false

  /pretty-format@29.7.0:
    resolution: {integrity: sha512-Pdlw/oPxN+aXdmM9R00JVC9WVFoCLTKJvDVLgmJ+qAffBMxsV85l/Lu7sNx4zSzPyoL2euImuEwHhOXdEgNFZQ==}
    engines: {node: ^14.15.0 || ^16.10.0 || >=18.0.0}
    dependencies:
      '@jest/schemas': 29.6.3
      ansi-styles: 5.2.0
      react-is: 18.2.0
    dev: false

  /pretty-format@3.8.0:
    resolution: {integrity: sha512-WuxUnVtlWL1OfZFQFuqvnvs6MiAGk9UNsBostyBOB0Is9wb5uRESevA6rnl/rkksXaGX3GzZhPup5d6Vp1nFew==}
    dev: false

  /prompts@2.4.2:
    resolution: {integrity: sha512-NxNv/kLguCA7p3jE8oL2aEBsrJWgAakBpgmgK6lpPWV+WuOmY6r2/zbAVnP+T8bQlA0nzHXSJSJW0Hq7ylaD2Q==}
    engines: {node: '>= 6'}
    dependencies:
      kleur: 3.0.3
      sisteransi: 1.0.5
    dev: false

  /prop-types@15.8.1:
    resolution: {integrity: sha512-oj87CgZICdulUohogVAR7AjlC0327U4el4L6eAvOqCeudMDVU0NThNaV+b9Df4dXgSP1gXMTnPdhfe/2qDH5cg==}
    dependencies:
      loose-envify: 1.4.0
      object-assign: 4.1.1
      react-is: 16.13.1
    dev: false

  /psl@1.9.0:
    resolution: {integrity: sha512-E/ZsdU4HLs/68gYzgGTkMicWTLPdAftJLfJFlLUAAKZGkStNU72sZjT66SnMDVOfOWY/YAoiD7Jxa9iHvngcag==}
    dev: false

  /punycode@2.3.1:
    resolution: {integrity: sha512-vYt7UD1U9Wg6138shLtLOvdAu+8DsC/ilFtEVHcH+wydcSpNE20AfSOduf6MkRFahL5FY7X1oU7nKVZFtfq8Fg==}
    engines: {node: '>=6'}
    dev: false

  /pure-rand@6.0.4:
    resolution: {integrity: sha512-LA0Y9kxMYv47GIPJy6MI84fqTd2HmYZI83W/kM/SkKfDlajnZYfmXFTxkbY+xSBPkLJxltMa9hIkmdc29eguMA==}
    dev: false

  /querystringify@2.2.0:
    resolution: {integrity: sha512-FIqgj2EUvTa7R50u0rGsyTftzjYmv/a3hO345bZNrqabNqjtgiDMgmo4mkUjd+nzU5oF3dClKqFIPUKybUyqoQ==}
    dev: false

  /queue-microtask@1.2.3:
    resolution: {integrity: sha512-NuaNSa6flKT5JaSYQzJok04JzTL1CA6aGhv5rfLW3PgqA+M2ChpZQnAC8h8i4ZFkBS8X5RqkDBHA7r4hej3K9A==}
    dev: false

  /quick-lru@6.1.2:
    resolution: {integrity: sha512-AAFUA5O1d83pIHEhJwWCq/RQcRukCkn/NSm2QsTEMle5f2hP0ChI2+3Xb051PZCkLryI/Ir1MVKviT2FIloaTQ==}
    engines: {node: '>=12'}
    dev: false

  /react-dom@18.2.0(react@18.2.0):
    resolution: {integrity: sha512-6IMTriUmvsjHUjNtEDudZfuDQUoWXVxKHhlEGSk81n4YFS+r/Kl99wXiwlVXtPBtJenozv2P+hxDsw9eA7Xo6g==}
    peerDependencies:
      react: ^18.2.0
    dependencies:
      loose-envify: 1.4.0
      react: 18.2.0
      scheduler: 0.23.0
    dev: false

  /react-icons@5.0.1(react@18.2.0):
    resolution: {integrity: sha512-WqLZJ4bLzlhmsvme6iFdgO8gfZP17rfjYEJ2m9RsZjZ+cc4k1hTzknEz63YS1MeT50kVzoa1Nz36f4BEx+Wigw==}
    peerDependencies:
      react: '*'
    dependencies:
      react: 18.2.0
    dev: false

  /react-is@16.13.1:
    resolution: {integrity: sha512-24e6ynE2H+OKt4kqsOvNd8kBpV65zoxbA4BVsEOB3ARVWQki/DHzaUoC5KuON/BiccDaCCTZBuOcfZs70kR8bQ==}
    dev: false

  /react-is@17.0.2:
    resolution: {integrity: sha512-w2GsyukL62IJnlaff/nRegPQR94C/XXamvMWmSHRJ4y7Ts/4ocGRmTHvOs8PSE6pB3dWOrD/nueuU5sduBsQ4w==}
    dev: false

  /react-is@18.2.0:
    resolution: {integrity: sha512-xWGDIW6x921xtzPkhiULtthJHoJvBbF3q26fzloPCK0hsvxtPVelvftw3zjbHWSkR2km9Z+4uxbDDK/6Zw9B8w==}
    dev: false

  /react-remove-scroll-bar@2.3.4(@types/react@18.2.57)(react@18.2.0):
    resolution: {integrity: sha512-63C4YQBUt0m6ALadE9XV56hV8BgJWDmmTPY758iIJjfQKt2nYwoUrPk0LXRXcB/yIj82T1/Ixfdpdk68LwIB0A==}
    engines: {node: '>=10'}
    peerDependencies:
      '@types/react': ^16.8.0 || ^17.0.0 || ^18.0.0
      react: ^16.8.0 || ^17.0.0 || ^18.0.0
    peerDependenciesMeta:
      '@types/react':
        optional: true
    dependencies:
      '@types/react': 18.2.57
      react: 18.2.0
      react-style-singleton: 2.2.1(@types/react@18.2.57)(react@18.2.0)
      tslib: 2.6.2
    dev: false

  /react-remove-scroll@2.5.4(@types/react@18.2.57)(react@18.2.0):
    resolution: {integrity: sha512-xGVKJJr0SJGQVirVFAUZ2k1QLyO6m+2fy0l8Qawbp5Jgrv3DeLalrfMNBFSlmz5kriGGzsVBtGVnf4pTKIhhWA==}
    engines: {node: '>=10'}
    peerDependencies:
      '@types/react': ^16.8.0 || ^17.0.0 || ^18.0.0
      react: ^16.8.0 || ^17.0.0 || ^18.0.0
    peerDependenciesMeta:
      '@types/react':
        optional: true
    dependencies:
      '@types/react': 18.2.57
      react: 18.2.0
      react-remove-scroll-bar: 2.3.4(@types/react@18.2.57)(react@18.2.0)
      react-style-singleton: 2.2.1(@types/react@18.2.57)(react@18.2.0)
      tslib: 2.6.2
      use-callback-ref: 1.3.1(@types/react@18.2.57)(react@18.2.0)
      use-sidecar: 1.1.2(@types/react@18.2.57)(react@18.2.0)
    dev: false

  /react-remove-scroll@2.5.5(@types/react@18.2.57)(react@18.2.0):
    resolution: {integrity: sha512-ImKhrzJJsyXJfBZ4bzu8Bwpka14c/fQt0k+cyFp/PBhTfyDnU5hjOtM4AG/0AMyy8oKzOTR0lDgJIM7pYXI0kw==}
    engines: {node: '>=10'}
    peerDependencies:
      '@types/react': ^16.8.0 || ^17.0.0 || ^18.0.0
      react: ^16.8.0 || ^17.0.0 || ^18.0.0
    peerDependenciesMeta:
      '@types/react':
        optional: true
    dependencies:
      '@types/react': 18.2.57
      react: 18.2.0
      react-remove-scroll-bar: 2.3.4(@types/react@18.2.57)(react@18.2.0)
      react-style-singleton: 2.2.1(@types/react@18.2.57)(react@18.2.0)
      tslib: 2.6.2
      use-callback-ref: 1.3.1(@types/react@18.2.57)(react@18.2.0)
      use-sidecar: 1.1.2(@types/react@18.2.57)(react@18.2.0)
    dev: false

  /react-style-singleton@2.2.1(@types/react@18.2.57)(react@18.2.0):
    resolution: {integrity: sha512-ZWj0fHEMyWkHzKYUr2Bs/4zU6XLmq9HsgBURm7g5pAVfyn49DgUiNgY2d4lXRlYSiCif9YBGpQleewkcqddc7g==}
    engines: {node: '>=10'}
    peerDependencies:
      '@types/react': ^16.8.0 || ^17.0.0 || ^18.0.0
      react: ^16.8.0 || ^17.0.0 || ^18.0.0
    peerDependenciesMeta:
      '@types/react':
        optional: true
    dependencies:
      '@types/react': 18.2.57
      get-nonce: 1.0.1
      invariant: 2.2.4
      react: 18.2.0
      tslib: 2.6.2
    dev: false

  /react@18.2.0:
    resolution: {integrity: sha512-/3IjMdb2L9QbBdWiW5e3P2/npwMBaU9mHCSCUzNln0ZCYbcfTsGbTJrU/kGemdH2IWmB2ioZ+zkxtmq6g09fGQ==}
    engines: {node: '>=0.10.0'}
    dependencies:
      loose-envify: 1.4.0
    dev: false

  /read-cache@1.0.0:
    resolution: {integrity: sha512-Owdv/Ft7IjOgm/i0xvNDZ1LrRANRfew4b2prF3OWMQLxLfu3bS8FVhCsrSCMK4lR56Y9ya+AThoTpDCTxCmpRA==}
    dependencies:
      pify: 2.3.0
    dev: false

  /readdirp@3.6.0:
    resolution: {integrity: sha512-hOS089on8RduqdbhvQ5Z37A0ESjsqz6qnRcffsMU3495FuTdqSm+7bhJ29JvIOsBDEEnan5DPu9t3To9VRlMzA==}
    engines: {node: '>=8.10.0'}
    dependencies:
      picomatch: 2.3.1
    dev: false

  /redent@3.0.0:
    resolution: {integrity: sha512-6tDA8g98We0zd0GvVeMT9arEOnTw9qM03L9cJXaCjrip1OO764RDBLBfrB4cwzNGDj5OA5ioymC9GkizgWJDUg==}
    engines: {node: '>=8'}
    dependencies:
      indent-string: 4.0.0
      strip-indent: 3.0.0
    dev: false

  /reflect.getprototypeof@1.0.5:
    resolution: {integrity: sha512-62wgfC8dJWrmxv44CA36pLDnP6KKl3Vhxb7PL+8+qrrFMMoJij4vgiMP8zV4O8+CBMXY1mHxI5fITGHXFHVmQQ==}
    engines: {node: '>= 0.4'}
    dependencies:
      call-bind: 1.0.6
      define-properties: 1.2.1
      es-abstract: 1.22.3
      es-errors: 1.3.0
      get-intrinsic: 1.2.4
      globalthis: 1.0.3
      which-builtin-type: 1.1.3
    dev: false

  /regenerator-runtime@0.14.1:
    resolution: {integrity: sha512-dYnhHh0nJoMfnkZs6GmmhFknAGRrLznOu5nc9ML+EJxGvrx6H7teuevqVqCuPcPK//3eDrrjQhehXVx9cnkGdw==}
    dev: false

  /regexp.prototype.flags@1.5.1:
    resolution: {integrity: sha512-sy6TXMN+hnP/wMy+ISxg3krXx7BAtWVO4UouuCN/ziM9UEne0euamVNafDfvC83bRNr95y0V5iijeDQFUNpvrg==}
    engines: {node: '>= 0.4'}
    dependencies:
      call-bind: 1.0.6
      define-properties: 1.2.1
      set-function-name: 2.0.1
    dev: false

  /require-directory@2.1.1:
    resolution: {integrity: sha512-fGxEI7+wsG9xrvdjsrlmL22OMTTiHRwAMroiEeMgq8gzoLC/PQr7RsRDSTLUg/bZAZtF+TVIkHc6/4RIKrui+Q==}
    engines: {node: '>=0.10.0'}
    dev: false

  /requires-port@1.0.0:
    resolution: {integrity: sha512-KigOCHcocU3XODJxsu8i/j8T9tzT4adHiecwORRQ0ZZFcp7ahwXuRU1m+yuO90C5ZUyGeGfocHDI14M3L3yDAQ==}
    dev: false

  /resolve-cwd@3.0.0:
    resolution: {integrity: sha512-OrZaX2Mb+rJCpH/6CpSqt9xFVpN++x01XnN2ie9g6P5/3xelLAkXWVADpdz1IHD/KFfEXyE6V0U01OQ3UO2rEg==}
    engines: {node: '>=8'}
    dependencies:
      resolve-from: 5.0.0
    dev: false

  /resolve-from@4.0.0:
    resolution: {integrity: sha512-pb/MYmXstAkysRFx8piNI1tGFNQIFA3vkE3Gq4EuA1dF6gHp/+vgZqsCGJapvy8N3Q+4o7FwvquPJcnZ7RYy4g==}
    engines: {node: '>=4'}
    dev: false

  /resolve-from@5.0.0:
    resolution: {integrity: sha512-qYg9KP24dD5qka9J47d0aVky0N+b4fTU89LN9iDnjB5waksiC49rvMB0PrUJQGoTmH50XPiqOvAjDfaijGxYZw==}
    engines: {node: '>=8'}
    dev: false

  /resolve-pkg-maps@1.0.0:
    resolution: {integrity: sha512-seS2Tj26TBVOC2NIc2rOe2y2ZO7efxITtLZcGSOnHHNOQ7CkiUBfw0Iw2ck6xkIhPwLhKNLS8BO+hEpngQlqzw==}
    dev: false

  /resolve.exports@2.0.2:
    resolution: {integrity: sha512-X2UW6Nw3n/aMgDVy+0rSqgHlv39WZAlZrXCdnbyEiKm17DSqHX4MmQMaST3FbeWR5FTuRcUwYAziZajji0Y7mg==}
    engines: {node: '>=10'}
    dev: false

  /resolve@1.22.8:
    resolution: {integrity: sha512-oKWePCxqpd6FlLvGV1VU0x7bkPmmCNolxzjMf4NczoDnQcIWrAF+cPtZn5i6n+RfD2d9i0tzpKnG6Yk168yIyw==}
    hasBin: true
    dependencies:
      is-core-module: 2.13.1
      path-parse: 1.0.7
      supports-preserve-symlinks-flag: 1.0.0
    dev: false

  /resolve@2.0.0-next.5:
    resolution: {integrity: sha512-U7WjGVG9sH8tvjW5SmGbQuui75FiyjAX72HX15DwBBwF9dNiQZRQAg9nnPhYy+TUnE0+VcrttuvNI8oSxZcocA==}
    hasBin: true
    dependencies:
      is-core-module: 2.13.1
      path-parse: 1.0.7
      supports-preserve-symlinks-flag: 1.0.0
    dev: false

  /retry@0.13.1:
    resolution: {integrity: sha512-XQBQ3I8W1Cge0Seh+6gjj03LbmRFWuoszgK9ooCpwYIrhhoO80pfq4cUkU5DkknwfOfFteRwlZ56PYOGYyFWdg==}
    engines: {node: '>= 4'}
    dev: false

  /reusify@1.0.4:
    resolution: {integrity: sha512-U9nH88a3fc/ekCF1l0/UP1IosiuIjyTh7hBvXVMHYgVcfGvt897Xguj2UOLDeI5BG2m7/uwyaLVT6fbtCwTyzw==}
    engines: {iojs: '>=1.0.0', node: '>=0.10.0'}
    dev: false

  /rimraf@3.0.2:
    resolution: {integrity: sha512-JZkJMZkAGFFPP2YqXZXPbMlMBgsxzE8ILs4lMIX/2o0L9UBw9O/Y3o6wFw/i9YLapcUJWwqbi3kdxIPdC62TIA==}
    hasBin: true
    dependencies:
      glob: 7.2.3
    dev: false

  /run-parallel@1.2.0:
    resolution: {integrity: sha512-5l4VyZR86LZ/lDxZTR6jqL8AFE2S0IFLMP26AbjsLVADxHdhB/c0GUsH+y39UfCi3dzz8OlQuPmnaJOMoDHQBA==}
    dependencies:
      queue-microtask: 1.2.3
    dev: false

  /safe-array-concat@1.1.0:
    resolution: {integrity: sha512-ZdQ0Jeb9Ofti4hbt5lX3T2JcAamT9hfzYU1MNB+z/jaEbB6wfFfPIR/zEORmZqobkCCJhSjodobH6WHNmJ97dg==}
    engines: {node: '>=0.4'}
    dependencies:
      call-bind: 1.0.6
      get-intrinsic: 1.2.4
      has-symbols: 1.0.3
      isarray: 2.0.5
    dev: false

  /safe-regex-test@1.0.3:
    resolution: {integrity: sha512-CdASjNJPvRa7roO6Ra/gLYBTzYzzPyyBXxIMdGW3USQLyjWEls2RgW5UBTXaQVp+OrpeCK3bLem8smtmheoRuw==}
    engines: {node: '>= 0.4'}
    dependencies:
      call-bind: 1.0.6
      es-errors: 1.3.0
      is-regex: 1.1.4
    dev: false

  /safer-buffer@2.1.2:
    resolution: {integrity: sha512-YZo3K82SD7Riyi0E1EQPojLz7kpepnSQI9IyPbHHg1XXXevb5dJI7tpyN2ADxGcQbHG7vcyRHk0cbwqcQriUtg==}
    dev: false

  /sax@1.2.4:
    resolution: {integrity: sha512-NqVDv9TpANUjFm0N8uM5GxL36UgKi9/atZw+x7YFnQ8ckwFGKrl4xX4yWtrey3UJm5nP1kUbnYgLopqWNSRhWw==}
    dev: false

  /saxes@6.0.0:
    resolution: {integrity: sha512-xAg7SOnEhrm5zI3puOOKyy1OMcMlIJZYNJY7xLBwSze0UjhPLnWfj2GF2EpT0jmzaJKIWKHLsaSSajf35bcYnA==}
    engines: {node: '>=v12.22.7'}
    dependencies:
      xmlchars: 2.2.0
    dev: false

  /scheduler@0.23.0:
    resolution: {integrity: sha512-CtuThmgHNg7zIZWAXi3AsyIzA3n4xx7aNyjwC2VJldO2LMVDhFK+63xGqq6CsJH4rTAt6/M+N4GhZiDYPx9eUw==}
    dependencies:
      loose-envify: 1.4.0
    dev: false

  /semver@6.3.1:
    resolution: {integrity: sha512-BR7VvDCVHO+q2xBEWskxS6DJE1qRnb7DxzUrogb71CWoSficBxYsiAGd+Kl0mmq/MprG9yArRkyrQxTO6XjMzA==}
    hasBin: true
    dev: false

  /semver@7.6.0:
    resolution: {integrity: sha512-EnwXhrlwXMk9gKu5/flx5sv/an57AkRplG3hTK68W7FRDN+k+OWBj65M7719OkA82XLBxrcX0KSHj+X5COhOVg==}
    engines: {node: '>=10'}
    hasBin: true
    dependencies:
      lru-cache: 6.0.0
    dev: false

  /server-only@0.0.1:
    resolution: {integrity: sha512-qepMx2JxAa5jjfzxG79yPPq+8BuFToHd1hm7kI+Z4zAq1ftQiP7HcxMhDDItrbtwVeLg/cY2JnKnrcFkmiswNA==}
    dev: false

  /set-function-length@1.2.1:
    resolution: {integrity: sha512-j4t6ccc+VsKwYHso+kElc5neZpjtq9EnRICFZtWyBsLojhmeF/ZBd/elqm22WJh/BziDe/SBiOeAt0m2mfLD0g==}
    engines: {node: '>= 0.4'}
    dependencies:
      define-data-property: 1.1.2
      es-errors: 1.3.0
      function-bind: 1.1.2
      get-intrinsic: 1.2.4
      gopd: 1.0.1
      has-property-descriptors: 1.0.1
    dev: false

  /set-function-name@2.0.1:
    resolution: {integrity: sha512-tMNCiqYVkXIZgc2Hnoy2IvC/f8ezc5koaRFkCjrpWzGpCd3qbZXPzVy9MAZzK1ch/X0jvSkojys3oqJN0qCmdA==}
    engines: {node: '>= 0.4'}
    dependencies:
      define-data-property: 1.1.2
      functions-have-names: 1.2.3
      has-property-descriptors: 1.0.1
    dev: false

  /shebang-command@2.0.0:
    resolution: {integrity: sha512-kHxr2zZpYtdmrN1qDjrrX/Z1rR1kG8Dx+gkpK1G4eXmvXswmcE1hTWBWYUzlraYw1/yZp6YuDY77YtvbN0dmDA==}
    engines: {node: '>=8'}
    dependencies:
      shebang-regex: 3.0.0
    dev: false

  /shebang-regex@3.0.0:
    resolution: {integrity: sha512-7++dFhtcx3353uBaq8DDR4NuxBetBzC7ZQOhmTQInHEd6bSrXdiEyzCvG07Z44UYdLShWUyXt5M/yhz8ekcb1A==}
    engines: {node: '>=8'}
    dev: false

  /side-channel@1.0.5:
    resolution: {integrity: sha512-QcgiIWV4WV7qWExbN5llt6frQB/lBven9pqliLXfGPB+K9ZYXxDozp0wLkHS24kWCm+6YXH/f0HhnObZnZOBnQ==}
    engines: {node: '>= 0.4'}
    dependencies:
      call-bind: 1.0.6
      es-errors: 1.3.0
      get-intrinsic: 1.2.4
      object-inspect: 1.13.1
    dev: false

  /signal-exit@3.0.7:
    resolution: {integrity: sha512-wnD2ZE+l+SPC/uoS0vXeE9L1+0wuaMqKlfz9AMUo38JsyLSBWSFcHR1Rri62LZc12vLr1gb3jl7iwQhgwpAbGQ==}
    dev: false

  /signal-exit@4.1.0:
    resolution: {integrity: sha512-bzyZ1e88w9O1iNJbKnOlvYTrWPDl46O1bG0D3XInv+9tkPrxrN8jUUTiFlDkkmKWgn1M6CfIA13SuGqOa9Korw==}
    engines: {node: '>=14'}
    dev: false

  /sirv@2.0.4:
    resolution: {integrity: sha512-94Bdh3cC2PKrbgSOUqTiGPWVZeSiXfKOVZNJniWoqrWrRkB1CJzBU3NEbiTsPcYy1lDsANA/THzS+9WBiy5nfQ==}
    engines: {node: '>= 10'}
    dependencies:
      '@polka/url': 1.0.0-next.24
      mrmime: 2.0.0
      totalist: 3.0.1
    dev: false

  /sisteransi@1.0.5:
    resolution: {integrity: sha512-bLGGlR1QxBcynn2d5YmDX4MGjlZvy2MRBDRNHLJ8VI6l6+9FUiyTFNJ0IveOSP0bcXgVDPRcfGqA0pjaqUpfVg==}
    dev: false

  /slash@3.0.0:
    resolution: {integrity: sha512-g9Q1haeby36OSStwb4ntCGGGaKsaVSjQ68fBxoQcutl5fS1vuY18H3wSt3jFyFtrkx+Kz0V1G85A4MyAdDMi2Q==}
    engines: {node: '>=8'}
    dev: false

  /sonner@1.4.0(react-dom@18.2.0)(react@18.2.0):
    resolution: {integrity: sha512-nvkTsIuOmi9e5Wz5If8ldasJjZNVfwiXYijBi2dbijvTQnQppvMcXTFNxL/NUFWlI2yJ1JX7TREDsg+gYm9WyA==}
    peerDependencies:
      react: ^18.0.0
      react-dom: ^18.0.0
    dependencies:
      react: 18.2.0
      react-dom: 18.2.0(react@18.2.0)
    dev: false

  /source-map-js@1.0.2:
    resolution: {integrity: sha512-R0XvVJ9WusLiqTCEiGCmICCMplcCkIwwR11mOSD9CR5u+IXYdiseeEuXCVAjS54zqwkLcPNnmU4OeJ6tUrWhDw==}
    engines: {node: '>=0.10.0'}
    dev: false

  /source-map-support@0.5.13:
    resolution: {integrity: sha512-SHSKFHadjVA5oR4PPqhtAVdcBWwRYVd6g6cAXnIbRiIwc2EhPrTuKUBdSLvlEKyIP3GCf89fltvcZiP9MMFA1w==}
    dependencies:
      buffer-from: 1.1.2
      source-map: 0.6.1
    dev: false

  /source-map@0.6.1:
    resolution: {integrity: sha512-UjgapumWlbMhkBgzT7Ykc5YXUT46F0iKu8SGXq0bcwP5dz/h0Plj6enJqjz1Zbq2l5WaqYnrVbwWOWMyF3F47g==}
    engines: {node: '>=0.10.0'}
    dev: false

  /sprintf-js@1.0.3:
    resolution: {integrity: sha512-D9cPgkvLlV3t3IzL0D0YLvGA9Ahk4PcvVwUbN0dSGr1aP0Nrt4AEnTUbuGvquEC0mA64Gqt1fzirlRs5ibXx8g==}
    dev: false

  /stack-utils@2.0.6:
    resolution: {integrity: sha512-XlkWvfIm6RmsWtNJx+uqtKLS8eqFbxUg0ZzLXqY0caEy9l7hruX8IpiDnjsLavoBgqCCR71TqWO8MaXYheJ3RQ==}
    engines: {node: '>=10'}
    dependencies:
      escape-string-regexp: 2.0.0
    dev: false

  /stop-iteration-iterator@1.0.0:
    resolution: {integrity: sha512-iCGQj+0l0HOdZ2AEeBADlsRC+vsnDsZsbdSiH1yNSjcfKM7fdpCMfqAL/dwF5BLiw/XhRft/Wax6zQbhq2BcjQ==}
    engines: {node: '>= 0.4'}
    dependencies:
      internal-slot: 1.0.7
    dev: false

  /streamsearch@1.1.0:
    resolution: {integrity: sha512-Mcc5wHehp9aXz1ax6bZUyY5afg9u2rv5cqQI3mRrYkGC8rW2hM02jWuwjtL++LS5qinSyhj2QfLyNsuc+VsExg==}
    engines: {node: '>=10.0.0'}
    dev: false

  /string-length@4.0.2:
    resolution: {integrity: sha512-+l6rNN5fYHNhZZy41RXsYptCjA2Igmq4EG7kZAYFQI1E1VTXarr6ZPXBg6eq7Y6eK4FEhY6AJlyuFIb/v/S0VQ==}
    engines: {node: '>=10'}
    dependencies:
      char-regex: 1.0.2
      strip-ansi: 6.0.1
    dev: false

  /string-width@4.2.3:
    resolution: {integrity: sha512-wKyQRQpjJ0sIp62ErSZdGsjMJWsap5oRNihHhu6G7JVO/9jIB6UyevL+tXuOqrng8j/cxKTWyWUwvSTriiZz/g==}
    engines: {node: '>=8'}
    dependencies:
      emoji-regex: 8.0.0
      is-fullwidth-code-point: 3.0.0
      strip-ansi: 6.0.1
    dev: false

  /string-width@5.1.2:
    resolution: {integrity: sha512-HnLOCR3vjcY8beoNLtcjZ5/nxn2afmME6lhrDrebokqMap+XbeW8n9TXpPDOqdGK5qcI3oT0GKTW6wC7EMiVqA==}
    engines: {node: '>=12'}
    dependencies:
      eastasianwidth: 0.2.0
      emoji-regex: 9.2.2
      strip-ansi: 7.1.0
    dev: false

  /string.prototype.matchall@4.0.10:
    resolution: {integrity: sha512-rGXbGmOEosIQi6Qva94HUjgPs9vKW+dkG7Y8Q5O2OYkWL6wFaTRZO8zM4mhP94uX55wgyrXzfS2aGtGzUL7EJQ==}
    dependencies:
      call-bind: 1.0.6
      define-properties: 1.2.1
      es-abstract: 1.22.3
      get-intrinsic: 1.2.4
      has-symbols: 1.0.3
      internal-slot: 1.0.7
      regexp.prototype.flags: 1.5.1
      set-function-name: 2.0.1
      side-channel: 1.0.5
    dev: false

  /string.prototype.trim@1.2.8:
    resolution: {integrity: sha512-lfjY4HcixfQXOfaqCvcBuOIapyaroTXhbkfJN3gcB1OtyupngWK4sEET9Knd0cXd28kTUqu/kHoV4HKSJdnjiQ==}
    engines: {node: '>= 0.4'}
    dependencies:
      call-bind: 1.0.6
      define-properties: 1.2.1
      es-abstract: 1.22.3
    dev: false

  /string.prototype.trimend@1.0.7:
    resolution: {integrity: sha512-Ni79DqeB72ZFq1uH/L6zJ+DKZTkOtPIHovb3YZHQViE+HDouuU4mBrLOLDn5Dde3RF8qw5qVETEjhu9locMLvA==}
    dependencies:
      call-bind: 1.0.6
      define-properties: 1.2.1
      es-abstract: 1.22.3
    dev: false

  /string.prototype.trimstart@1.0.7:
    resolution: {integrity: sha512-NGhtDFu3jCEm7B4Fy0DpLewdJQOZcQ0rGbwQ/+stjnrp2i+rlKeCvos9hOIeCmqwratM47OBxY7uFZzjxHXmrg==}
    dependencies:
      call-bind: 1.0.6
      define-properties: 1.2.1
      es-abstract: 1.22.3
    dev: false

  /strip-ansi@6.0.1:
    resolution: {integrity: sha512-Y38VPSHcqkFrCpFnQ9vuSXmquuv5oXOKpGeT6aGrr3o3Gc9AlVa6JBfUSOCnbxGGZF+/0ooI7KrPuUSztUdU5A==}
    engines: {node: '>=8'}
    dependencies:
      ansi-regex: 5.0.1
    dev: false

  /strip-ansi@7.1.0:
    resolution: {integrity: sha512-iq6eVVI64nQQTRYq2KtEg2d2uU7LElhTJwsH4YzIHZshxlgZms/wIc4VoDQTlG/IvVIrBKG06CrZnp0qv7hkcQ==}
    engines: {node: '>=12'}
    dependencies:
      ansi-regex: 6.0.1
    dev: false

  /strip-bom@3.0.0:
    resolution: {integrity: sha512-vavAMRXOgBVNF6nyEEmL3DBK19iRpDcoIwW+swQ+CbGiu7lju6t+JklA1MHweoWtadgt4ISVUsXLyDq34ddcwA==}
    engines: {node: '>=4'}
    dev: false

  /strip-bom@4.0.0:
    resolution: {integrity: sha512-3xurFv5tEgii33Zi8Jtp55wEIILR9eh34FAW00PZf+JnSsTmV/ioewSgQl97JHvgjoRGwPShsWm+IdrxB35d0w==}
    engines: {node: '>=8'}
    dev: false

  /strip-final-newline@2.0.0:
    resolution: {integrity: sha512-BrpvfNAE3dcvq7ll3xVumzjKjZQ5tI1sEUIKr3Uoks0XUl45St3FlatVqef9prk4jRDzhW6WZg+3bk93y6pLjA==}
    engines: {node: '>=6'}
    dev: false

  /strip-indent@3.0.0:
    resolution: {integrity: sha512-laJTa3Jb+VQpaC6DseHhF7dXVqHTfJPCRDaEbid/drOhgitgYku/letMUqOXFoWV0zIIUbjpdH2t+tYj4bQMRQ==}
    engines: {node: '>=8'}
    dependencies:
      min-indent: 1.0.1
    dev: false

  /strip-json-comments@3.1.1:
    resolution: {integrity: sha512-6fPc+R4ihwqP6N/aIv2f1gMH8lOVtWQHoqC4yK6oSDVVocumAsfCqjkXnqiYMhmMwS/mEHLp7Vehlt3ql6lEig==}
    engines: {node: '>=8'}
    dev: false

  /strnum@1.0.5:
    resolution: {integrity: sha512-J8bbNyKKXl5qYcR36TIO8W3mVGVHrmmxsd5PAItGkmyzwJvybiw2IVq5nqd0i4LSNSkB/sx9VHllbfFdr9k1JA==}
    dev: false

  /styled-jsx@5.1.1(@babel/core@7.23.9)(react@18.2.0):
    resolution: {integrity: sha512-pW7uC1l4mBZ8ugbiZrcIsiIvVx1UmTfw7UkC3Um2tmfUq9Bhk8IiyEIPl6F8agHgjzku6j0xQEZbfA5uSgSaCw==}
    engines: {node: '>= 12.0.0'}
    peerDependencies:
      '@babel/core': '*'
      babel-plugin-macros: '*'
      react: '>= 16.8.0 || 17.x.x || ^18.0.0-0'
    peerDependenciesMeta:
      '@babel/core':
        optional: true
      babel-plugin-macros:
        optional: true
    dependencies:
      '@babel/core': 7.23.9
      client-only: 0.0.1
      react: 18.2.0
    dev: false

  /sucrase@3.35.0:
    resolution: {integrity: sha512-8EbVDiu9iN/nESwxeSxDKe0dunta1GOlHufmSSXxMD2z2/tMZpDMpvXQGsc+ajGo8y2uYUmixaSRUc/QPoQ0GA==}
    engines: {node: '>=16 || 14 >=14.17'}
    hasBin: true
    dependencies:
      '@jridgewell/gen-mapping': 0.3.3
      commander: 4.1.1
      glob: 10.3.10
      lines-and-columns: 1.2.4
      mz: 2.7.0
      pirates: 4.0.6
      ts-interface-checker: 0.1.13
    dev: false

  /supports-color@5.5.0:
    resolution: {integrity: sha512-QjVjwdXIt408MIiAqCX4oUKsgU2EqAGzs2Ppkm4aQYbjm+ZEWEcW4SfFNTr4uMNZma0ey4f5lgLrkB0aX0QMow==}
    engines: {node: '>=4'}
    dependencies:
      has-flag: 3.0.0
    dev: false

  /supports-color@7.2.0:
    resolution: {integrity: sha512-qpCAvRl9stuOHveKsn7HncJRvv501qIacKzQlO/+Lwxc9+0q2wLyv4Dfvt80/DPn2pqOBsJdDiogXGR9+OvwRw==}
    engines: {node: '>=8'}
    dependencies:
      has-flag: 4.0.0
    dev: false

  /supports-color@8.1.1:
    resolution: {integrity: sha512-MpUEN2OodtUzxvKQl72cUF7RQ5EiHsGvSsVG0ia9c5RbWGL2CI4C7EpPS8UTBIplnlzZiNuV56w+FuNxy3ty2Q==}
    engines: {node: '>=10'}
    dependencies:
      has-flag: 4.0.0
    dev: false

  /supports-preserve-symlinks-flag@1.0.0:
    resolution: {integrity: sha512-ot0WnXS9fgdkgIcePe6RHNk1WA8+muPa6cSjeR3V8K27q9BB1rTE3R1p7Hv0z1ZyAc8s6Vvv8DIyWf681MAt0w==}
    engines: {node: '>= 0.4'}
    dev: false

  /symbol-tree@3.2.4:
    resolution: {integrity: sha512-9QNk5KwDF+Bvz+PyObkmSYjI5ksVUYtjW7AU22r2NKcfLJcXp96hkDWU3+XndOsUb+AQ9QhfzfCT2O+CNWT5Tw==}
    dev: false

  /tailwindcss@3.4.1:
    resolution: {integrity: sha512-qAYmXRfk3ENzuPBakNK0SRrUDipP8NQnEY6772uDhflcQz5EhRdD7JNZxyrFHVQNCwULPBn6FNPp9brpO7ctcA==}
    engines: {node: '>=14.0.0'}
    hasBin: true
    dependencies:
      '@alloc/quick-lru': 5.2.0
      arg: 5.0.2
      chokidar: 3.6.0
      didyoumean: 1.2.2
      dlv: 1.1.3
      fast-glob: 3.3.2
      glob-parent: 6.0.2
      is-glob: 4.0.3
      jiti: 1.21.0
      lilconfig: 2.1.0
      micromatch: 4.0.5
      normalize-path: 3.0.0
      object-hash: 3.0.0
      picocolors: 1.0.0
      postcss: 8.4.35
      postcss-import: 15.1.0(postcss@8.4.35)
      postcss-js: 4.0.1(postcss@8.4.35)
      postcss-load-config: 4.0.2(postcss@8.4.35)
      postcss-nested: 6.0.1(postcss@8.4.35)
      postcss-selector-parser: 6.0.15
      resolve: 1.22.8
      sucrase: 3.35.0
    transitivePeerDependencies:
      - ts-node
    dev: false

  /tapable@2.2.1:
    resolution: {integrity: sha512-GNzQvQTOIP6RyTfE2Qxb8ZVlNmw0n88vp1szwWRimP02mnTsx3Wtn5qRdqY9w2XduFNUgvOwhNnQsjwCp+kqaQ==}
    engines: {node: '>=6'}
    dev: false

  /test-exclude@6.0.0:
    resolution: {integrity: sha512-cAGWPIyOHU6zlmg88jwm7VRyXnMN7iV68OGAbYDk/Mh/xC/pzVPlQtY6ngoIH/5/tciuhGfvESU8GrHrcxD56w==}
    engines: {node: '>=8'}
    dependencies:
      '@istanbuljs/schema': 0.1.3
      glob: 7.2.3
      minimatch: 3.1.2
    dev: false

  /text-table@0.2.0:
    resolution: {integrity: sha512-N+8UisAXDGk8PFXP4HAzVR9nbfmVJ3zYLAWiTIoqC5v5isinhr+r5uaO8+7r3BMfuNIufIsA7RdpVgacC2cSpw==}
    dev: false

  /thenify-all@1.6.0:
    resolution: {integrity: sha512-RNxQH/qI8/t3thXJDwcstUO4zeqo64+Uy/+sNVRBx4Xn2OX+OZ9oP+iJnNFqplFra2ZUVeKCSa2oVWi3T4uVmA==}
    engines: {node: '>=0.8'}
    dependencies:
      thenify: 3.3.1
    dev: false

  /thenify@3.3.1:
    resolution: {integrity: sha512-RVZSIV5IG10Hk3enotrhvz0T9em6cyHBLkH/YAZuKqd8hRkKhSfCGIcP2KUY0EPxndzANBmNllzWPwak+bheSw==}
    dependencies:
      any-promise: 1.3.0
    dev: false

  /tmpl@1.0.5:
    resolution: {integrity: sha512-3f0uOEAQwIqGuWW2MVzYg8fV/QNnc/IpuJNG837rLuczAaLVHslWHZQj4IGiEl5Hs3kkbhwL9Ab7Hrsmuj+Smw==}
    dev: false

  /to-fast-properties@2.0.0:
    resolution: {integrity: sha512-/OaKK0xYrs3DmxRYqL/yDc+FxFUVYhDlXMhRmv3z915w2HF1tnN1omB354j8VUGO/hbRzyD6Y3sA7v7GS/ceog==}
    engines: {node: '>=4'}
    dev: false

  /to-regex-range@5.0.1:
    resolution: {integrity: sha512-65P7iz6X5yEr1cwcgvQxbbIw7Uk3gOy5dIdtZ4rDveLqhrdJP+Li/Hx6tyK0NEb+2GCyneCMJiGqrADCSNk8sQ==}
    engines: {node: '>=8.0'}
    dependencies:
      is-number: 7.0.0
    dev: false

  /totalist@3.0.1:
    resolution: {integrity: sha512-sf4i37nQ2LBx4m3wB74y+ubopq6W/dIzXg0FDGjsYnZHVa1Da8FH853wlL2gtUhg+xJXjfk3kUZS3BRoQeoQBQ==}
    engines: {node: '>=6'}
    dev: false

  /tough-cookie@4.1.3:
    resolution: {integrity: sha512-aX/y5pVRkfRnfmuX+OdbSdXvPe6ieKX/G2s7e98f4poJHnqH3281gDPm/metm6E/WRamfx7WC4HUqkWHfQHprw==}
    engines: {node: '>=6'}
    dependencies:
      psl: 1.9.0
      punycode: 2.3.1
      universalify: 0.2.0
      url-parse: 1.5.10
    dev: false

  /tr46@3.0.0:
    resolution: {integrity: sha512-l7FvfAHlcmulp8kr+flpQZmVwtu7nfRV7NZujtN0OqES8EL4O4e0qqzL0DC5gAvx/ZC/9lk6rhcUwYvkBnBnYA==}
    engines: {node: '>=12'}
    dependencies:
      punycode: 2.3.1
    dev: false

  /ts-api-utils@1.2.1(typescript@5.3.3):
    resolution: {integrity: sha512-RIYA36cJn2WiH9Hy77hdF9r7oEwxAtB/TS9/S4Qd90Ap4z5FSiin5zEiTL44OII1Y3IIlEvxwxFUVgrHSZ/UpA==}
    engines: {node: '>=16'}
    peerDependencies:
      typescript: '>=4.2.0'
    dependencies:
      typescript: 5.3.3
    dev: false

  /ts-exif-parser@0.2.2:
    resolution: {integrity: sha512-Z7qGRfvHaISUOErkKfc8Tp+GBnfMWCSyduiLJR0x/b/wKp60oiOvORk73fFML3l8Kf0gVX48mrRsYUcBEb5avQ==}
    dependencies:
      sax: 1.2.4
    dev: false

  /ts-interface-checker@0.1.13:
    resolution: {integrity: sha512-Y/arvbn+rrz3JCKl9C4kVNfTfSm2/mEp5FSz5EsZSANGPSlQrpRI5M4PKF+mJnE52jOO90PnPSc3Ur3bTQw0gA==}
    dev: false

  /tsconfig-paths@3.15.0:
    resolution: {integrity: sha512-2Ac2RgzDe/cn48GvOe3M+o82pEFewD3UPbyoUHHdKasHwJKjds4fLXWf/Ux5kATBKN20oaFGu+jbElp1pos0mg==}
    dependencies:
      '@types/json5': 0.0.29
      json5: 1.0.2
      minimist: 1.2.8
      strip-bom: 3.0.0
    dev: false

  /tslib@1.14.1:
    resolution: {integrity: sha512-Xni35NKzjgMrwevysHTCArtLDpPvye8zV/0E4EyYn43P7/7qvQwPh9BGkHewbMulVntbigmcT7rdX3BNo9wRJg==}
    dev: false

  /tslib@2.6.2:
    resolution: {integrity: sha512-AEYxH93jGFPn/a2iVAwW87VuUIkR1FVUKB77NwMF7nBTDkDrrT/Hpt/IrCJ0QXhW27jTBDcf5ZY7w6RiqTMw2Q==}
    dev: false

  /type-check@0.4.0:
    resolution: {integrity: sha512-XleUoc9uwGXqjWwXaUTZAmzMcFZ5858QA2vvx1Ur5xIcixXIP+8LnFDgRplU30us6teqdlskFfu+ae4K79Ooew==}
    engines: {node: '>= 0.8.0'}
    dependencies:
      prelude-ls: 1.2.1
    dev: false

  /type-detect@4.0.8:
    resolution: {integrity: sha512-0fr/mIH1dlO+x7TlcMy+bIDqKPsw/70tVyeHW787goQjhmqaZe10uwLujubK9q9Lg6Fiho1KUKDYz0Z7k7g5/g==}
    engines: {node: '>=4'}
    dev: false

  /type-fest@0.20.2:
    resolution: {integrity: sha512-Ne+eE4r0/iWnpAxD852z3A+N0Bt5RN//NjJwRd2VFHEmrywxf5vsZlh4R6lixl6B+wz/8d+maTSAkN1FIkI3LQ==}
    engines: {node: '>=10'}
    dev: false

  /type-fest@0.21.3:
    resolution: {integrity: sha512-t0rzBq87m3fVcduHDUFhKmyyX+9eo6WQjZvf51Ea/M0Q7+T374Jp1aUiyUl0GKxp8M/OETVHSDvmkyPgvX+X2w==}
    engines: {node: '>=10'}
    dev: false

  /type-fest@4.10.2:
    resolution: {integrity: sha512-anpAG63wSpdEbLwOqH8L84urkL6PiVIov3EMmgIhhThevh9aiMQov+6Btx0wldNcvm4wV+e2/Rt1QdDwKHFbHw==}
    engines: {node: '>=16'}
    dev: false

  /typed-array-buffer@1.0.1:
    resolution: {integrity: sha512-RSqu1UEuSlrBhHTWC8O9FnPjOduNs4M7rJ4pRKoEjtx1zUNOPN2sSXHLDX+Y2WPbHIxbvg4JFo2DNAEfPIKWoQ==}
    engines: {node: '>= 0.4'}
    dependencies:
      call-bind: 1.0.6
      es-errors: 1.3.0
      is-typed-array: 1.1.13
    dev: false

  /typed-array-byte-length@1.0.0:
    resolution: {integrity: sha512-Or/+kvLxNpeQ9DtSydonMxCx+9ZXOswtwJn17SNLvhptaXYDJvkFFP5zbfU/uLmvnBJlI4yrnXRxpdWH/M5tNA==}
    engines: {node: '>= 0.4'}
    dependencies:
      call-bind: 1.0.6
      for-each: 0.3.3
      has-proto: 1.0.1
      is-typed-array: 1.1.13
    dev: false

  /typed-array-byte-offset@1.0.0:
    resolution: {integrity: sha512-RD97prjEt9EL8YgAgpOkf3O4IF9lhJFr9g0htQkm0rchFp/Vx7LW5Q8fSXXub7BXAODyUQohRMyOc3faCPd0hg==}
    engines: {node: '>= 0.4'}
    dependencies:
      available-typed-arrays: 1.0.6
      call-bind: 1.0.6
      for-each: 0.3.3
      has-proto: 1.0.1
      is-typed-array: 1.1.13
    dev: false

  /typed-array-length@1.0.4:
    resolution: {integrity: sha512-KjZypGq+I/H7HI5HlOoGHkWUUGq+Q0TPhQurLbyrVrvnKTBgzLhIJ7j6J/XTQOi0d1RjyZ0wdas8bKs2p0x3Ng==}
    dependencies:
      call-bind: 1.0.6
      for-each: 0.3.3
      is-typed-array: 1.1.13
    dev: false

  /typescript@5.3.3:
    resolution: {integrity: sha512-pXWcraxM0uxAS+tN0AG/BF2TyqmHO014Z070UsJ+pFvYuRSq8KH8DmWpnbXe0pEPDHXZV3FcAbJkijJ5oNEnWw==}
    engines: {node: '>=14.17'}
    hasBin: true
    dev: false

  /unbox-primitive@1.0.2:
    resolution: {integrity: sha512-61pPlCD9h51VoreyJ0BReideM3MDKMKnh6+V9L08331ipq6Q8OFXZYiqP6n/tbHx4s5I9uRhcye6BrbkizkBDw==}
    dependencies:
      call-bind: 1.0.6
      has-bigints: 1.0.2
      has-symbols: 1.0.3
      which-boxed-primitive: 1.0.2
    dev: false

  /undici-types@5.26.5:
    resolution: {integrity: sha512-JlCMO+ehdEIKqlFxk6IfVoAUVmgz7cU7zD/h9XZ0qzeosSHmUJVOzSQvvYSYWXkFXC+IfLKSIffhv0sVZup6pA==}
    dev: false

  /undici@5.28.3:
    resolution: {integrity: sha512-3ItfzbrhDlINjaP0duwnNsKpDQk3acHI3gVJ1z4fmwMK31k5G9OVIAMLSIaP6w4FaGkaAkN6zaQO9LUvZ1t7VA==}
    engines: {node: '>=14.0'}
    dependencies:
      '@fastify/busboy': 2.1.0
    dev: false

  /universalify@0.2.0:
    resolution: {integrity: sha512-CJ1QgKmNg3CwvAv/kOFmtnEN05f0D/cn9QntgNOQlQF9dgvVTHj3t+8JPdjqawCHk7V/KA+fbUqzZ9XWhcqPUg==}
    engines: {node: '>= 4.0.0'}
    dev: false

  /update-browserslist-db@1.0.13(browserslist@4.22.3):
    resolution: {integrity: sha512-xebP81SNcPuNpPP3uzeW1NYXxI3rxyJzF3pD6sH4jE7o/IX+WtSpwnVU+qIsDPyk0d3hmFQ7mjqc6AtV604hbg==}
    hasBin: true
    peerDependencies:
      browserslist: '>= 4.21.0'
    dependencies:
      browserslist: 4.22.3
      escalade: 3.1.2
      picocolors: 1.0.0
    dev: false

  /uri-js@4.4.1:
    resolution: {integrity: sha512-7rKUyy33Q1yc98pQ1DAmLtwX109F7TIfWlW1Ydo8Wl1ii1SeHieeh0HHfPeL2fMXK6z0s8ecKs9frCuLJvndBg==}
    dependencies:
      punycode: 2.3.1
    dev: false

  /url-parse@1.5.10:
    resolution: {integrity: sha512-WypcfiRhfeUP9vvF0j6rw0J3hrWrw6iZv3+22h6iRMJ/8z1Tj6XfLP4DsUix5MhMPnXpiHDoKyoZ/bdCkwBCiQ==}
    dependencies:
      querystringify: 2.2.0
      requires-port: 1.0.0
    dev: false

  /use-callback-ref@1.3.1(@types/react@18.2.57)(react@18.2.0):
    resolution: {integrity: sha512-Lg4Vx1XZQauB42Hw3kK7JM6yjVjgFmFC5/Ab797s79aARomD2nEErc4mCgM8EZrARLmmbWpi5DGCadmK50DcAQ==}
    engines: {node: '>=10'}
    peerDependencies:
      '@types/react': ^16.8.0 || ^17.0.0 || ^18.0.0
      react: ^16.8.0 || ^17.0.0 || ^18.0.0
    peerDependenciesMeta:
      '@types/react':
        optional: true
    dependencies:
      '@types/react': 18.2.57
      react: 18.2.0
      tslib: 2.6.2
    dev: false

  /use-debounce@10.0.0(react@18.2.0):
    resolution: {integrity: sha512-XRjvlvCB46bah9IBXVnq/ACP2lxqXyZj0D9hj4K5OzNroMDpTEBg8Anuh1/UfRTRs7pLhQ+RiNxxwZu9+MVl1A==}
    engines: {node: '>= 16.0.0'}
    peerDependencies:
      react: '>=16.8.0'
    dependencies:
      react: 18.2.0
    dev: false

  /use-sidecar@1.1.2(@types/react@18.2.57)(react@18.2.0):
    resolution: {integrity: sha512-epTbsLuzZ7lPClpz2TyryBfztm7m+28DlEv2ZCQ3MDr5ssiwyOwGH/e5F9CkfWjJ1t4clvI58yF822/GUkjjhw==}
    engines: {node: '>=10'}
    peerDependencies:
      '@types/react': ^16.9.0 || ^17.0.0 || ^18.0.0
      react: ^16.8.0 || ^17.0.0 || ^18.0.0
    peerDependenciesMeta:
      '@types/react':
        optional: true
    dependencies:
      '@types/react': 18.2.57
      detect-node-es: 1.1.0
      react: 18.2.0
      tslib: 2.6.2
    dev: false

  /utf-8-validate@6.0.3:
    resolution: {integrity: sha512-uIuGf9TWQ/y+0Lp+KGZCMuJWc3N9BHA+l/UmHd/oUHwJJDeysyTRxNQVkbzsIWfGFbRe3OcgML/i0mvVRPOyDA==}
    engines: {node: '>=6.14.2'}
    requiresBuild: true
    dependencies:
      node-gyp-build: 4.8.0
    dev: false

  /util-deprecate@1.0.2:
    resolution: {integrity: sha512-EPD5q1uXyFxJpCrLnCc1nHnq3gOa6DZBocAIiI2TaSCA7VCJ1UJDMagCzIkXNsUYfD1daK//LTEQ8xiIbrHtcw==}
    dev: false

  /uuid@8.3.2:
    resolution: {integrity: sha512-+NYs2QeMWy+GWFOEm9xnn6HCDp0l7QBD7ml8zLUmJ+93Q5NF0NocErnwkTkXVFNiX3/fpC6afS8Dhb/gz7R7eg==}
    hasBin: true
    dev: false

  /v8-to-istanbul@9.2.0:
    resolution: {integrity: sha512-/EH/sDgxU2eGxajKdwLCDmQ4FWq+kpi3uCmBGpw1xJtnAxEjlD8j8PEiGWpCIMIs3ciNAgH0d3TTJiUkYzyZjA==}
    engines: {node: '>=10.12.0'}
    dependencies:
      '@jridgewell/trace-mapping': 0.3.22
      '@types/istanbul-lib-coverage': 2.0.6
      convert-source-map: 2.0.0
    dev: false

  /w3c-xmlserializer@4.0.0:
    resolution: {integrity: sha512-d+BFHzbiCx6zGfz0HyQ6Rg69w9k19nviJspaj4yNscGjrHu94sVP+aRm75yEbCh+r2/yR+7q6hux9LVtbuTGBw==}
    engines: {node: '>=14'}
    dependencies:
      xml-name-validator: 4.0.0
    dev: false

  /walker@1.0.8:
    resolution: {integrity: sha512-ts/8E8l5b7kY0vlWLewOkDXMmPdLcVV4GmOQLyxuSswIJsweeFZtAsMF7k1Nszz+TYBQrlYRmzOnr398y1JemQ==}
    dependencies:
      makeerror: 1.0.12
    dev: false

  /webidl-conversions@7.0.0:
    resolution: {integrity: sha512-VwddBukDzu71offAQR975unBIGqfKZpM+8ZX6ySk8nYhVoo5CYaZyzt3YBvYtRtO+aoGlqxPg/B87NGVZ/fu6g==}
    engines: {node: '>=12'}
    dev: false

  /webpack-bundle-analyzer@4.10.1:
    resolution: {integrity: sha512-s3P7pgexgT/HTUSYgxJyn28A+99mmLq4HsJepMPzu0R8ImJc52QNqaFYW1Z2z2uIb1/J3eYgaAWVpaC+v/1aAQ==}
    engines: {node: '>= 10.13.0'}
    hasBin: true
    dependencies:
      '@discoveryjs/json-ext': 0.5.7
      acorn: 8.11.3
      acorn-walk: 8.3.2
      commander: 7.2.0
      debounce: 1.2.1
      escape-string-regexp: 4.0.0
      gzip-size: 6.0.0
      html-escaper: 2.0.2
      is-plain-object: 5.0.0
      opener: 1.5.2
      picocolors: 1.0.0
      sirv: 2.0.4
      ws: 7.5.9
    transitivePeerDependencies:
      - bufferutil
      - utf-8-validate
    dev: false

  /whatwg-encoding@2.0.0:
    resolution: {integrity: sha512-p41ogyeMUrw3jWclHWTQg1k05DSVXPLcVxRTYsXUk+ZooOCZLcoYgPZ/HL/D/N+uQPOtcp1me1WhBEaX02mhWg==}
    engines: {node: '>=12'}
    dependencies:
      iconv-lite: 0.6.3
    dev: false

  /whatwg-mimetype@3.0.0:
    resolution: {integrity: sha512-nt+N2dzIutVRxARx1nghPKGv1xHikU7HKdfafKkLNLindmPU/ch3U31NOCGGA/dmPcmb1VlofO0vnKAcsm0o/Q==}
    engines: {node: '>=12'}
    dev: false

  /whatwg-url@11.0.0:
    resolution: {integrity: sha512-RKT8HExMpoYx4igMiVMY83lN6UeITKJlBQ+vR/8ZJ8OCdSiN3RwCq+9gH0+Xzj0+5IrM6i4j/6LuvzbZIQgEcQ==}
    engines: {node: '>=12'}
    dependencies:
      tr46: 3.0.0
      webidl-conversions: 7.0.0
    dev: false

  /which-boxed-primitive@1.0.2:
    resolution: {integrity: sha512-bwZdv0AKLpplFY2KZRX6TvyuN7ojjr7lwkg6ml0roIy9YeuSr7JS372qlNW18UQYzgYK9ziGcerWqZOmEn9VNg==}
    dependencies:
      is-bigint: 1.0.4
      is-boolean-object: 1.1.2
      is-number-object: 1.0.7
      is-string: 1.0.7
      is-symbol: 1.0.4
    dev: false

  /which-builtin-type@1.1.3:
    resolution: {integrity: sha512-YmjsSMDBYsM1CaFiayOVT06+KJeXf0o5M/CAd4o1lTadFAtacTUM49zoYxr/oroopFDfhvN6iEcBxUyc3gvKmw==}
    engines: {node: '>= 0.4'}
    dependencies:
      function.prototype.name: 1.1.6
      has-tostringtag: 1.0.2
      is-async-function: 2.0.0
      is-date-object: 1.0.5
      is-finalizationregistry: 1.0.2
      is-generator-function: 1.0.10
      is-regex: 1.1.4
      is-weakref: 1.0.2
      isarray: 2.0.5
      which-boxed-primitive: 1.0.2
      which-collection: 1.0.1
      which-typed-array: 1.1.14
    dev: false

  /which-collection@1.0.1:
    resolution: {integrity: sha512-W8xeTUwaln8i3K/cY1nGXzdnVZlidBcagyNFtBdD5kxnb4TvGKR7FfSIS3mYpwWS1QUCutfKz8IY8RjftB0+1A==}
    dependencies:
      is-map: 2.0.2
      is-set: 2.0.2
      is-weakmap: 2.0.1
      is-weakset: 2.0.2
    dev: false

  /which-typed-array@1.1.14:
    resolution: {integrity: sha512-VnXFiIW8yNn9kIHN88xvZ4yOWchftKDsRJ8fEPacX/wl1lOvBrhsJ/OeJCXq7B0AaijRuqgzSKalJoPk+D8MPg==}
    engines: {node: '>= 0.4'}
    dependencies:
      available-typed-arrays: 1.0.6
      call-bind: 1.0.6
      for-each: 0.3.3
      gopd: 1.0.1
      has-tostringtag: 1.0.2
    dev: false

  /which@2.0.2:
    resolution: {integrity: sha512-BLI3Tl1TW3Pvl70l3yq3Y64i+awpwXqsGBYWkkqMtnbXgrMD+yj7rhW0kuEDxzJaYXGjEW5ogapKNMEKNMjibA==}
    engines: {node: '>= 8'}
    hasBin: true
    dependencies:
      isexe: 2.0.0
    dev: false

  /wrap-ansi@7.0.0:
    resolution: {integrity: sha512-YVGIj2kamLSTxw6NsZjoBxfSwsn0ycdesmc4p+Q21c5zPuZ1pl+NfxVdxPtdHvmNVOQ6XSYG4AUtyt/Fi7D16Q==}
    engines: {node: '>=10'}
    dependencies:
      ansi-styles: 4.3.0
      string-width: 4.2.3
      strip-ansi: 6.0.1
    dev: false

  /wrap-ansi@8.1.0:
    resolution: {integrity: sha512-si7QWI6zUMq56bESFvagtmzMdGOtoxfR+Sez11Mobfc7tm+VkUckk9bW2UeffTGVUbOksxmSw0AA2gs8g71NCQ==}
    engines: {node: '>=12'}
    dependencies:
      ansi-styles: 6.2.1
      string-width: 5.1.2
      strip-ansi: 7.1.0
    dev: false

  /wrappy@1.0.2:
    resolution: {integrity: sha512-l4Sp/DRseor9wL6EvV2+TuQn63dMkPjZ/sp9XkghTEbV9KlPS1xUsZ3u7/IQO4wxtcFB4bgpQPRcR3QCvezPcQ==}
    dev: false

  /write-file-atomic@4.0.2:
    resolution: {integrity: sha512-7KxauUdBmSdWnmpaGFg+ppNjKF8uNLry8LyzjauQDOVONfFLNKrKvQOxZ/VuTIcS/gge/YNahf5RIIQWTSarlg==}
    engines: {node: ^12.13.0 || ^14.15.0 || >=16.0.0}
    dependencies:
      imurmurhash: 0.1.4
      signal-exit: 3.0.7
    dev: false

  /ws@7.5.9:
    resolution: {integrity: sha512-F+P9Jil7UiSKSkppIiD94dN07AwvFixvLIj1Og1Rl9GGMuNipJnV9JzjD6XuqmAeiswGvUmNLjr5cFuXwNS77Q==}
    engines: {node: '>=8.3.0'}
    peerDependencies:
      bufferutil: ^4.0.1
      utf-8-validate: ^5.0.2
    peerDependenciesMeta:
      bufferutil:
        optional: true
      utf-8-validate:
        optional: true
    dev: false

  /ws@8.14.2(bufferutil@4.0.8)(utf-8-validate@6.0.3):
    resolution: {integrity: sha512-wEBG1ftX4jcglPxgFCMJmZ2PLtSbJ2Peg6TmpJFTbe9GZYOQCDPdMYu/Tm0/bGZkw8paZnJY45J4K2PZrLYq8g==}
    engines: {node: '>=10.0.0'}
    peerDependencies:
      bufferutil: ^4.0.1
      utf-8-validate: '>=5.0.2'
    peerDependenciesMeta:
      bufferutil:
        optional: true
      utf-8-validate:
        optional: true
    dependencies:
      bufferutil: 4.0.8
      utf-8-validate: 6.0.3
    dev: false

  /ws@8.16.0:
    resolution: {integrity: sha512-HS0c//TP7Ina87TfiPUz1rQzMhHrl/SG2guqRcTOIUYD2q8uhUdNHZYJUaQ8aTGPzCh+c6oawMKW35nFl1dxyQ==}
    engines: {node: '>=10.0.0'}
    peerDependencies:
      bufferutil: ^4.0.1
      utf-8-validate: '>=5.0.2'
    peerDependenciesMeta:
      bufferutil:
        optional: true
      utf-8-validate:
        optional: true
    dev: false

  /xml-name-validator@4.0.0:
    resolution: {integrity: sha512-ICP2e+jsHvAj2E2lIHxa5tjXRlKDJo4IdvPvCXbXQGdzSfmSpNVyIKMvoZHjDY9DP0zV17iI85o90vRFXNccRw==}
    engines: {node: '>=12'}
    dev: false

  /xmlchars@2.2.0:
    resolution: {integrity: sha512-JZnDKK8B0RCDw84FNdDAIpZK+JuJw+s7Lz8nksI7SIuU3UXJJslUthsi+uWBUYOwPFwW7W7PRLRfUKpxjtjFCw==}
    dev: false

  /xtend@4.0.2:
    resolution: {integrity: sha512-LKYU1iAXJXUgAXn9URjiu+MWhyUXHsvfp7mcuYm9dSUKK0/CjtrUwFAxD82/mCWbtLsGjFIad0wIsod4zrTAEQ==}
    engines: {node: '>=0.4'}
    dev: false

  /y18n@5.0.8:
    resolution: {integrity: sha512-0pfFzegeDWJHJIAmTLRP2DwHjdF5s7jo9tuztdQxAhINCdvS+3nGINqPd00AphqJR/0LhANUS6/+7SCb98YOfA==}
    engines: {node: '>=10'}
    dev: false

  /yallist@3.1.1:
    resolution: {integrity: sha512-a4UGQaWPH59mOXUYnAG2ewncQS4i4F43Tv3JoAM+s2VDAmS9NsK8GpDMLrCHPksFT7h3K6TOoUNn2pb7RoXx4g==}
    dev: false

  /yallist@4.0.0:
    resolution: {integrity: sha512-3wdGidZyq5PB084XLES5TpOSRA3wjXAlIWMhum2kRcv/41Sn2emQ0dycQW4uZXLejwKvg6EsvbdlVL+FYEct7A==}
    dev: false

  /yaml@2.3.4:
    resolution: {integrity: sha512-8aAvwVUSHpfEqTQ4w/KMlf3HcRdt50E5ODIQJBw1fQ5RL34xabzxtUlzTXVqc4rkZsPbvrXKWnABCD7kWSmocA==}
    engines: {node: '>= 14'}
    dev: false

  /yargs-parser@21.1.1:
    resolution: {integrity: sha512-tVpsJW7DdjecAiFpbIB1e3qxIQsE6NoPc5/eTdrbbIC4h0LVsWhnoa3g+m2HclBIujHzsxZ4VJVA+GUuc2/LBw==}
    engines: {node: '>=12'}
    dev: false

  /yargs@17.7.2:
    resolution: {integrity: sha512-7dSzzRQ++CKnNI/krKnYRV7JKKPUXMEh61soaHKg9mrWEhzFWhFnxPxGl+69cD1Ou63C13NUPCnmIcrvqCuM6w==}
    engines: {node: '>=12'}
    dependencies:
      cliui: 8.0.1
      escalade: 3.1.2
      get-caller-file: 2.0.5
      require-directory: 2.1.1
      string-width: 4.2.3
      y18n: 5.0.8
      yargs-parser: 21.1.1
    dev: false

  /yocto-queue@0.1.0:
    resolution: {integrity: sha512-rVksvsnNCdJ/ohGc6xgPwyN8eheCxsiLM8mxuE/t/mOVqJewPuO1miLpTHQiRgTKCLexL4MeAFVagts7HmNZ2Q==}
    engines: {node: '>=10'}
    dev: false<|MERGE_RESOLUTION|>--- conflicted
+++ resolved
@@ -46,7 +46,7 @@
     version: 7.0.2(eslint@8.56.0)(typescript@5.3.3)
   '@vercel/analytics':
     specifier: ^1.2.2
-    version: 1.2.2(next@14.1.1-canary.70)(react@18.2.0)
+    version: 1.2.2(next@14.1.1-canary.71)(react@18.2.0)
   '@vercel/blob':
     specifier: ^0.22.1
     version: 0.22.1
@@ -55,7 +55,7 @@
     version: 0.7.2
   '@vercel/speed-insights':
     specifier: ^1.0.10
-    version: 1.0.10(next@14.1.1-canary.70)(react@18.2.0)
+    version: 1.0.10(next@14.1.1-canary.71)(react@18.2.0)
   autoprefixer:
     specifier: 10.4.17
     version: 10.4.17(postcss@8.4.35)
@@ -93,19 +93,14 @@
     specifier: ^5.0.6
     version: 5.0.6
   next:
-    specifier: 14.1.1-canary.70
-    version: 14.1.1-canary.70(@babel/core@7.23.9)(react-dom@18.2.0)(react@18.2.0)
+    specifier: 14.1.1-canary.71
+    version: 14.1.1-canary.71(@babel/core@7.23.9)(react-dom@18.2.0)(react@18.2.0)
   next-auth:
-<<<<<<< HEAD
-    specifier: 5.0.0-beta.9
-    version: 5.0.0-beta.9(next@14.1.1-canary.70)(react@18.2.0)
-=======
     specifier: 5.0.0-beta.13
-    version: 5.0.0-beta.13(next@14.1.0)(react@18.2.0)
->>>>>>> 7610be41
+    version: 5.0.0-beta.13(next@14.1.1-canary.71)(react@18.2.0)
   next-themes:
     specifier: ^0.2.1
-    version: 0.2.1(next@14.1.1-canary.70)(react-dom@18.2.0)(react@18.2.0)
+    version: 0.2.1(next@14.1.1-canary.71)(react-dom@18.2.0)(react@18.2.0)
   postcss:
     specifier: 8.4.35
     version: 8.4.35
@@ -1568,8 +1563,8 @@
       - utf-8-validate
     dev: false
 
-  /@next/env@14.1.1-canary.70:
-    resolution: {integrity: sha512-y1Ye30DB15DLGM6E/VcOnkWgErtLSkszDks6opBtUnqI9Vr1gXPuIxNpH08our8/VyfyFvG0An5GBbMcooyLSg==}
+  /@next/env@14.1.1-canary.71:
+    resolution: {integrity: sha512-3ls1iTTHMZrVtjWmiG5MFQZvvdKY+VEcvyzqVSX03MAU5UmE6G+4oB+lKXIrtApBN91EgRu/mx5sBWmeNQ7DuA==}
     dev: false
 
   /@next/eslint-plugin-next@14.1.0:
@@ -1578,8 +1573,8 @@
       glob: 10.3.10
     dev: false
 
-  /@next/swc-darwin-arm64@14.1.1-canary.70:
-    resolution: {integrity: sha512-eb6RhknFYzamnjHc1diSO/3ymEUMHBJDnrQilTqEjOiOx8oR/GshP3136KDMuF/JlIxqeNTojr2vKMyRNnC7tw==}
+  /@next/swc-darwin-arm64@14.1.1-canary.71:
+    resolution: {integrity: sha512-fTbEiTuD9XOstiM4bxxQoz8vzS/Yl2PDWFQQuD1m7H0sf2dj5kW1xmyYB0Sa5n3JEeLSz0415faWoZ3JfWrobg==}
     engines: {node: '>= 10'}
     cpu: [arm64]
     os: [darwin]
@@ -1587,8 +1582,8 @@
     dev: false
     optional: true
 
-  /@next/swc-darwin-x64@14.1.1-canary.70:
-    resolution: {integrity: sha512-1Cqt0OmpI3J6Wq5bopzUpjJWoY0W92RcaSJdWSsmXgrLnxBHSmaPPhlDt3ZKZ/0f/9RDYXtqUnwS+q984f1R7w==}
+  /@next/swc-darwin-x64@14.1.1-canary.71:
+    resolution: {integrity: sha512-aJgvXTm50TzxdgdWu/Wgm2sgSoZXGyWDGMA+VR6osNrJCBdILvK5bLX/moE8grhKIMnAl+fE4xVvM0q+SgzpVA==}
     engines: {node: '>= 10'}
     cpu: [x64]
     os: [darwin]
@@ -1596,8 +1591,8 @@
     dev: false
     optional: true
 
-  /@next/swc-linux-arm64-gnu@14.1.1-canary.70:
-    resolution: {integrity: sha512-PGPhSYuVrilIVlPz9Lj3fyLs2nkB+eX2mK0GPpX25yCXFr2UD2vVhiMBqfFpkGtVKLvOjWhzjWQxFxN4u/NtRg==}
+  /@next/swc-linux-arm64-gnu@14.1.1-canary.71:
+    resolution: {integrity: sha512-dg0ibSNATNYdRCag2G/qunteDyMQmj00SelTbV3rrnWu+BV+NdqSeKi62N3oEyAznZc7GnNKemwGtin4PFxJkA==}
     engines: {node: '>= 10'}
     cpu: [arm64]
     os: [linux]
@@ -1605,8 +1600,8 @@
     dev: false
     optional: true
 
-  /@next/swc-linux-arm64-musl@14.1.1-canary.70:
-    resolution: {integrity: sha512-EcW14+f5/vDa3Zn4Nmw7KqJpmbFObdBYPHxuuti6bKc0VYsWgoPQEyniHKr9EEsI0efrNX05Kzaoy/3T5ZuS7w==}
+  /@next/swc-linux-arm64-musl@14.1.1-canary.71:
+    resolution: {integrity: sha512-ECp672RF6DSyufqTuDCrITAfYESN3g22fSxw+C1NQXns0PhUyy3Wuzc6SkGaD27FJmKdV+bFTplaPWykZuZVfg==}
     engines: {node: '>= 10'}
     cpu: [arm64]
     os: [linux]
@@ -1614,8 +1609,8 @@
     dev: false
     optional: true
 
-  /@next/swc-linux-x64-gnu@14.1.1-canary.70:
-    resolution: {integrity: sha512-aGPexcyfMKCHMQ5AoKehvMETLQcCOjJOcO0GK90fVO51d67DiOQo/v+EUm3M6wuciv6K7VKbqB9rYLPSPY6ZpA==}
+  /@next/swc-linux-x64-gnu@14.1.1-canary.71:
+    resolution: {integrity: sha512-GP5pkRVq+3AMBjVvRpvSft/T7psXRC8neOWG1iEOPaQFn/jpRxdo6pSVJ3koc5jcyjhePCcFA09JutuoBBZVxA==}
     engines: {node: '>= 10'}
     cpu: [x64]
     os: [linux]
@@ -1623,8 +1618,8 @@
     dev: false
     optional: true
 
-  /@next/swc-linux-x64-musl@14.1.1-canary.70:
-    resolution: {integrity: sha512-MI4+TZaNpZ61PwiR4F/pTdO21js+yRvSAXGMstmMF3memZYhFEIRmGMmcO6RewUd843r3TKsROG138AIztQFLA==}
+  /@next/swc-linux-x64-musl@14.1.1-canary.71:
+    resolution: {integrity: sha512-8JKHbO3o4qe+HIAgw8rdfxzuGRegeFTeO+i8fG6WjUAfKYydOX3KHnjp12UsoRixrp+pSPRFQjsq8PsSkFArSA==}
     engines: {node: '>= 10'}
     cpu: [x64]
     os: [linux]
@@ -1632,8 +1627,8 @@
     dev: false
     optional: true
 
-  /@next/swc-win32-arm64-msvc@14.1.1-canary.70:
-    resolution: {integrity: sha512-7CgLuiCPndVl8vrKVIS/NKXpuEqN+kdgM9aVrAyIUyAjcltBFKlTgJFAylPUb8ZGPW6URdKk+snJ7adkpsBA4w==}
+  /@next/swc-win32-arm64-msvc@14.1.1-canary.71:
+    resolution: {integrity: sha512-77fqJQ3M6N7Ey8iK2jP6xPdgHfscC+T61jgDPBNIHGVWvvZj5Vki4Agxslejto0uqqu59lpkn8yRk9/u2e9FZA==}
     engines: {node: '>= 10'}
     cpu: [arm64]
     os: [win32]
@@ -1641,8 +1636,8 @@
     dev: false
     optional: true
 
-  /@next/swc-win32-ia32-msvc@14.1.1-canary.70:
-    resolution: {integrity: sha512-fptIFqxpUntN1HEbkn41ERMN3+uILHS5OzTUbm/ilAARIKc33clZ6VzhoyGCY0VFPF38L7hDUgCOfu/wjmUz8g==}
+  /@next/swc-win32-ia32-msvc@14.1.1-canary.71:
+    resolution: {integrity: sha512-i4nQ8zKc9E2pib9TuLS3NKn4nq//zY7iSWPY49y79Y1XR5JkQEy2Sai/kbOY/vbhx86vzyB7aN31RqcdFFNGTg==}
     engines: {node: '>= 10'}
     cpu: [ia32]
     os: [win32]
@@ -1650,8 +1645,8 @@
     dev: false
     optional: true
 
-  /@next/swc-win32-x64-msvc@14.1.1-canary.70:
-    resolution: {integrity: sha512-0URUGOsTfddsxQORgX4TIRBQUEhlZve8K+XxTEQXj23caUktwQjRVkI7Pah6prPuHTf3OeKhnnfVMLCFyHW8Rw==}
+  /@next/swc-win32-x64-msvc@14.1.1-canary.71:
+    resolution: {integrity: sha512-hfrhD5DEYjgdzS+v56j9KOirN0qPTjtSQF5rlJJwwOMfZmFtrAzhD0uhj4KUC+9HMnQpvPRvnm71JgmGzFI1Mw==}
     engines: {node: '>= 10'}
     cpu: [x64]
     os: [win32]
@@ -3248,7 +3243,7 @@
     resolution: {integrity: sha512-zuVdFrMJiuCDQUMCzQaD6KL28MjnqqN8XnAqiEq9PNm/hCPTSGfrXCOfwj1ow4LFb/tNymJPwsNbVePc1xFqrQ==}
     dev: false
 
-  /@vercel/analytics@1.2.2(next@14.1.1-canary.70)(react@18.2.0):
+  /@vercel/analytics@1.2.2(next@14.1.1-canary.71)(react@18.2.0):
     resolution: {integrity: sha512-X0rctVWkQV1e5Y300ehVNqpOfSOufo7ieA5PIdna8yX/U7Vjz0GFsGf4qvAhxV02uQ2CVt7GYcrFfddXXK2Y4A==}
     peerDependencies:
       next: '>= 13'
@@ -3259,7 +3254,7 @@
       react:
         optional: true
     dependencies:
-      next: 14.1.1-canary.70(@babel/core@7.23.9)(react-dom@18.2.0)(react@18.2.0)
+      next: 14.1.1-canary.71(@babel/core@7.23.9)(react-dom@18.2.0)(react@18.2.0)
       react: 18.2.0
       server-only: 0.0.1
     dev: false
@@ -3284,7 +3279,7 @@
       ws: 8.14.2(bufferutil@4.0.8)(utf-8-validate@6.0.3)
     dev: false
 
-  /@vercel/speed-insights@1.0.10(next@14.1.1-canary.70)(react@18.2.0):
+  /@vercel/speed-insights@1.0.10(next@14.1.1-canary.71)(react@18.2.0):
     resolution: {integrity: sha512-4uzdKB0RW6Ff2FkzshzjZ+RlJfLPxgm/00i0XXgxfMPhwnnsk92YgtqsxT9OcPLdJUyVU1DqFlSWWjIQMPkh0g==}
     requiresBuild: true
     peerDependencies:
@@ -3308,7 +3303,7 @@
       vue-router:
         optional: true
     dependencies:
-      next: 14.1.1-canary.70(@babel/core@7.23.9)(react-dom@18.2.0)(react@18.2.0)
+      next: 14.1.1-canary.71(@babel/core@7.23.9)(react-dom@18.2.0)(react@18.2.0)
       react: 18.2.0
     dev: false
 
@@ -6199,13 +6194,8 @@
     resolution: {integrity: sha512-OWND8ei3VtNC9h7V60qff3SVobHr996CTwgxubgyQYEpg290h9J0buyECNNJexkFm5sOajh5G116RYA1c8ZMSw==}
     dev: false
 
-<<<<<<< HEAD
-  /next-auth@5.0.0-beta.9(next@14.1.1-canary.70)(react@18.2.0):
-    resolution: {integrity: sha512-BWFiwJ/wzfxWpHnGpAoFsXHSlVofWgFns6tjtIGeDrXfEf3D+afnBpmzCNyek2RNYDVgMHi8Q5uXzFoNBd2l5g==}
-=======
-  /next-auth@5.0.0-beta.13(next@14.1.0)(react@18.2.0):
+  /next-auth@5.0.0-beta.13(next@14.1.1-canary.71)(react@18.2.0):
     resolution: {integrity: sha512-2m2Gq69WQ0YXcHCCpHn2y5z1bxSlqD/XOuAgrdtz49/VIAdTFFeYZz97RYqf6xMF8VGmoG32VUnJ6LzaHk6Fwg==}
->>>>>>> 7610be41
     peerDependencies:
       '@simplewebauthn/browser': ^9.0.1
       '@simplewebauthn/server': ^9.0.2
@@ -6220,30 +6210,25 @@
       nodemailer:
         optional: true
     dependencies:
-<<<<<<< HEAD
-      '@auth/core': 0.26.3
-      next: 14.1.1-canary.70(@babel/core@7.23.9)(react-dom@18.2.0)(react@18.2.0)
-=======
       '@auth/core': 0.27.0
-      next: 14.1.0(@babel/core@7.23.9)(react-dom@18.2.0)(react@18.2.0)
->>>>>>> 7610be41
+      next: 14.1.1-canary.71(@babel/core@7.23.9)(react-dom@18.2.0)(react@18.2.0)
       react: 18.2.0
     dev: false
 
-  /next-themes@0.2.1(next@14.1.1-canary.70)(react-dom@18.2.0)(react@18.2.0):
+  /next-themes@0.2.1(next@14.1.1-canary.71)(react-dom@18.2.0)(react@18.2.0):
     resolution: {integrity: sha512-B+AKNfYNIzh0vqQQKqQItTS8evEouKD7H5Hj3kmuPERwddR2TxvDSFZuTj6T7Jfn1oyeUyJMydPl1Bkxkh0W7A==}
     peerDependencies:
       next: '*'
       react: '*'
       react-dom: '*'
     dependencies:
-      next: 14.1.1-canary.70(@babel/core@7.23.9)(react-dom@18.2.0)(react@18.2.0)
+      next: 14.1.1-canary.71(@babel/core@7.23.9)(react-dom@18.2.0)(react@18.2.0)
       react: 18.2.0
       react-dom: 18.2.0(react@18.2.0)
     dev: false
 
-  /next@14.1.1-canary.70(@babel/core@7.23.9)(react-dom@18.2.0)(react@18.2.0):
-    resolution: {integrity: sha512-mTi8FgDUuU/pnNUbfEPUG3CtlmQJz+WbHbSuE75DBtxUZe7g4IY92336TiQBaoyNnhRJBCjCILWFFj8XZCEtjQ==}
+  /next@14.1.1-canary.71(@babel/core@7.23.9)(react-dom@18.2.0)(react@18.2.0):
+    resolution: {integrity: sha512-Es0dlb3GNtOQoTnsgU9tXLQbALDuz9q6JtRp/WCIHJW2T5EBOoJ8Gvh1IDn1eC5vWDpuRpMMdSoimc3/JWzguA==}
     engines: {node: '>=18.17.0'}
     hasBin: true
     peerDependencies:
@@ -6257,7 +6242,7 @@
       sass:
         optional: true
     dependencies:
-      '@next/env': 14.1.1-canary.70
+      '@next/env': 14.1.1-canary.71
       '@swc/helpers': 0.5.5
       busboy: 1.6.0
       caniuse-lite: 1.0.30001585
@@ -6267,15 +6252,15 @@
       react-dom: 18.2.0(react@18.2.0)
       styled-jsx: 5.1.1(@babel/core@7.23.9)(react@18.2.0)
     optionalDependencies:
-      '@next/swc-darwin-arm64': 14.1.1-canary.70
-      '@next/swc-darwin-x64': 14.1.1-canary.70
-      '@next/swc-linux-arm64-gnu': 14.1.1-canary.70
-      '@next/swc-linux-arm64-musl': 14.1.1-canary.70
-      '@next/swc-linux-x64-gnu': 14.1.1-canary.70
-      '@next/swc-linux-x64-musl': 14.1.1-canary.70
-      '@next/swc-win32-arm64-msvc': 14.1.1-canary.70
-      '@next/swc-win32-ia32-msvc': 14.1.1-canary.70
-      '@next/swc-win32-x64-msvc': 14.1.1-canary.70
+      '@next/swc-darwin-arm64': 14.1.1-canary.71
+      '@next/swc-darwin-x64': 14.1.1-canary.71
+      '@next/swc-linux-arm64-gnu': 14.1.1-canary.71
+      '@next/swc-linux-arm64-musl': 14.1.1-canary.71
+      '@next/swc-linux-x64-gnu': 14.1.1-canary.71
+      '@next/swc-linux-x64-musl': 14.1.1-canary.71
+      '@next/swc-win32-arm64-msvc': 14.1.1-canary.71
+      '@next/swc-win32-ia32-msvc': 14.1.1-canary.71
+      '@next/swc-win32-x64-msvc': 14.1.1-canary.71
     transitivePeerDependencies:
       - '@babel/core'
       - babel-plugin-macros
