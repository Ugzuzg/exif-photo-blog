{
  "name": "exif-photo-blog",
  "scripts": {
    "dev": "next dev",
    "build": "next build",
    "start": "next start",
    "lint": "next lint",
    "test": "jest --watch",
    "analyze": "ANALYZE=true next build"
  },
  "dependencies": {
    "@aws-sdk/client-s3": "3.554.0",
    "@aws-sdk/s3-request-presigner": "3.554.0",
    "@next/bundle-analyzer": "14.2.0",
    "@radix-ui/react-dropdown-menu": "^2.0.6",
    "@tailwindcss/container-queries": "^0.1.1",
    "@tailwindcss/forms": "^0.5.7",
    "@testing-library/jest-dom": "^6.4.2",
    "@testing-library/react": "^15.0.1",
    "@types/jest": "^29.5.12",
    "@types/node": "^20.12.7",
    "@types/react": "18.2.76",
    "@types/react-dom": "18.2.25",
    "@typescript-eslint/eslint-plugin": "^7.6.0",
    "@typescript-eslint/parser": "^7.6.0",
    "@upstash/ratelimit": "^1.0.3",
    "@vercel/analytics": "^1.2.2",
    "@vercel/blob": "^0.22.3",
    "@vercel/kv": "^1.0.1",
    "@vercel/postgres": "0.8.0",
    "@vercel/speed-insights": "^1.0.10",
    "ai": "^3.0.21",
    "autoprefixer": "10.4.19",
    "camelcase-keys": "^9.1.3",
    "clsx": "^2.1.0",
    "cmdk": "^1.0.0",
    "date-fns": "^3.6.0",
    "eslint": "8.57.0",
    "eslint-config-next": "14.2.0",
    "exifr": "^7.1.3",
    "framer-motion": "^11.0.28",
    "jest": "^29.7.0",
    "jest-environment-jsdom": "^29.7.0",
    "nanoid": "^5.0.7",
<<<<<<< HEAD
    "next": "14.2.0-canary.67",
=======
    "next": "14.2.0",
>>>>>>> 4e3d1dec
    "next-auth": "5.0.0-beta.15",
    "next-themes": "^0.3.0",
    "openai": "^4.33.0",
    "postcss": "8.4.38",
    "react": "18.2.0",
    "react-dom": "18.2.0",
    "react-icons": "^5.0.1",
    "sonner": "^1.4.41",
    "tailwindcss": "3.4.3",
    "ts-exif-parser": "^0.2.2",
    "typescript": "5.4.5",
    "use-debounce": "^10.0.0"
  }
}<|MERGE_RESOLUTION|>--- conflicted
+++ resolved
@@ -42,11 +42,7 @@
     "jest": "^29.7.0",
     "jest-environment-jsdom": "^29.7.0",
     "nanoid": "^5.0.7",
-<<<<<<< HEAD
-    "next": "14.2.0-canary.67",
-=======
-    "next": "14.2.0",
->>>>>>> 4e3d1dec
+    "next": "14.2.1-canary.0",
     "next-auth": "5.0.0-beta.15",
     "next-themes": "^0.3.0",
     "openai": "^4.33.0",
