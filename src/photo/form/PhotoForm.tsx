--- conflicted
+++ resolved
@@ -45,13 +45,9 @@
   initialPhotoForm: Partial<PhotoFormData>
   updatedExifData?: Partial<PhotoFormData>
   type?: 'create' | 'edit'
-<<<<<<< HEAD
   uniqueTags?: TagsWithMeta
-=======
-  uniqueTags?: Tags
   aiContent?: AiContent
   setImageData?: (imageData: string) => void
->>>>>>> b3957f1f
   debugBlur?: boolean
   onTitleChange?: (updatedTitle: string) => void
   onTextContentChange?: (hasContent: boolean) => void,
