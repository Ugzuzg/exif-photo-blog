'use client';

import AdminChildPage from '@/components/AdminChildPage';
import { PATH_ADMIN_UPLOADS } from '@/site/paths';
<<<<<<< HEAD
import { PhotoFormData } from './form';
=======
import { PhotoFormData, generateTakenAtFields } from './form';
import { Tags } from '@/tag';
>>>>>>> 49cfa8b7
import PhotoForm from './form/PhotoForm';
import { TagsWithMeta } from '@/tag';
import usePhotoFormParent from './form/usePhotoFormParent';
import AiButton from './ai/AiButton';
import { AiAutoGeneratedField } from './ai';
import { useMemo } from 'react';

export default function UploadPageClient({
  blobId,
  photoFormExif,
  uniqueTags,
  hasAiTextGeneration,
  textFieldsToAutoGenerate,
}: {
  blobId?: string
  photoFormExif: Partial<PhotoFormData>
  uniqueTags: TagsWithMeta
  hasAiTextGeneration?: boolean
  textFieldsToAutoGenerate?: AiAutoGeneratedField[],
}) {
  const {
    pending,
    setIsPending,
    updatedTitle,
    setUpdatedTitle,
    hasTextContent,
    setHasTextContent,
    aiContent,
  } = usePhotoFormParent({ textFieldsToAutoGenerate });

  const initialPhotoForm = useMemo(() => ({
    ...photoFormExif,
    // Generate missing dates on client to avoid timezone issues
    ...generateTakenAtFields(photoFormExif),
  }), [photoFormExif]);

  return (
    <AdminChildPage
      backPath={PATH_ADMIN_UPLOADS}
      backLabel="Uploads"
      breadcrumb={pending && updatedTitle
        ? updatedTitle
        : blobId}
      breadcrumbEllipsis
      accessory={hasAiTextGeneration &&
        <AiButton {...{ aiContent, shouldConfirm: hasTextContent }} />}
      isLoading={pending}
    >
      <PhotoForm
        initialPhotoForm={initialPhotoForm}
        uniqueTags={uniqueTags}
        aiContent={hasAiTextGeneration ? aiContent : undefined}
        onTitleChange={setUpdatedTitle}
        onTextContentChange={setHasTextContent}
        onFormStatusChange={setIsPending}
      />
    </AdminChildPage>
  );
}<|MERGE_RESOLUTION|>--- conflicted
+++ resolved
@@ -2,12 +2,7 @@
 
 import AdminChildPage from '@/components/AdminChildPage';
 import { PATH_ADMIN_UPLOADS } from '@/site/paths';
-<<<<<<< HEAD
-import { PhotoFormData } from './form';
-=======
 import { PhotoFormData, generateTakenAtFields } from './form';
-import { Tags } from '@/tag';
->>>>>>> 49cfa8b7
 import PhotoForm from './form/PhotoForm';
 import { TagsWithMeta } from '@/tag';
 import usePhotoFormParent from './form/usePhotoFormParent';
