import { Photo, altTextForPhoto } from '.';
import ImageSmall from '@/components/ImageSmall';
import Link from 'next/link';
import { clsx } from 'clsx/lite';
import { pathForPhoto } from '@/site/paths';
import { Camera } from '@/camera';
import { FilmSimulation } from '@/simulation';

export default function PhotoSmall({
  photo,
  tag,
  camera,
  simulation,
  selected,
  priority,
  prefetch = false,
}: {
  photo: Photo
  tag?: string
  camera?: Camera
  simulation?: FilmSimulation
  selected?: boolean
  priority?: boolean
  prefetch?: boolean
}) {
  return (
    <Link
      href={pathForPhoto(photo, tag, camera, simulation)}
      className={clsx(
        'flex w-full h-full',
        'active:brightness-75',
        selected && 'brightness-50',
      )}
      prefetch={prefetch}
    >
      <ImageSmall
        src={photo.url}
        aspectRatio={photo.aspectRatio}
        blurData={photo.blurData}
        className="w-full"
<<<<<<< HEAD
        alt={titleForPhoto(photo)}
        priority={priority}
=======
        alt={altTextForPhoto(photo)}
>>>>>>> b3957f1f
      />
    </Link>
  );
};<|MERGE_RESOLUTION|>--- conflicted
+++ resolved
@@ -38,12 +38,8 @@
         aspectRatio={photo.aspectRatio}
         blurData={photo.blurData}
         className="w-full"
-<<<<<<< HEAD
-        alt={titleForPhoto(photo)}
+        alt={altTextForPhoto(photo)}
         priority={priority}
-=======
-        alt={altTextForPhoto(photo)}
->>>>>>> b3957f1f
       />
     </Link>
   );
