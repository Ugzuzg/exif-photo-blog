--- conflicted
+++ resolved
@@ -12,29 +12,20 @@
   camera,
   simulation,
   selected,
-<<<<<<< HEAD
-  showAdminMenu,
   priority,
-=======
->>>>>>> 7610be41
 }: {
   photo: Photo
   tag?: string
   camera?: Camera
   simulation?: FilmSimulation
   selected?: boolean
-<<<<<<< HEAD
-  showAdminMenu?: boolean
   priority?: boolean
-=======
->>>>>>> 7610be41
 }) {
   return (
     <Link
       href={pathForPhoto(photo, tag, camera, simulation)}
       className={clsx(
-        'group',
-        'flex relative w-full h-full',
+        'flex w-full h-full',
         'active:brightness-75',
         selected && 'brightness-50',
       )}
