import {
  Photo,
  shouldShowCameraDataForPhoto,
  shouldShowExifDataForPhoto,
  titleForPhoto,
} from '.';
import SiteGrid from '@/components/SiteGrid';
import ImageLarge from '@/components/ImageLarge';
import { clsx } from 'clsx/lite';
import Link from 'next/link';
import { pathForPhoto, pathForPhotoShare } from '@/site/paths';
import PhotoTags from '@/tag/PhotoTags';
import ShareButton from '@/components/ShareButton';
import PhotoCamera from '../camera/PhotoCamera';
import { cameraFromPhoto } from '@/camera';
import PhotoFilmSimulation from '@/simulation/PhotoFilmSimulation';
import { sortTags } from '@/tag';
import AdminPhotoMenu from '@/admin/AdminPhotoMenu';
import { Suspense } from 'react';

export default function PhotoLarge({
  photo,
  primaryTag,
  priority,
  prefetch = false,
  prefetchRelatedLinks = false,
  showCamera = true,
  showSimulation = true,
  shouldShareTag,
  shouldShareCamera,
  shouldShareSimulation,
  shouldScrollOnShare,
}: {
  photo: Photo
  primaryTag?: string
  priority?: boolean
  prefetch?: boolean
  prefetchRelatedLinks?: boolean
  showCamera?: boolean
  showSimulation?: boolean
  shouldShareTag?: boolean
  shouldShareCamera?: boolean
  shouldShareSimulation?: boolean
  shouldScrollOnShare?: boolean
}) {
  const tags = sortTags(photo.tags, primaryTag);

  const camera = cameraFromPhoto(photo);

  const showCameraContent = showCamera && shouldShowCameraDataForPhoto(photo);
  const showTagsContent = tags.length > 0;
  const showExifContent = shouldShowExifDataForPhoto(photo);

  return (
    <SiteGrid
      contentMain={
        <Link
          href={pathForPhoto(photo)}
          className="active:brightness-75"
          prefetch={prefetch}
        >
          <ImageLarge
            className="w-full"
            alt={titleForPhoto(photo)}
            src={photo.url}
            aspectRatio={photo.aspectRatio}
            blurData={photo.blurData}
            priority={priority}
          />
        </Link>}
      contentSide={
        <div className={clsx(
          'relative',
          'leading-snug',
          'sticky top-4 self-start -translate-y-1',
          'grid grid-cols-2 md:grid-cols-1',
          'gap-x-0.5 sm:gap-x-1 gap-y-4',
          'pb-6',
        )}>
<<<<<<< HEAD
          {renderMiniGrid(<>
            <div className="-space-y-0.5">
              <div className="relative flex gap-2 items-start">
                <div className="md:flex-grow">
                  <Link
                    href={pathForPhoto(photo)}
                    className="font-bold uppercase"
                    prefetch={prefetch}
                  >
                    {titleForPhoto(photo)}
                  </Link>
                </div>
                <Suspense>
                  <div className="h-4 translate-y-[-3.5px] z-10">
                    <AdminPhotoMenu photo={photo} />
                  </div>
                </Suspense>
              </div>
              {tags.length > 0 &&
                <PhotoTags
                  tags={tags}
                  prefetch={prefetchRelatedLinks}
                />}
            </div>
            {showCamera && shouldShowCameraDataForPhoto(photo) &&
              <div className="space-y-0.5">
                <PhotoCamera
                  camera={camera}
                  type="text-only"
                  prefetch={prefetchRelatedLinks}
                />
                {showSimulation && photo.filmSimulation &&
                  <div className="translate-x-[-0.3rem]"> 
                    <PhotoFilmSimulation
                      simulation={photo.filmSimulation}
                      prefetch={prefetchRelatedLinks}
                    />
                  </div>}
              </div>}
          </>)}
          {renderMiniGrid(<>
            {shouldShowExifDataForPhoto(photo) &&
              <ul className="text-medium">
                <li>
                  {photo.focalLengthFormatted}
                  {photo.focalLengthIn35MmFormatFormatted &&
                    <>
                      {' '}
                      <span
                        title="35mm equivalent"
                        className="text-extra-dim"
                      >
                        {photo.focalLengthIn35MmFormatFormatted}
                      </span>
                    </>}
                </li>
                <li>{photo.fNumberFormatted}</li>
                <li>{photo.exposureTimeFormatted}</li>
                <li>{photo.isoFormatted}</li>
                <li>{photo.exposureCompensationFormatted ?? '—'}</li>
              </ul>}
=======
          {/* Meta */}
          <div className="pr-3 md:pr-0">
            <div className="md:relative flex gap-2 items-start">
              <div className="flex-grow">
                <Link
                  href={pathForPhoto(photo)}
                  className="font-bold uppercase"
                >
                  {titleForPhoto(photo)}
                </Link>
              </div>
              <Suspense>
                <div className="absolute right-0 translate-y-[-4px] z-10">
                  <AdminPhotoMenu photo={photo} />
                </div>
              </Suspense>
            </div>
            <div className="space-y-4">
              {photo.caption &&
                <div className="uppercase">
                  {photo.caption}
                </div>}
              {(showCameraContent || showTagsContent) &&
                <div>
                  {showCameraContent &&
                    <PhotoCamera
                      camera={camera}
                      contrast="medium"
                    />}
                  {showTagsContent &&
                    <PhotoTags tags={tags} contrast="medium" />}
                </div>}
            </div>
          </div>
          {/* EXIF Data */}
          <div className="space-y-4">
            {showExifContent &&
              <>
                <ul className="text-medium">
                  <li>
                    {photo.focalLengthFormatted}
                    {photo.focalLengthIn35MmFormatFormatted &&
                      <>
                        {' '}
                        <span
                          title="35mm equivalent"
                          className="text-extra-dim"
                        >
                          {photo.focalLengthIn35MmFormatFormatted}
                        </span>
                      </>}
                  </li>
                  <li>{photo.fNumberFormatted}</li>
                  <li>{photo.exposureTimeFormatted}</li>
                  <li>{photo.isoFormatted}</li>
                  <li>{photo.exposureCompensationFormatted ?? '0ev'}</li>
                </ul>
                {showSimulation && photo.filmSimulation &&
                  <PhotoFilmSimulation
                    simulation={photo.filmSimulation}
                  />}
              </>}
>>>>>>> 91818ed1
            <div className={clsx(
              'flex gap-2',
              'md:flex-col md:gap-4 md:justify-normal',
            )}>
              <div className={clsx(
                'text-medium uppercase pr-1',
              )}>
                {photo.takenAtNaiveFormatted}
              </div>
              <ShareButton
                path={pathForPhotoShare(
                  photo,
                  shouldShareTag ? primaryTag : undefined,
                  shouldShareCamera ? camera : undefined,
                  shouldShareSimulation ? photo.filmSimulation : undefined,
                )}
                prefetch={prefetchRelatedLinks}
                shouldScroll={shouldScrollOnShare}
              />
            </div>
          </div>
        </div>}
    />
  );
};<|MERGE_RESOLUTION|>--- conflicted
+++ resolved
@@ -77,69 +77,6 @@
           'gap-x-0.5 sm:gap-x-1 gap-y-4',
           'pb-6',
         )}>
-<<<<<<< HEAD
-          {renderMiniGrid(<>
-            <div className="-space-y-0.5">
-              <div className="relative flex gap-2 items-start">
-                <div className="md:flex-grow">
-                  <Link
-                    href={pathForPhoto(photo)}
-                    className="font-bold uppercase"
-                    prefetch={prefetch}
-                  >
-                    {titleForPhoto(photo)}
-                  </Link>
-                </div>
-                <Suspense>
-                  <div className="h-4 translate-y-[-3.5px] z-10">
-                    <AdminPhotoMenu photo={photo} />
-                  </div>
-                </Suspense>
-              </div>
-              {tags.length > 0 &&
-                <PhotoTags
-                  tags={tags}
-                  prefetch={prefetchRelatedLinks}
-                />}
-            </div>
-            {showCamera && shouldShowCameraDataForPhoto(photo) &&
-              <div className="space-y-0.5">
-                <PhotoCamera
-                  camera={camera}
-                  type="text-only"
-                  prefetch={prefetchRelatedLinks}
-                />
-                {showSimulation && photo.filmSimulation &&
-                  <div className="translate-x-[-0.3rem]"> 
-                    <PhotoFilmSimulation
-                      simulation={photo.filmSimulation}
-                      prefetch={prefetchRelatedLinks}
-                    />
-                  </div>}
-              </div>}
-          </>)}
-          {renderMiniGrid(<>
-            {shouldShowExifDataForPhoto(photo) &&
-              <ul className="text-medium">
-                <li>
-                  {photo.focalLengthFormatted}
-                  {photo.focalLengthIn35MmFormatFormatted &&
-                    <>
-                      {' '}
-                      <span
-                        title="35mm equivalent"
-                        className="text-extra-dim"
-                      >
-                        {photo.focalLengthIn35MmFormatFormatted}
-                      </span>
-                    </>}
-                </li>
-                <li>{photo.fNumberFormatted}</li>
-                <li>{photo.exposureTimeFormatted}</li>
-                <li>{photo.isoFormatted}</li>
-                <li>{photo.exposureCompensationFormatted ?? '—'}</li>
-              </ul>}
-=======
           {/* Meta */}
           <div className="pr-3 md:pr-0">
             <div className="md:relative flex gap-2 items-start">
@@ -202,7 +139,6 @@
                     simulation={photo.filmSimulation}
                   />}
               </>}
->>>>>>> 91818ed1
             <div className={clsx(
               'flex gap-2',
               'md:flex-col md:gap-4 md:justify-normal',
