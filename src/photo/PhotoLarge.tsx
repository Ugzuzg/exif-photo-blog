--- conflicted
+++ resolved
@@ -55,7 +55,6 @@
   return (
     <SiteGrid
       contentMain={
-<<<<<<< HEAD
         <Link
           href={pathForPhoto(photo)}
           className="active:brightness-75"
@@ -63,24 +62,13 @@
         >
           <ImageLarge
             className="w-full"
-            alt={titleForPhoto(photo)}
+            alt={altTextForPhoto(photo)}
             src={photo.url}
             aspectRatio={photo.aspectRatio}
             blurData={photo.blurData}
             priority={priority}
           />
         </Link>}
-=======
-        <ImageLarge
-          className="w-full"
-          alt={altTextForPhoto(photo)}
-          href={pathForPhoto(photo, primaryTag)}
-          src={photo.url}
-          aspectRatio={photo.aspectRatio}
-          blurData={photo.blurData}
-          priority={priority}
-        />}
->>>>>>> b3957f1f
       contentSide={
         <div className={clsx(
           'relative',
