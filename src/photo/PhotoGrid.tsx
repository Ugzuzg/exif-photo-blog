--- conflicted
+++ resolved
@@ -35,7 +35,6 @@
   small?: boolean
 }) {
   return (
-<<<<<<< HEAD
     <AnimateItems
       className={clsx(
         'grid gap-0.5 sm:gap-1',
@@ -60,7 +59,7 @@
               'aspect-square',
               'overflow-hidden',
               '[&>*]:flex [&>*]:w-full [&>*]:h-full',
-              '[&>*>*]:object-cover',
+              '[&>*>*]:object-cover [&>*>*]:min-h-full',
             )
             : undefined}
           style={{
@@ -79,53 +78,5 @@
           }} />
         </div>).concat(additionalTile ?? [])}
     />
-=======
-    <div className="space-y-4">
-      <AnimateItems
-        className={clsx(
-          'grid gap-0.5 sm:gap-1',
-          small
-            ? 'grid-cols-3 xs:grid-cols-6'
-            : HIGH_DENSITY_GRID
-              ? 'grid-cols-2 xs:grid-cols-4 lg:grid-cols-5'
-              : 'grid-cols-2 sm:grid-cols-4 md:grid-cols-3 lg:grid-cols-4',
-          'items-center',
-        )}
-        type={animate === false ? 'none' : undefined}
-        duration={fast ? 0.3 : undefined}
-        staggerDelay={0.075}
-        distanceOffset={40}
-        animateOnFirstLoadOnly={animateOnFirstLoadOnly}
-        staggerOnFirstLoadOnly={staggerOnFirstLoadOnly}
-        items={photos.map(photo =>
-          <div
-            key={photo.id}
-            className={GRID_ASPECT_RATIO !== 0
-              ? clsx(
-                'aspect-square',
-                'overflow-hidden',
-                '[&>*]:flex [&>*]:w-full [&>*]:h-full',
-                '[&>*>*]:object-cover [&>*>*]:min-h-full',
-              )
-              : undefined}
-            style={{
-              ...GRID_ASPECT_RATIO !== 0 && {
-                aspectRatio: GRID_ASPECT_RATIO,
-              },
-            }}
-          >
-            <PhotoSmall {...{
-              photo,
-              tag,
-              camera,
-              simulation,
-              selected: photo.id === selectedPhoto?.id,
-            }} />
-          </div>).concat(additionalTile ?? [])}
-      />
-      {showMorePath &&
-        <MorePhotos path={showMorePath} />}
-    </div>
->>>>>>> 25cb686a
   );
 };