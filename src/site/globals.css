@tailwind base;
@tailwind components;
@tailwind utilities;

@layer base {
  /* Core */
  body {
    @apply
      text-main
      bg-main
      font-mono text-sm md:text-base
  }
  /* Forms */
  label {
    @apply
      font-sans font-medium block uppercase text-xs
      text-medium
      tracking-wider
  }
  .control,
  button, .button,
  input[type=text], input[type=email], input[type=password], select, textarea {
    @apply
      px-2.5 py-2
      border rounded-md
      bg-main
      border-gray-200 dark:border-gray-700
      font-mono text-base leading-tight      
  }
  input[type=text], input[type=email], input[type=password], select, textarea {
    @apply
      text-[1rem] /* Prevent iOS auto-zoom behavior */
      read-only:cursor-default
  }
  input[type=text], input[type=email], input[type=password], select {
    @apply
      min-h-[2.4rem]
  }
  input[type=text], input[type=email], input[type=password], textarea {
    @apply
      read-only:bg-gray-100
      dark:read-only:bg-gray-900 dark:read-only:text-gray-400
  }
  /* Required for readonly behavior on <select /> */
  .disabled-select {
    @apply
      text-medium
      bg-gray-100 dark:bg-gray-900
      pointer-events-none
  }
  input[type=file] {
    @apply
      block font-mono w-full text-medium
      file:bg-white dark:file:bg-gray-950
      file:mr-2 file:my-2 file:px-4 file:py-1.5 file:rounded-md
      file:border-solid file:border
      file:border-gray-200 dark:file:border-gray-700
      file:cursor-pointer
      file:shadow-sm
      file:active:bg-gray-100
      file:disabled:bg-gray-100
      file:hover:border-gray-300 file:dark:hover:border-gray-600
      file:hover:disabled:border-gray-200 file:dark:hover:disabled:border-gray-700
      file:active:disabled:bg-white
      file:hover:disabled:cursor-not-allowed
  }
  input[type=checkbox] {
    @apply
      rounded-md
      dark:bg-transparent
  }
  .error {
    @apply
      border-red-500 dark:border-red-400
  }
  button, .button {
    @apply
      cursor-pointer
      hover:no-underline
      inline-flex gap-2 items-center
      px-3
      text-base
      shadow-sm
      active:bg-gray-100 dark:active:bg-gray-900
      hover:border-gray-300 dark:hover:border-gray-600
      disabled:cursor-not-allowed
      disabled:text-dim
      disabled:bg-gray-100 dark:disabled:bg-gray-900
      disabled:border-gray-200 disabled:dark:border-gray-700
  }
  button.subtle, .button.subtle {
    @apply
      disabled:shadow-none
      disabled:bg-transparent dark:disabled:bg-transparent
      disabled:border-gray-100 dark:disabled:border-gray-900
  }
  button.primary, .button.primary {
    @apply
      text-invert
      bg-gray-900 dark:bg-gray-100
<<<<<<< HEAD
      disabled:bg-main
      disabled:text-gray-400 disabled:dark:text-gray-600
=======
      disabled:text-dim
      disabled:bg-gray-100 dark:disabled:bg-gray-900
>>>>>>> 6326db0a
      disabled:border-gray-200 disabled:dark:border-gray-700
      border-gray-900 dark:border-gray-100
      active:bg-gray-700 active:border-gray-700
      active:dark:bg-gray-300 active:dark:border-gray-300
      shadow-none
  }
  button.primary.disabled, .button.primary.disabled {
    @apply
      text-medium
  }
  button.link {
    @apply
      p-0 min-h-0
      border-none bg-transparent active:bg-transparent shadow-none rounded-none
  }
  a, .link {
    @apply
      hover:text-gray-600
      hover:dark:text-gray-400
  }
  /* Utilities: Text */
  .text-main {
    @apply
      text-gray-900 dark:text-gray-100
  }
  .text-invert {
    @apply
      text-white dark:text-black
  }
  .text-medium {
    @apply
      text-gray-500 dark:text-gray-400
  }
  .text-dim {
    @apply
      text-gray-400 dark:text-gray-500
  }
  .text-extra-dim {
    @apply
      text-gray-400/80 dark:text-gray-400/50
  }
  .text-icon {
    @apply
      text-gray-800 dark:text-gray-200
  }
  .text-error {
    @apply
      text-red-500 dark:text-red-400
  }
  /* Utilities: Background */
  .bg-main {
    @apply
      bg-white dark:bg-black
  }
  .bg-content {
    @apply
      bg-white border-gray-200
      dark:bg-black dark:border-gray-800
  }
  .bg-invert {
    @apply
      bg-gray-900 dark:bg-gray-100
  }
  /* Utilities: Baseline Grid */
  .space-y-baseline {
    @apply
      space-y-[1.1875rem] md:space-y-[1.25rem]
  }
  .gap-y-baseline {
    @apply
      gap-y-[1.1875rem] md:gap-y-[1.25rem]
  }
  .gap-baseline {
    @apply
      gap-[1.1875rem] md:gap-[1.25rem]
  }
  .max-h-baseline {
    @apply
      max-h-[1.1875rem] md:max-h-[1.25rem]
  }
  .bg-baseline-grid {
    @apply
      bg-[repeating-linear-gradient(to_bottom,#eee,#eee_1px,transparent_1px,transparent_1.1875rem)]
      md:bg-[repeating-linear-gradient(to_bottom,#eee,#eee_1px,transparent_1px,transparent_1.25rem)]
      dark:bg-[repeating-linear-gradient(to_bottom,#222,#222_1px,transparent_1px,transparent_1.1875rem)]
      dark:md:bg-[repeating-linear-gradient(to_bottom,#222,#222_1px,transparent_1px,transparent_1.25rem)]
  }
}<|MERGE_RESOLUTION|>--- conflicted
+++ resolved
@@ -98,13 +98,8 @@
     @apply
       text-invert
       bg-gray-900 dark:bg-gray-100
-<<<<<<< HEAD
-      disabled:bg-main
-      disabled:text-gray-400 disabled:dark:text-gray-600
-=======
       disabled:text-dim
       disabled:bg-gray-100 dark:disabled:bg-gray-900
->>>>>>> 6326db0a
       disabled:border-gray-200 disabled:dark:border-gray-700
       border-gray-900 dark:border-gray-100
       active:bg-gray-700 active:border-gray-700
