--- conflicted
+++ resolved
@@ -17,15 +17,8 @@
   pathForTag,
 } from './paths';
 import { formatCameraText } from '@/camera';
-<<<<<<< HEAD
 import { authCachedSafe } from '@/auth/cache';
 import { photoQuantityText } from '@/photo';
-=======
-import { authCached } from '@/auth/cache';
-import { getPhotos } from '@/services/vercel-postgres';
-import { getKeywordsForPhoto, photoQuantityText, titleForPhoto } from '@/photo';
-import PhotoTiny from '@/photo/PhotoTiny';
->>>>>>> eb94f4f0
 import { formatCount, formatCountDescriptive } from '@/utility/string';
 import { BiLockAlt, BiSolidUser } from 'react-icons/bi';
 import { sortTagsObject } from '@/tag';
@@ -34,7 +27,6 @@
 import { IoMdCamera } from 'react-icons/io';
 import { HiDocumentText } from 'react-icons/hi';
 import { signOutAction } from '@/auth/actions';
-import PhotoDate from '@/photo/PhotoDate';
 import { ADMIN_DEBUG_TOOLS_ENABLED } from './config';
 
 export default async function CommandK() {
@@ -149,27 +141,7 @@
       SECTION_PAGES,
       SECTION_ADMIN,
     ]}
-<<<<<<< HEAD
-=======
-    onQueryChange={async (query) => {
-      'use server';
-      const photos = (await getPhotos({ query, limit: 10 }));
-      return photos.length > 0
-        ? [{
-          heading: 'Photos',
-          accessory: <TbPhoto size={14} />,
-          items: photos.map(photo => ({
-            label: titleForPhoto(photo),
-            keywords: getKeywordsForPhoto(photo),
-            annotation: <PhotoDate {...{ photo }} />,
-            accessory: <PhotoTiny photo={photo} />,
-            path: pathForPhoto(photo),
-          })),
-        }]
-        : [];
-    }}
     showDebugTools={isAdminLoggedIn && ADMIN_DEBUG_TOOLS_ENABLED}
->>>>>>> eb94f4f0
     footer={photoQuantityText(count, false)}
   />;
 }