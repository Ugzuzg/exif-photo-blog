'use client';

import { clsx } from 'clsx/lite';
import SiteGrid from '../components/SiteGrid';
import ThemeSwitcher from '@/site/ThemeSwitcher';
import Link from 'next/link';
import { SHOW_REPO_LINK } from '@/site/config';
import RepoLink from '../components/RepoLink';
import { usePathname } from 'next/navigation';
import { isPathAdmin, isPathSignIn, pathForAdminPhotos } from './paths';
import SubmitButtonWithStatus from '@/components/SubmitButtonWithStatus';
import { signOutAction } from '@/auth/actions';
import Spinner from '@/components/Spinner';
import AnimateItems from '@/components/AnimateItems';

export default function FooterClient({
  userEmail,
}: {
  userEmail?: string | null | undefined
}) {
  const pathname = usePathname();

  const showFooter = !isPathSignIn(pathname);

  const shouldAnimate = !isPathAdmin(pathname);

  return (
    <SiteGrid
      contentMain={
        <AnimateItems
          animateOnFirstLoadOnly
          type={!shouldAnimate ? 'none' : 'bottom'}
          distanceOffset={10}
          items={showFooter
            ? [<div
              key="footer"
              className={clsx(
                'flex items-center',
                'text-dim min-h-10',
              )}>
              <div className={clsx(
                'flex items-center flex-grow flex-wrap h-10',
                'gap-x-4 min-w-0',
              )}>
<<<<<<< HEAD
=======
              <div className="flex gap-x-4 gap-y-0.5 flex-grow flex-wrap">
>>>>>>> eb94f4f0
                {isPathAdmin(pathname)
                  ? <>
                    {userEmail === undefined &&
                      <Spinner />}
                    {userEmail && <>
                      <div className={clsx(
                        'truncate max-w-full',
                      )}>
                        {userEmail}
                      </div>
                      <form action={signOutAction}>
                        <SubmitButtonWithStatus styleAsLink>
                          Sign out
                        </SubmitButtonWithStatus>
                      </form>
                    </>}
                  </>
                  : <>
                    <Link href={pathForAdminPhotos()}>
                      Admin
                    </Link>
                    {SHOW_REPO_LINK &&
                      <RepoLink />}
                  </>}
              </div>
              <div className="flex items-center h-10">
                <ThemeSwitcher />
              </div>
            </div>]
            : []}
        />}
    />
  );
}<|MERGE_RESOLUTION|>--- conflicted
+++ resolved
@@ -38,14 +38,7 @@
                 'flex items-center',
                 'text-dim min-h-10',
               )}>
-              <div className={clsx(
-                'flex items-center flex-grow flex-wrap h-10',
-                'gap-x-4 min-w-0',
-              )}>
-<<<<<<< HEAD
-=======
               <div className="flex gap-x-4 gap-y-0.5 flex-grow flex-wrap">
->>>>>>> eb94f4f0
                 {isPathAdmin(pathname)
                   ? <>
                     {userEmail === undefined &&
