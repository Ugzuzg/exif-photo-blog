import { Analytics } from '@vercel/analytics/react';
import { SpeedInsights } from '@vercel/speed-insights/react';
import { clsx } from 'clsx/lite';
import { IBM_Plex_Mono } from 'next/font/google';
import { BASE_URL, SITE_DESCRIPTION, SITE_TITLE } from '@/site/config';
import AppStateProvider from '@/state/AppStateProvider';
import Nav from '@/site/Nav';
import ToasterWithThemes from '@/toast/ToasterWithThemes';
import PhotoEscapeHandler from '@/photo/PhotoEscapeHandler';
import Footer from '@/site/Footer';
import { Suspense } from 'react';
import FooterClient from '@/site/FooterClient';
import NavClient from '@/site/NavClient';
import { Metadata } from 'next/types';
import MoreComponentsProvider from '@/state/MoreComponentsProvider';
import CommandK from '@/site/CommandK';
<<<<<<< HEAD
import CommandKClient from '@/components/CommandKClient';
=======
import { ThemeProvider } from 'next-themes';
>>>>>>> 97c927cb

import '../site/globals.css';
import '../site/sonner.css';

const ibmPlexMono = IBM_Plex_Mono({
  subsets: ['latin'],
  weight: ['400', '500', '700'],
  variable: '--font-ibm-plex-mono',
});

export const metadata: Metadata = {
  title: SITE_TITLE,
  description: SITE_DESCRIPTION,
  ...BASE_URL && { metadataBase: new URL(BASE_URL) },
  openGraph: {
    title: SITE_TITLE,
    description: SITE_DESCRIPTION,
  },
  twitter: {
    title: SITE_TITLE,
    description: SITE_DESCRIPTION,
  },
  icons: [{
    url: '/favicon.ico',
    rel: 'icon',
    type: 'image/png',
    sizes: '180x180',
  }, {
    url: '/favicons/light.png',
    rel: 'icon',
    media: '(prefers-color-scheme: light)',
    type: 'image/png',
    sizes: '32x32',
  }, {
    url: '/favicons/dark.png',
    rel: 'icon',
    media: '(prefers-color-scheme: dark)',
    type: 'image/png',
    sizes: '32x32',
  }, {
    url: '/favicons/apple-touch-icon.png',
    rel: 'icon',
    type: 'image/png',
    sizes: '180x180',
  }],
};

export default function RootLayout({
  children,
}: {
  children: React.ReactNode
}) {
  return (
    <html
      lang="en"
      // Suppress hydration errors due to
      // next-themes behavior
      suppressHydrationWarning
    >
      <body className={ibmPlexMono.variable}>
        <AppStateProvider>
<<<<<<< HEAD
          <MoreComponentsProvider>
            <ThemeProviderClient>
              <main className={clsx(
                'mx-3 mb-3',
                'lg:mx-6 lg:mb-6',
=======
          <ThemeProvider attribute="class">
            <main className={clsx(
              'mx-3 mb-3',
              'lg:mx-6 lg:mb-6',
            )}>
              <Suspense fallback={<NavClient />}>
                <Nav />
              </Suspense>
              <div className={clsx(
                'min-h-[16rem] sm:min-h-[30rem]',
                'mb-12',
>>>>>>> 97c927cb
              )}>
                <Suspense fallback={<NavClient />}>
                  <Nav />
                </Suspense>
                <div className={clsx(
                  'min-h-[16rem] sm:min-h-[30rem]',
                  'mb-12',
                )}>
                  {children}
                </div>
                <Suspense fallback={<FooterClient />}>
                  <Footer />
                </Suspense>
              </main>
              <Suspense fallback={<CommandKClient />}>
                <CommandK />
              </Suspense>
<<<<<<< HEAD
            </ThemeProviderClient>
          </MoreComponentsProvider>
=======
            </main>
            <CommandK />
          </ThemeProvider>
>>>>>>> 97c927cb
          <Analytics debug={false} />
          <SpeedInsights debug={false}  />
          <PhotoEscapeHandler />
          <ToasterWithThemes />
        </AppStateProvider>
      </body>
    </html>
  );
}<|MERGE_RESOLUTION|>--- conflicted
+++ resolved
@@ -14,11 +14,8 @@
 import { Metadata } from 'next/types';
 import MoreComponentsProvider from '@/state/MoreComponentsProvider';
 import CommandK from '@/site/CommandK';
-<<<<<<< HEAD
 import CommandKClient from '@/components/CommandKClient';
-=======
 import { ThemeProvider } from 'next-themes';
->>>>>>> 97c927cb
 
 import '../site/globals.css';
 import '../site/sonner.css';
@@ -80,25 +77,11 @@
     >
       <body className={ibmPlexMono.variable}>
         <AppStateProvider>
-<<<<<<< HEAD
           <MoreComponentsProvider>
-            <ThemeProviderClient>
+            <ThemeProvider attribute="class">
               <main className={clsx(
                 'mx-3 mb-3',
                 'lg:mx-6 lg:mb-6',
-=======
-          <ThemeProvider attribute="class">
-            <main className={clsx(
-              'mx-3 mb-3',
-              'lg:mx-6 lg:mb-6',
-            )}>
-              <Suspense fallback={<NavClient />}>
-                <Nav />
-              </Suspense>
-              <div className={clsx(
-                'min-h-[16rem] sm:min-h-[30rem]',
-                'mb-12',
->>>>>>> 97c927cb
               )}>
                 <Suspense fallback={<NavClient />}>
                   <Nav />
@@ -116,14 +99,8 @@
               <Suspense fallback={<CommandKClient />}>
                 <CommandK />
               </Suspense>
-<<<<<<< HEAD
-            </ThemeProviderClient>
+            </ThemeProvider>
           </MoreComponentsProvider>
-=======
-            </main>
-            <CommandK />
-          </ThemeProvider>
->>>>>>> 97c927cb
           <Analytics debug={false} />
           <SpeedInsights debug={false}  />
           <PhotoEscapeHandler />
