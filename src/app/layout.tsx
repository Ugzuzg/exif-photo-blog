--- conflicted
+++ resolved
@@ -12,12 +12,9 @@
 import { Suspense } from 'react';
 import FooterClient from '@/site/FooterClient';
 import NavClient from '@/site/NavClient';
-<<<<<<< HEAD
 import { Metadata } from 'next/types';
 import MoreComponentsProvider from '@/state/MoreComponentsProvider';
-=======
 import CommandK from '@/site/CommandK';
->>>>>>> 19f2384a
 
 import '../site/globals.css';
 
@@ -84,7 +81,6 @@
                 'mx-3 mb-3',
                 'lg:mx-6 lg:mb-6',
               )}>
-<<<<<<< HEAD
                 <Suspense fallback={<NavClient />}>
                   <Nav />
                 </Suspense>
@@ -98,24 +94,12 @@
                   <Footer />
                 </Suspense>
               </main>
+              <CommandK />
             </ThemeProviderClient>
           </MoreComponentsProvider>
         </AppStateProvider>
         <Analytics debug={false} />
         <SpeedInsights debug={false}  />
-=======
-                {children}
-              </div>
-              <Suspense fallback={<FooterClient />}>
-                <Footer />
-              </Suspense>
-            </main>
-            <CommandK />
-          </ThemeProviderClient>
-        </StateProvider>
-        <Analytics />
-        <SpeedInsights />
->>>>>>> 19f2384a
         <PhotoEscapeHandler />
         <ToasterWithThemes />
       </body>
