import { GRID_THUMBNAILS_TO_SHOW_MAX } from '@/photo';
import { PaginationParams } from '@/site/pagination';
import { generateMetaForTag } from '@/tag';
import TagOverview from '@/tag/TagOverview';
import TagShareModal from '@/tag/TagShareModal';
import {
  getPhotosTagDataCached,
  getPhotosTagDataCachedWithPagination,
} from '@/tag/data';
<<<<<<< HEAD
import { Metadata } from 'next/types';
=======
import type { Metadata } from 'next';
>>>>>>> 3f0944c1

interface TagProps {
  params: { tag: string }
}

export async function generateMetadata({
  params: { tag: tagFromParams },
}: TagProps): Promise<Metadata> {
  const tag = decodeURIComponent(tagFromParams);

  const [
    photos,
    count,
    dateRange,
  ] = await getPhotosTagDataCached({
    tag,
    limit: GRID_THUMBNAILS_TO_SHOW_MAX,
  });

  const {
    url,
    title,
    description,
    images,
  } = generateMetaForTag(tag, photos, count, dateRange);

  return {
    title,
    openGraph: {
      title,
      description,
      images,
      url,
    },
    twitter: {
      images,
      description,
      card: 'summary_large_image',
    },
    description,
  };
}

export default async function Share({
  params: { tag: tagFromParams },
  searchParams,
}: TagProps & PaginationParams) {
  const tag = decodeURIComponent(tagFromParams);
  
  const {
    photos,
    count,
    dateRange,
    showMorePath,
  } = await getPhotosTagDataCachedWithPagination({
    tag,
    searchParams,
  });

  return <>
    <TagShareModal {...{ tag, photos, count, dateRange }} />
    <TagOverview
      {...{ tag, photos, count, dateRange, showMorePath }}
      animateOnFirstLoadOnly
    />
  </>;
}<|MERGE_RESOLUTION|>--- conflicted
+++ resolved
@@ -7,11 +7,7 @@
   getPhotosTagDataCached,
   getPhotosTagDataCachedWithPagination,
 } from '@/tag/data';
-<<<<<<< HEAD
-import { Metadata } from 'next/types';
-=======
 import type { Metadata } from 'next';
->>>>>>> 3f0944c1
 
 interface TagProps {
   params: { tag: string }
