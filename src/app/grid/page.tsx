--- conflicted
+++ resolved
@@ -35,7 +35,6 @@
   return (
     photos.length > 0
       ? <SiteGrid
-<<<<<<< HEAD
         contentMain={<div className="space-y-0.5 sm:space-y-1">
           <PhotoGrid {...{ photos, photoPriority: true }} />
           <Suspense>
@@ -46,11 +45,7 @@
             />
           </Suspense>
         </div>}
-        contentSide={<div className="sticky top-4 space-y-4">
-=======
-        contentMain={<PhotoGrid {...{ photos, showMorePath }} />}
         contentSide={<div className="sticky top-4 space-y-4 mt-[-4px]">
->>>>>>> 91818ed1
           <PhotoGridSidebar {...{
             tags,
             cameras,
