--- conflicted
+++ resolved
@@ -187,31 +187,6 @@
   SELECT COUNT(*) FROM photos
 `.then(({ rows }) => parseInt(rows[0].count, 10));
 
-<<<<<<< HEAD
-=======
-const sqlGetPhotosTagCount = async (tag: string) => sql`
-  SELECT COUNT(*) FROM photos
-  WHERE ${tag}=ANY(tags) AND
-  hidden IS NOT TRUE
-`.then(({ rows }) => parseInt(rows[0].count, 10));
-
-const sqlGetPhotosCameraCount = async (camera: Camera) => sql`
-  SELECT COUNT(*) FROM photos
-  WHERE
-  LOWER(REPLACE(make, ' ', '-'))=${parameterize(camera.make, true)} AND
-  LOWER(REPLACE(model, ' ', '-'))=${parameterize(camera.model, true)} AND
-  hidden IS NOT TRUE
-`.then(({ rows }) => parseInt(rows[0].count, 10));
-
-const sqlGetPhotosFilmSimulationCount = async (
-  simulation: FilmSimulation,
-) => sql`
-  SELECT COUNT(*) FROM photos
-  WHERE film_simulation=${simulation} AND
-  hidden IS NOT TRUE
-`.then(({ rows }) => parseInt(rows[0].count, 10));
-
->>>>>>> eb94f4f0
 const sqlGetPhotosDateRange = async () => sql`
   SELECT MIN(taken_at_naive) as start, MAX(taken_at_naive) as end
   FROM photos
