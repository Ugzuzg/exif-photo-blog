--- conflicted
+++ resolved
@@ -119,7 +119,7 @@
       ${photo.takenAt},
       ${photo.takenAtNaive}
     )
-  `);
+  `, 'sqlInsertPhoto');
 
 export const sqlUpdatePhoto = (photo: PhotoDbInsert) =>
   safelyQueryPhotos(() => sql`
@@ -150,28 +150,32 @@
     taken_at_naive=${photo.takenAtNaive},
     updated_at=${(new Date()).toISOString()}
     WHERE id=${photo.id}
-  `);
+  `, 'sqlUpdatePhoto');
 
 export const sqlDeletePhotoTagGlobally = (tag: string) =>
   safelyQueryPhotos(() => sql`
     UPDATE photos
     SET tags=ARRAY_REMOVE(tags, ${tag})
     WHERE ${tag}=ANY(tags)
-  `);
+  `, 'sqlDeletePhotoTagGlobally');
 
 export const sqlRenamePhotoTagGlobally = (tag: string, updatedTag: string) =>
   safelyQueryPhotos(() => sql`
     UPDATE photos
     SET tags=ARRAY_REPLACE(tags, ${tag}, ${updatedTag})
     WHERE ${tag}=ANY(tags)
-  `);
+  `, 'sqlRenamePhotoTagGlobally');
 
 export const sqlDeletePhoto = (id: string) =>
-  safelyQueryPhotos(() => sql`DELETE FROM photos WHERE id=${id}`);
+  safelyQueryPhotos(
+    () => sql`DELETE FROM photos WHERE id=${id}`,
+    'sqlDeletePhoto',
+  );
 
 const sqlGetPhoto = (id: string) =>
-  safelyQueryPhotos(() =>
-    sql<PhotoDb>`SELECT * FROM photos WHERE id=${id} LIMIT 1`
+  safelyQueryPhotos(
+    () => sql<PhotoDb>`SELECT * FROM photos WHERE id=${id} LIMIT 1`,
+    'sqlGetPhoto',
   );
 
 const sqlGetPhotosCount = async () => sql`
@@ -304,11 +308,7 @@
   try {
     result = await callback();
   } catch (e: any) {
-<<<<<<< HEAD
     screenForPPR(e, undefined, 'neon postgres');
-    if (/relation "photos" does not exist/i.test(e.message)) {
-      console.log('Creating table "photos" because it did not exist');
-=======
     if (MIGRATION_FIELDS_01.some(field => new RegExp(
       `column "${field}" of relation "photos" does not exist`,
       'i',
@@ -319,7 +319,6 @@
     } else if (/relation "photos" does not exist/i.test(e.message)) {
       // If the table does not exist, create it
       console.log('Creating photos table ...');
->>>>>>> 91818ed1
       await sqlCreatePhotosTable();
       result = await callback();
     } else if (/endpoint is in transition/i.test(e.message)) {
