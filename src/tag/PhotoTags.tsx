--- conflicted
+++ resolved
@@ -5,30 +5,17 @@
 
 export default function PhotoTags({
   tags,
-<<<<<<< HEAD
-  prefetch,
-}: {
-  tags: string[]
-  prefetch?: boolean
-}) {
-=======
   contrast,
 }: {
   tags: string[]
 } & EntityLinkExternalProps) {
->>>>>>> 91818ed1
   return (
     <div className="-space-y-0.5">
       {tags.map(tag =>
         <div key={tag}>
           {isTagFavs(tag)
-<<<<<<< HEAD
-            ? <FavsTag {...{ prefetch }} />
-            : <PhotoTag {...{ tag, prefetch }} />}
-=======
             ? <FavsTag {...{ contrast }} />
             : <PhotoTag {...{ tag, contrast }} />}
->>>>>>> 91818ed1
         </div>)}
     </div>
   );
